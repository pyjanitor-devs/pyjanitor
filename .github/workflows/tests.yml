name: tests

on:
  push:
    branches:
      - dev
  pull_request:
    branches:
      - dev

concurrency:
  group: ${{ github.workflow }}-${{ github.ref }}
  cancel-in-progress: true

jobs:
  run-tests:
    name: ${{ matrix.os }}, ${{ matrix.python-version }}, ${{ matrix.env }}
    runs-on: ${{ matrix.os }}

    # https://github.com/marketplace/actions/setup-miniconda#use-a-default-shell
    defaults:
      run:
        shell: bash -l {0}

    strategy:
      fail-fast: false
      matrix:
        os:
          - ubuntu-latest
          - macos-latest
          - windows-latest
        dev: [false]
        python-version:
          - "3.8"
          - "3.9"
          - "3.10"
        env: [ci/envs/latest.yaml]

    steps:
      - name: Checkout repository
        uses: actions/checkout@v2

      # See: https://github.com/marketplace/actions/setup-miniconda
      - name: Setup miniconda
        uses: conda-incubator/setup-miniconda@v2
        with:
          auto-update-conda: true
          miniforge-variant: Mambaforge
<<<<<<< HEAD
          environment-file: ${{ matrix.env }}
          use-mamba: true

      - name: Install PyJanitor
        run: python -m pip install -e .

      - name: Run not turtle unit tests
        run: pytest -v -r a -n auto --color=yes --durations=0 --cov=janitor --cov-append --cov-report term-missing --cov-report xml --doctest-modules --doctest-glob="janitor/*.py" --ignore-glob="nbconvert_config.py" tests -m "not turtle"

      - name: Run turtle unit tests
        run: pytest -v -r a -n auto --color=yes --durations=0 --cov=janitor --cov-append --cov-report term-missing --cov-report xml --doctest-modules --doctest-glob="janitor/*.py" --ignore-glob="nbconvert_config.py" tests -m "turtle"
=======
          channels: conda-forge
          environment-file: environment-dev.yml
          use-mamba: true

      - name: Install pyjanitor
        run: python -m pip install -e .

      - name: Run docstrings tests
        run: pytest -v -r a -n auto --color=yes --durations=0 --cov=janitor --cov-append --cov-report term-missing --cov-report xml --doctest-only janitor

      - name: Run unit tests
        run: pytest -v -r a -n auto --color=yes --durations=0 --cov=janitor --cov-append --cov-report term-missing --cov-report xml tests -m "${{ matrix.test-subset }}"
>>>>>>> 634093f2

      # https://github.com/codecov/codecov-action
      - name: Upload code coverage
        uses: codecov/codecov-action@v2
        with:
          # fail_ci_if_error: true # optional (default = false)
          verbose: true # optional (default = false)<|MERGE_RESOLUTION|>--- conflicted
+++ resolved
@@ -46,21 +46,7 @@
         with:
           auto-update-conda: true
           miniforge-variant: Mambaforge
-<<<<<<< HEAD
           environment-file: ${{ matrix.env }}
-          use-mamba: true
-
-      - name: Install PyJanitor
-        run: python -m pip install -e .
-
-      - name: Run not turtle unit tests
-        run: pytest -v -r a -n auto --color=yes --durations=0 --cov=janitor --cov-append --cov-report term-missing --cov-report xml --doctest-modules --doctest-glob="janitor/*.py" --ignore-glob="nbconvert_config.py" tests -m "not turtle"
-
-      - name: Run turtle unit tests
-        run: pytest -v -r a -n auto --color=yes --durations=0 --cov=janitor --cov-append --cov-report term-missing --cov-report xml --doctest-modules --doctest-glob="janitor/*.py" --ignore-glob="nbconvert_config.py" tests -m "turtle"
-=======
-          channels: conda-forge
-          environment-file: environment-dev.yml
           use-mamba: true
 
       - name: Install pyjanitor
@@ -69,9 +55,11 @@
       - name: Run docstrings tests
         run: pytest -v -r a -n auto --color=yes --durations=0 --cov=janitor --cov-append --cov-report term-missing --cov-report xml --doctest-only janitor
 
-      - name: Run unit tests
-        run: pytest -v -r a -n auto --color=yes --durations=0 --cov=janitor --cov-append --cov-report term-missing --cov-report xml tests -m "${{ matrix.test-subset }}"
->>>>>>> 634093f2
+      - name: Run not turtle unit tests
+        run: pytest -v -r a -n auto --color=yes --durations=0 --cov=janitor --cov-append --cov-report term-missing --cov-report xml tests -m "not turtle"
+
+      - name: Run turtle unit tests
+        run: pytest -v -r a -n auto --color=yes --durations=0 --cov=janitor --cov-append --cov-report term-missing --cov-report xml tests -m "turtle"
 
       # https://github.com/codecov/codecov-action
       - name: Upload code coverage
