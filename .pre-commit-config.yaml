--- conflicted
+++ resolved
@@ -1,7 +1,6 @@
 # See https://pre-commit.com for more information
 # See https://pre-commit.com/hooks.html for more hooks
 repos:
-<<<<<<< HEAD
 - repo: https://github.com/pre-commit/pre-commit-hooks
   rev: v2.4.0
   hooks:
@@ -19,24 +18,8 @@
   hooks:
   - id: nbstripout
     files: ".ipynb"
-=======
--   repo: https://github.com/pre-commit/pre-commit-hooks
-    rev: v2.4.0
-    hooks:
-    -   id: trailing-whitespace
-    -   id: end-of-file-fixer
-    -   id: check-yaml
-    -   id: check-added-large-files
-    -   id: debug-statements
-    -   id: requirements-txt-fixer
--   repo: https://github.com/psf/black
-    rev: 19.3b0
-    hooks:
-    -   id: black
-        args: [-l 79]
--   repo: https://github.com/econchick/interrogate
-    rev: 1.1.5
-    hooks:
-      - id: interrogate
-        args: [--quiet, --fail-under=100, -c, pyproject.toml]
->>>>>>> f0efe804
+- repo: https://github.com/econchick/interrogate
+  rev: 1.1.5
+  hooks:
+   - id: interrogate
+     args: [--quiet, --fail-under=100, -c, pyproject.toml]