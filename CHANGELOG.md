--- conflicted
+++ resolved
@@ -14,11 +14,9 @@
     to provide a simpler selection without the need for lists. - @samukweku
 -   [ENH] `encode_categoricals` refactored to use generic functions
     via `functools.dispatch`. - @samukweku
-<<<<<<< HEAD
 -   [ENH] Updated convert_excel_date to throw meaningful error when values contain non-numeric. @nvamsikrishna05
-=======
 -   [DOC] Updated Broken links in the README and contributing docs. -@nvamsikrishna05
->>>>>>> bd0bde3e
+
 
 ## [v0.20.14] - 2021-03-25
 
