# Changelog

## [Unreleased]

-   [INF] Replace `pytest.ini` file with `pyproject.toml` file. PR #1204 @Zeroto521
-   [INF] Extract docstrings tests from all tests. PR #1205 @Zeroto521
-   [BUG] Address the `TypeError` when importing v0.24.0 (issue #1201 @xujiboy and @joranbeasley)
-   [INF] Fixed issue with missing PyPI README. PR #1216 @thatlittleboy
-   [INF] Update some `mkdocs` compatibility code. PR #1231 @thatlittleboy
-   [INF] Migrated docstring style from Sphinx to Google for better compatibility with `mkdocstrings`. PR #1235 @thatlittleboy
-   [INF] Prevent selection of chevrons (`>>>`) and outputs in Example code blocks. PR #1237 @thatlittleboy
-   [DEPR] Add deprecation warnings for `process_text`, `rename_column`, `rename_columns`, `filter_on`, `remove_columns`, `fill_direction`. #1045 @samukweku
-   [ENH] `pivot_longer` now supports named groups where `names_pattern` is a regular expression. A dictionary can now be passed to `names_pattern`, and is internally evaluated as a list/tuple of regular expressions. Issue #1209 @samukweku
-   [ENH] Improve selection in `conditional_join`. Issue #1223 @samukweku
-   [ENH] Performance improvement for range joins in `conditional_join`, when `use_numba = False`. PR #1256 @samukweku
<<<<<<< HEAD
-   [BUG] Fix string column selection on a MultiIndex. Issue #1265. @samukweku
=======
-   [ENH] Add `col` class for selecting columns within an expression. Currently limited to use within `conditional_join`. PR #1260 @samukweku.
>>>>>>> 54287644

## [v0.24.0] - 2022-11-12

-   [ENH] Add lazy imports to speed up the time taken to load pyjanitor (part 2)
-   [DOC] Updated developer guide docs.
-   [ENH] Allow column selection/renaming within conditional_join. Issue #1102. Also allow first or last match. Issue #1020 @samukweku.
-   [ENH] New decorator `deprecated_kwargs` for breaking API. #1103 @Zeroto521
-   [ENH] Extend select_columns to support non-string columns. Issue #1105 @samukweku
-   [ENH] Performance improvement for groupby_topk. Issue #1093 @samukweku
-   [ENH] `min_max_scale` drop `old_min` and `old_max` to fit sklearn's method API. Issue #1068 @Zeroto521
-   [ENH] Add `jointly` option for `min_max_scale` support to transform each column values or entire values. Default transform each column, similar behavior to `sklearn.preprocessing.MinMaxScaler`. (Issue #1067, PR #1112, PR #1123) @Zeroto521
-   [INF] Require pyspark minimal version is v3.2.0 to cut duplicates codes. Issue #1110 @Zeroto521
-   [ENH] Add support for extension arrays in `expand_grid`. Issue #1121 @samukweku
-   [ENH] Add `names_expand` and `index_expand` parameters to `pivot_wider` for exposing missing categoricals. Issue #1108 @samukweku
-   [ENH] Add fix for slicing error when selecting columns in `pivot_wider`. Issue #1134 @samukweku
-   [ENH] `dropna` parameter added to `pivot_longer`. Issue #1132 @samukweku
-   [INF] Update `mkdocstrings` version and to fit its new coming features. PR #1138 @Zeroto521
-   [BUG] Force `math.softmax` returning `Series`. PR #1139 @Zeroto521
-   [INF] Set independent environment for building documentation. PR #1141 @Zeroto521
-   [DOC] Add local documentation preview via github action artifact. PR #1149 @Zeroto521
-   [ENH] Enable `encode_categorical` handle 2 (or more ) dimensions array. PR #1153 @Zeroto521
-   [TST] Fix testcases failing on Window. Issue #1160 @Zeroto521, and @samukweku
-   [INF] Cancel old workflow runs via Github Action `concurrency`. PR #1161 @Zeroto521
-   [ENH] Faster computation for non-equi join, with a numba engine. Speed improvement for left/right joins when `sort_by_appearance` is False. Issue #1102 @samukweku
-   [BUG] Avoid `change_type` mutating original `DataFrame`. PR #1162 @Zeroto521
-   [ENH] The parameter `column_name` of `change_type` totally supports inputing multi-column now. #1163 @Zeroto521
-   [ENH] Fix error when `sort_by_appearance=True` is combined with `dropna=True`. Issue #1168 @samukweku
-   [ENH] Add explicit default parameter to `case_when` function. Issue #1159 @samukweku
-   [BUG] pandas 1.5.x `_MergeOperation` doesn't have `copy` keyword anymore. Issue #1174 @Zeroto521
-   [ENH] `select_rows` function added for flexible row selection. Generic `select` function added as well. Add support for MultiIndex selection via dictionary. Issue #1124 @samukweku
-   [TST] Compat with macos and window, to fix `FailedHealthCheck` Issue #1181 @Zeroto521
-   [INF] Merge two docs CIs (`docs-preview.yml` and `docs.yml`) to one. And add `documentation` pytest mark. PR #1183 @Zeroto521
-   [INF] Merge `codecov.yml` (only works for the dev branch pushing event) into `tests.yml` (only works for PR event). PR #1185 @Zeroto521
-   [TST] Fix failure for test/timeseries/test_fill_missing_timestamp. Issue #1184 @samukweku
-   [BUG] Import `DataDescription` to fix: `AttributeError: 'DataFrame' object has no attribute 'data_description'`. PR #1191 @Zeroto521

## [v0.23.1] - 2022-05-03

-   [DOC] Updated `fill.py` and `update_where.py` documentation with working examples.
-   [ENH] Deprecate `num_bins` from `bin_numeric` in favour of `bins`, and allow generic `**kwargs` to be passed into `pd.cut`. Issue #969. @thatlittleboy
-   [ENH] Fix `concatenate_columns` not working on category inputs @zbarry
-   [INF] Simplify CI system @ericmjl
-   [ENH] Added "read_commandline" function to janitor.io @BaritoneBeard
-   [BUG] Fix bug with the complement parameter of `filter_on`. Issue #988. @thatlittleboy
-   [ENH] Add `xlsx_table`, for reading tables from an Excel sheet. @samukweku
-   [ENH] minor improvements for conditional_join; equality only joins are no longer supported; there has to be at least one non-equi join present. @samukweku
-   [BUG] `sort_column_value_order` no longer mutates original dataframe.
-   [BUG] Extend `fill_empty`'s `column_names` type range. Issue #998. @Zeroto521
-   [BUG] Removed/updated error-inducing default arguments in `row_to_names` (#1004) and `round_to_fraction` (#1005). @thatlittleboy
-   [ENH] `patterns` deprecated in favour of importing `re.compile`. #1007 @samukweku
-   [ENH] Changes to kwargs in `encode_categorical`, where the values can either be a string or a 1D array. #1021 @samukweku
-   [ENH] Add `fill_value` and `explicit` parameters to the `complete` function. #1019 @samukweku
-   [ENH] Performance improvement for `expand_grid`. @samukweku
-   [BUG] Make `factorize_columns` (PR #1028) and `truncate_datetime_dataframe` (PR #1040) functions non-mutating. @thatlittleboy
-   [BUG] Fix SettingWithCopyWarning and other minor bugs when using `truncate_datetime_dataframe`, along with further performance improvements (PR #1040). @thatlittleboy
-   [ENH] Performance improvement for `conditional_join`. @samukweku
-   [ENH] Multiple `.value` is now supported in `pivot_longer`. Multiple values_to is also supported, when names_pattern is a list or tuple. `names_transform` parameter added, for efficient dtype transformation of unpivoted columns. #1034, #1048, #1051 @samukweku
-   [ENH] Add `xlsx_cells` for reading a spreadsheet as a table of individual cells. #929 @samukweku.
-   [ENH] Let `filter_string` suit parameters of `Series.str.contains` Issue #1003 and #1047. @Zeroto521
-   [ENH] `names_glue` in `pivot_wider` now takes a string form, using str.format_map under the hood. `levels_order` is also deprecated. @samukweku
-   [BUG] Fixed bug in `transform_columns` which ignored the `column_names` specification when `new_column_names` dictionary was provided as an argument, issue #1063. @thatlittleboy
-   [BUG] `count_cumulative_unique` no longer modifies the column being counted in the output when `case_sensitive` argument is set to False, issue #1065. @thatlittleboy
-   [BUG] Fix for gcc missing error in dev container
-   [DOC] Added a step in the dev guide to install `Remote Container` in VS Code. @ashenafiyb
-   [DOC] Convert `expand_column` and `find_replace` code examples to doctests, issue #972. @gahjelle
-   [DOC] Convert `expand_column` code examples to doctests, issue #972. @gahjelle
-   [DOC] Convert `get_dupes` code examples to doctests, issue #972. @ethompsy
-   [DOC] Convert `engineering` code examples to doctests, issue #972 @ashenafiyb
-   [DOC] Convert `groupby_topk` code examples to doctests, issue #972. @ethompsy
-   [DOC] Add doctests to `math`, issue #972. @gahjelle
-   [DOC] Add doctests to `math` and `ml`, issue #972. @gahjelle
-   [DOC] Add doctests to `math`, `ml`, and `xarray`, issue #972. @gahjelle

## [v0.22.0] - 2021-11-21

-   [BUG] Fix conditional join issue for multiple conditions, where pd.eval fails to evaluate if numexpr is installed. #898 @samukweku
-   [ENH] Added `case_when` to handle multiple conditionals and replacement values. Issue #736. @robertmitchellv
-   [ENH] Deprecate `new_column_names` and `merge_frame` from `process_text`. Only existing columns are supported. @samukweku
-   [ENH] `complete` uses `pd.merge` internally, providing a simpler logic, with some speed improvements in certain cases over `pd.reindex`. @samukweku
-   [ENH] `expand_grid` returns a MultiIndex DataFrame, allowing the user to decide how to manipulate the columns. @samukweku
-   [INF] Simplify a bit linting, use pre-commit as the CI linting checker. @Zeroto521
-   [ENH] Fix bug in `pivot_longer` for wrong output when `names_pattern` is a sequence with a single value. Issue #885 @samukweku
-   [ENH] Deprecate `aggfunc` from `pivot_wider`; aggregation can be chained with pandas' `groupby`.
-   [ENH] `As_Categorical` deprecated from `encode_categorical`; a tuple of `(categories, order)` suffices for \*\*kwargs. @samukweku
-   [ENH] Deprecate `names_sort` from `pivot_wider`.@samukweku
-   [ENH] Add `softmax` to `math` module. Issue #902. @loganthomas

## [v0.21.2] - 2021-09-01

-   [ENH] Fix warning message in `coalesce`, from bfill/fill;`coalesce` now uses variable arguments. Issue #882 @samukweku
-   [INF] Add SciPy as explicit dependency in `base.in`. Issue #895 @ericmjl

## [v0.21.1] - 2021-08-29

-   [DOC] Fix references and broken links in AUTHORS.rst. @loganthomas
-   [DOC] Updated Broken links in the README and contributing docs. @nvamsikrishna05
-   [INF] Update pre-commit hooks and remove mutable references. Issue #844. @loganthomas
-   [INF] Add GitHub Release pointer to auto-release script. Issue #818. @loganthomas
-   [INF] Updated black version in github actions code-checks to match pre-commit hooks. @nvamsikrishna05
-   [ENH] Add reset_index flag to row_to_names function. @fireddd
-   [ENH] Updated `label_encode` to use pandas factorize instead of scikit-learn LabelEncoder. @nvamsikrishna05
-   [INF] Removed the scikit-learn package from the dependencies from environment-dev.yml and base.in files. @nvamsikrishna05
-   [ENH] Add function to remove constant columns. @fireddd
-   [ENH] Added `factorize_columns` method which will deprecate the `label_encode` method in future release. @nvamsikrishna05
-   [DOC] Delete Read the Docs project and remove all readthedocs.io references from the repo. Issue #863. @loganthomas
-   [DOC] Updated various documentation sources to reflect pyjanitor-dev ownership. @loganthomas
-   [INF] Fix `isort` automatic checks. Issue #845. @loganthomas
-   [ENH] `complete` function now uses variable args (\*args) - @samukweku
-   [ENH] Set `expand_column`'s `sep` default is `"|"`, same to `pandas.Series.str.get_dummies`. Issue #876. @Zeroto521
-   [ENH] Deprecate `limit` from fill_direction. fill_direction now uses kwargs. @samukweku
-   [ENH] Added `conditional_join` function that supports joins on non-equi operators. @samukweku
-   [INF] Speed up pytest via `-n` (pytest-xdist) option. Issue #881. @Zeroto521
-   [DOC] Add list mark to keep `select_columns`'s example same style. @Zeroto521
-   [ENH] Updated `rename_columns` to take optional function argument for mapping. @nvamsikrishna05

## [v0.21.0] - 2021-07-16

-   [ENH] Drop `fill_value` parameter from `complete`. Users can use `fillna` instead. @samukweku
-   [BUG] Fix bug in `pivot_longer` with single level columns. @samukweku
-   [BUG] Disable exchange rates API until we can find another one to hit. @ericmjl
-   [ENH] Change `coalesce` to return columns; also use `bfill`, `ffill`,
    which is faster than `combine_first` @samukweku
-   [ENH] Use `eval` for string conditions in `update_where`. @samukweku
-   [ENH] Add clearer error messages for `pivot_longer`. h/t to @tdhock
    for the observation. Issue #836 @samukweku
-   [ENH] `select_columns` now uses variable arguments (\*args),
    to provide a simpler selection without the need for lists. - @samukweku
-   [ENH] `encode_categoricals` refactored to use generic functions
    via `functools.dispatch`. - @samukweku
-   [ENH] Updated convert_excel_date to throw meaningful error when values contain non-numeric. @nvamsikrishna05

## [v0.20.14] - 2021-03-25

-   [ENH] Add `dropna` parameter to groupby_agg. @samukweku
-   [ENH] `complete` adds a `by` parameter to expose explicit missing values per group, via groupby. @samukweku
-   [ENH] Fix check_column to support single inputs - fixes `label_encode`. @zbarry

## [v0.20.13] - 2021-02-25

-   [ENH] Performance improvements to `expand_grid`. @samukweku
-   [HOTFIX] Add `multipledispatch` to pip requirements. @ericmjl

## [v0.20.12] - 2021-02-25

-   [INF] Auto-release GitHub action maintenance. @loganthomas

## [v0.20.11] - 2021-02-24

-   [INF] Setup auto-release GitHub action. @loganthomas
-   [INF] Deploy `darglint` package for docstring linting. Issue #745. @loganthomas
-   [ENH] Added optional truncation to `clean_names` function. Issue #753. @richardqiu
-   [ENH] Added `timeseries.flag_jumps()` function. Issue #711. @loganthomas
-   [ENH] `pivot_longer` can handle multiple values in paired columns, and can reshape
    using a list/tuple of regular expressions in `names_pattern`. @samukweku
-   [ENH] Replaced default numeric conversion of dataframe with a `dtypes` parameter,
    allowing the user to control the data types. - @samukweku
-   [INF] Loosen dependency specifications. Switch to pip-tools for managing
    dependencies. Issue #760. @MinchinWeb
-   [DOC] added pipenv installation instructions @evan-anderson
-   [ENH] Add `pivot_wider` function, which is the inverse of the `pivot_longer`
    function. @samukweku
-   [INF] Add `openpyxl` to `environment-dev.yml`. @samukweku
-   [ENH] Reduce code by reusing existing functions for fill_direction. @samukweku
-   [ENH] Improvements to `pivot_longer` function, with improved speed and cleaner code.
    `dtypes` parameter dropped; user can change dtypes with pandas' `astype` method, or
    pyjanitor's `change_type` method. @samukweku
-   [ENH] Add kwargs to `encode_categorical` function, to create ordered categorical columns,
    or categorical columns with explicit categories. @samukweku
-   [ENH] Improvements to `complete` method. Use `pd.merge` to handle duplicates and
    null values. @samukweku
-   [ENH] Add `new_column_names` parameter to `process_text`, allowing a user to
    create a new column name after processing a text column. Also added a `merge_frame`
    parameter, allowing dataframe merging, if the result of the text processing is a
    dataframe.@samukweku
-   [ENH] Add `aggfunc` parameter to pivot_wider. @samukweku
-   [ENH] Modified the `check` function in utils to verify if a value is a callable. @samukweku
-   [ENH] Add a base `_select_column` function, using `functools.singledispatch`,
    to allow for flexible columns selection. @samukweku
-   [ENH] pivot_longer and pivot_wider now support janitor.select_columns syntax,
    allowing for more flexible and dynamic column selection. @samukweku

## [v0.20.10]

-   [ENH] Added function `sort_timestamps_monotonically` to timeseries functions @UGuntupalli
-   [ENH] Added the complete function for converting implicit missing values
    to explicit ones. @samukweku
-   [ENH] Further simplification of expand_grid. @samukweku
-   [BUGFIX] Added copy() method to original dataframe, to avoid mutation. Issue #729. @samukweku
-   [ENH] Added `also` method for running functions in chain with no return values.
-   [DOC] Added a `timeseries` module section to website docs. Issue #742. @loganthomas
-   [ENH] Added a `pivot_longer` function, a wrapper around `pd.melt` and similar to
    tidyr's `pivot_longer` function. Also added an example notebook. @samukweku
-   [ENH] Fixed code to returns error if `fill_value` is not a dictionary. @samukweku
-   [INF] Welcome bot (.github/config.yml) for new users added. Issue #739. @samukweku

## [v0.20.9]

-   [ENH] Updated groupby_agg function to account for null entries in the `by` argument. @samukweku
-   [ENH] Added function `groupby_topk` to janitor functions @mphirke

## [v0.20.8]

-   [ENH] Upgraded `update_where` function to use either the pandas query style,
    or boolean indexing via the `loc` method. Also updated `find_replace` function to use the `loc`
    method directly, instead of routing it through the `update_where` function. @samukweku
-   [INF] Update `pandas` minimum version to 1.0.0. @hectormz
-   [DOC] Updated the general functions API page to show all available functions. @samukweku
-   [DOC] Fix the few lacking type annotations of functions. @VPerrollaz
-   [DOC] Changed the signature from str to Optional[str] when initialized by None. @VPerrollaz
-   [DOC] Add the Optional type for all signatures of the API. @VPerrollaz
-   [TST] Updated test_expand_grid to account for int dtype difference in Windows OS @samukweku
-   [TST] Make importing `pandas` testing functions follow uniform pattern. @hectormz
-   [ENH] Added `process_text` wrapper function for all Pandas string methods. @samukweku
-   [TST] Only skip tests for non-installed libraries on local machine. @hectormz
-   [DOC] Fix minor issues in documentation. @hectormz
-   [ENH] Added `fill_direction` function for forward/backward fills on missing values
    for selected columns in a dataframe. @samukweku
-   [ENH] Simpler logic and less lines of code for expand_grid function @samukweku

## [v0.20.7]

-   [TST] Add a test for transform_column to check for nonmutation. @VPerrollaz
-   [ENH] Contributed `expand_grid` function by @samukweku

## [v0.20.6]

-   [DOC] Pep8 all examples. @VPerrollaz
-   [TST] Add docstrings to tests @hectormz
-   [INF] Add `debug-statements`, `requirements-txt-fixer`, and `interrogate` to `pre-commit`. @hectormz
-   [ENH] Upgraded transform_column to use df.assign underneath the hood,
    and also added option to transform column elementwise (via apply)
    or columnwise (thus operating on a series). @ericmjl

## [v0.20.5]

-   [INF] Replace `pycodestyle` with `flake8` in order to add `pandas-vet` linter @hectormz
-   [ENH] `select_columns()` now raises `NameError` if column label in
    `search_columns_labels` is missing from `DataFrame` columns. @smu095

## [v0.20.1]

-   [DOC] Added an example for groupby_agg in general functions @samukweku
-   [ENH] Contributed `sort_naturally()` function. @ericmjl

## [v0.20.0]

-   [DOC] Edited transform_column dest_column_name kwarg description to be clearer on defaults by @evan-anderson.
-   [ENH] Replace `apply()` in favor of `pandas` functions in several functions. @hectormz
-   [ENH] Add `ecdf()` Series function by @ericmjl.
-   [DOC] Update API policy for clarity. @ericmjl
-   [ENH] Enforce string conversion when cleaning names. @ericmjl
-   [ENH] Change `find_replace` implementation to use keyword arguments to specify columns to perform find and replace on. @ericmjl
-   [ENH] Add `jitter()` dataframe function by @rahosbach

## [v0.19.0]

-   [ENH] Add xarray support and clone_using / convert_datetime_to_number funcs by @zbarry.

## [v0.18.3]

-   [ENH] Series toset() functionality #570 @eyaltrabelsi
-   [ENH] Added option to coalesce function to not delete coalesced columns. @gddcunh
-   [ENH] Added functionality to deconcatenate tuple/list/collections in a column to deconcatenate_column @zbarry
-   [ENH] Fix error message when length of new_column_names is wrong @DollofCutty
-   [DOC] Fixed several examples of functional syntax in `functions.py`. @bdice
-   [DOC] Fix #noqa comments showing up in docs by @hectormz
-   [ENH] Add unionizing a group of dataframes' categoricals. @zbarry
-   [DOC] Fix contributions hyperlinks in `AUTHORS.rst` and contributions by @hectormz
-   [INF] Add `pre-commit` hooks to repository by @ericmjl
-   [DOC] Fix formatting code in `CONTRIBUTING.rst` by @hectormz
-   [DOC] Changed the typing for most "column_name(s)" to Hashable rather than enforcing strings, to more closely match Pandas API by @dendrondal
-   [INF] Edited pycodestyle and Black parameters to avoid venvs by @dendrondal

## [v0.18.2]

-   [INF] Make requirements.txt smaller @eyaltrabelsi
-   [ENH] Add a reset_index parameter to shuffle @eyaltrabelsi
-   [DOC] Added contribution page link to readme @eyaltrabelsi
-   [DOC] fix example for `update_where`, provide a bit more detail, and expand the bad_values example notebook to demonstrate its use by @anzelpwj.
-   [INF] Fix pytest marks by @ericmjl (issue #520)
-   [ENH] add example notebook with use of finance submodule methods by @rahosbach
-   [DOC] added a couple of admonitions for Windows users. h/t @anzelpwj for debugging
    help when a few tests failed for `win32` @Ram-N
-   [ENH] Pyjanitor for PySpark @zjpoh
-   [ENH] Add pyspark clean_names @zjpoh
-   [ENH] Convert asserts to raise exceptions by @hectormz
-   [ENH] Add decorator functions for missing and error handling @jiafengkevinchen
-   [DOC] Update README with functional `pandas` API example. @ericmjl
-   [INF] Move `get_features_targets()` to new `ml.py` module by @hectormz
-   [ENH] Add chirality to morgan fingerprints in janitor.chemistry submodule by @Clayton-Springer
-   [INF] `import_message` suggests python dist. appropriate installs by @hectormz
-   [ENH] Add count_cumulative_unique() method to janitor.functions submodule by @rahosbach
-   [ENH] Add `update_where()` method to `janitor.spark.functions` submodule by @zjpoh

## [v0.18.1]

-   [ENH] extend find_replace functionality to allow both exact match and
    regular-expression-based fuzzy match by @shandou
-   [ENH] add preserve_position kwarg to deconcatenate_column with tests
    by @shandou and @ericmjl
-   [DOC] add contributions that did not leave `git` traces by @ericmjl
-   [ENH] add inflation adjustment in finance submodule by @rahosbach
-   [DOC] clarified how new functions should be implemented by @shandou
-   [ENH] add optional removal of accents on functions.clean_names, enabled by
    default by @mralbu
-   [ENH] add camelCase conversion to snake_case on `clean_names` by @ericmjl,
    h/t @jtaylor for sharing original
-   [ENH] Added `null_flag` function which can mark null values in rows.
    Implemented by @anzelpwj
-   [ENH] add engineering submodule with unit conversion method by @rahosbach
-   [DOC] add PyPI project description
-   [ENH] add example notebook with use of finance submodule methods
    by @rahosbach

For changes that happened prior to v0.18.1,
please consult the closed PRs,
which can be found [here](https://github.com/pyjanitor-devs/pyjanitor/pulls?q=is%3Apr+is%3Aclosed).

We thank all contributors
who have helped make `pyjanitor`
the package that it is today.

[Unreleased]: https://github.com/pyjanitor-devs/pyjanitor/compare/v0.24.0...HEAD

[v0.24.0]: https://github.com/pyjanitor-devs/pyjanitor/compare/v0.23.1...v0.24.0

[v0.23.1]: https://github.com/pyjanitor-devs/pyjanitor/compare/v0.22.0...v0.23.1

[v0.22.0]: https://github.com/pyjanitor-devs/pyjanitor/compare/v0.21.2...v0.22.0

[v0.21.2]: https://github.com/pyjanitor-devs/pyjanitor/compare/v0.21.1...v0.21.2

[v0.21.1]: https://github.com/pyjanitor-devs/pyjanitor/compare/v0.21.0...v0.21.1

[v0.21.0]: https://github.com/pyjanitor-devs/pyjanitor/compare/v0.20.14...v0.21.0

[v0.20.14]: https://github.com/pyjanitor-devs/pyjanitor/compare/v0.20.13...v0.20.14

[v0.20.13]: https://github.com/pyjanitor-devs/pyjanitor/compare/v0.20.12...v0.20.13

[v0.20.12]: https://github.com/pyjanitor-devs/pyjanitor/compare/v0.20.11...v0.20.12

[v0.20.11]: https://github.com/pyjanitor-devs/pyjanitor/compare/v0.20.10...v0.20.11

[v0.20.10]: https://github.com/pyjanitor-devs/pyjanitor/compare/v0.20.9...v0.20.10

[v0.20.9]: https://github.com/pyjanitor-devs/pyjanitor/compare/v0.20.8...v0.20.9

[v0.20.8]: https://github.com/pyjanitor-devs/pyjanitor/compare/v0.20.7...v0.20.8

[v0.20.7]: https://github.com/pyjanitor-devs/pyjanitor/compare/v0.20.5...v0.20.7

[v0.20.6]: https://github.com/pyjanitor-devs/pyjanitor/compare/v0.20.5...v0.20.7

[v0.20.5]: https://github.com/pyjanitor-devs/pyjanitor/compare/v0.20.1...v0.20.5

[v0.20.1]: https://github.com/pyjanitor-devs/pyjanitor/compare/v0.20.0...v0.20.1

[v0.20.0]: https://github.com/pyjanitor-devs/pyjanitor/compare/v0.19.0...v0.20.0

[v0.19.0]: https://github.com/pyjanitor-devs/pyjanitor/compare/v0.18.3...v0.19.0

[v0.18.3]: https://github.com/pyjanitor-devs/pyjanitor/compare/v0.18.2...v0.18.3

[v0.18.2]: https://github.com/pyjanitor-devs/pyjanitor/compare/v0.18.1...v0.18.2

[v0.18.1]: https://github.com/pyjanitor-devs/pyjanitor/compare/v0.18.0...v0.18.1<|MERGE_RESOLUTION|>--- conflicted
+++ resolved
@@ -13,11 +13,8 @@
 -   [ENH] `pivot_longer` now supports named groups where `names_pattern` is a regular expression. A dictionary can now be passed to `names_pattern`, and is internally evaluated as a list/tuple of regular expressions. Issue #1209 @samukweku
 -   [ENH] Improve selection in `conditional_join`. Issue #1223 @samukweku
 -   [ENH] Performance improvement for range joins in `conditional_join`, when `use_numba = False`. PR #1256 @samukweku
-<<<<<<< HEAD
+-   [ENH] Add `col` class for selecting columns within an expression. Currently limited to use within `conditional_join`. PR #1260 @samukweku.
 -   [BUG] Fix string column selection on a MultiIndex. Issue #1265. @samukweku
-=======
--   [ENH] Add `col` class for selecting columns within an expression. Currently limited to use within `conditional_join`. PR #1260 @samukweku.
->>>>>>> 54287644
 
 ## [v0.24.0] - 2022-11-12
 
