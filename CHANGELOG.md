--- conflicted
+++ resolved
@@ -5,11 +5,8 @@
 -   [DOC] Updated developer guide docs.
 -   [ENH] Allow column selection/renaming within conditional_join. #1102 @samukweku.
 -   [ENH] New decorator `deprecated_kwargs` for breaking API. #1103 @Zeroto521
-<<<<<<< HEAD
+-   [ENH] Extend select_columns to support non-string columns. #1105 @samukweku
 -   [ENH] Performance improvement for groupby_topk. #1093 @samukweku
-=======
--   [ENH] Extend select_columns to support non-string columns. #1105 @samukweku
->>>>>>> 4867b202
 
 ## [v0.23.1] - 2022-05-03
 
