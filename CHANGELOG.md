--- conflicted
+++ resolved
@@ -19,11 +19,8 @@
 -   [INF] Set independent environment for building documentation. PR #1141 @Zeroto521
 -   [DOC] Add local documentation preview via github action artifact. PR #1149 @Zeroto521
 -   [ENH] Enable `encode_categorical` handle 2 (or more ) dimensions array. PR #1153 @Zeroto521
-<<<<<<< HEAD
+-   [ENH] Faster computation for a single non-equi join, with a numba engine. Issue #1102 @samukweku
 -   [TST] Fix testcases failing on Window. Issue #1160 @Zeroto521
-=======
--   [ENH] Faster computation for a single non-equi join, with a numba engine. Issue #1102 @samukweku
->>>>>>> dc9fffde
 
 ## [v0.23.1] - 2022-05-03
 
