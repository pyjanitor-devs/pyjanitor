# Changelog

## [Unreleased]

<<<<<<< HEAD
-   [INF] Extract docstrings tests from all tests. PR #1205 @Zeroto521
=======
-   [INF] Replace `pytest.ini` file with `pyproject.toml` file. PR #1204 @Zeroto521
>>>>>>> e1c119b8

## [v0.24.0] - 2022-11-12

-   [ENH] Add lazy imports to speed up the time taken to load pyjanitor (part 2)
-   [DOC] Updated developer guide docs.
-   [ENH] Allow column selection/renaming within conditional_join. Issue #1102. Also allow first or last match. Issue #1020 @samukweku.
-   [ENH] New decorator `deprecated_kwargs` for breaking API. #1103 @Zeroto521
-   [ENH] Extend select_columns to support non-string columns. Issue #1105 @samukweku
-   [ENH] Performance improvement for groupby_topk. Issue #1093 @samukweku
-   [ENH] `min_max_scale` drop `old_min` and `old_max` to fit sklearn's method API. Issue #1068 @Zeroto521
-   [ENH] Add `jointly` option for `min_max_scale` support to transform each column values or entire values. Default transform each column, similar behavior to `sklearn.preprocessing.MinMaxScaler`. (Issue #1067, PR #1112, PR #1123) @Zeroto521
-   [INF] Require pyspark minimal version is v3.2.0 to cut duplicates codes. Issue #1110 @Zeroto521
-   [ENH] Add support for extension arrays in `expand_grid`. Issue #1121 @samukweku
-   [ENH] Add `names_expand` and `index_expand` parameters to `pivot_wider` for exposing missing categoricals. Issue #1108 @samukweku
-   [ENH] Add fix for slicing error when selecting columns in `pivot_wider`. Issue #1134 @samukweku
-   [ENH] `dropna` parameter added to `pivot_longer`. Issue #1132 @samukweku
-   [INF] Update `mkdocstrings` version and to fit its new coming features. PR #1138 @Zeroto521
-   [BUG] Force `math.softmax` returning `Series`. PR #1139 @Zeroto521
-   [INF] Set independent environment for building documentation. PR #1141 @Zeroto521
-   [DOC] Add local documentation preview via github action artifact. PR #1149 @Zeroto521
-   [ENH] Enable `encode_categorical` handle 2 (or more ) dimensions array. PR #1153 @Zeroto521
-   [TST] Fix testcases failing on Window. Issue #1160 @Zeroto521, and @samukweku
-   [INF] Cancel old workflow runs via Github Action `concurrency`. PR #1161 @Zeroto521
-   [ENH] Faster computation for non-equi join, with a numba engine. Speed improvement for left/right joins when `sort_by_appearance` is False. Issue #1102 @samukweku
-   [BUG] Avoid `change_type` mutating original `DataFrame`. PR #1162 @Zeroto521
-   [ENH] The parameter `column_name` of `change_type` totally supports inputing multi-column now. #1163 @Zeroto521
-   [ENH] Fix error when `sort_by_appearance=True` is combined with `dropna=True`. Issue #1168 @samukweku
-   [ENH] Add explicit default parameter to `case_when` function. Issue #1159 @samukweku
-   [BUG] pandas 1.5.x `_MergeOperation` doesn't have `copy` keyword anymore. Issue #1174 @Zeroto521
-   [ENH] `select_rows` function added for flexible row selection. Generic `select` function added as well. Add support for MultiIndex selection via dictionary. Issue #1124 @samukweku
-   [TST] Compat with macos and window, to fix `FailedHealthCheck` Issue #1181 @Zeroto521
-   [INF] Merge two docs CIs (`docs-preview.yml` and `docs.yml`) to one. And add `documentation` pytest mark. PR #1183 @Zeroto521
-   [INF] Merge `codecov.yml` (only works for the dev branch pushing event) into `tests.yml` (only works for PR event). PR #1185 @Zeroto521
-   [TST] Fix failure for test/timeseries/test_fill_missing_timestamp. Issue #1184 @samukweku
-   [BUG] Import `DataDescription` to fix: `AttributeError: 'DataFrame' object has no attribute 'data_description'`. PR #1191 @Zeroto521

## [v0.23.1] - 2022-05-03

-   [DOC] Updated `fill.py` and `update_where.py` documentation with working examples.
-   [ENH] Deprecate `num_bins` from `bin_numeric` in favour of `bins`, and allow generic `**kwargs` to be passed into `pd.cut`. Issue #969. @thatlittleboy
-   [ENH] Fix `concatenate_columns` not working on category inputs @zbarry
-   [INF] Simplify CI system @ericmjl
-   [ENH] Added "read_commandline" function to janitor.io @BaritoneBeard
-   [BUG] Fix bug with the complement parameter of `filter_on`. Issue #988. @thatlittleboy
-   [ENH] Add `xlsx_table`, for reading tables from an Excel sheet. @samukweku
-   [ENH] minor improvements for conditional_join; equality only joins are no longer supported; there has to be at least one non-equi join present. @samukweku
-   [BUG] `sort_column_value_order` no longer mutates original dataframe.
-   [BUG] Extend `fill_empty`'s `column_names` type range. Issue #998. @Zeroto521
-   [BUG] Removed/updated error-inducing default arguments in `row_to_names` (#1004) and `round_to_fraction` (#1005). @thatlittleboy
-   [ENH] `patterns` deprecated in favour of importing `re.compile`. #1007 @samukweku
-   [ENH] Changes to kwargs in `encode_categorical`, where the values can either be a string or a 1D array. #1021 @samukweku
-   [ENH] Add `fill_value` and `explicit` parameters to the `complete` function. #1019 @samukweku
-   [ENH] Performance improvement for `expand_grid`. @samukweku
-   [BUG] Make `factorize_columns` (PR #1028) and `truncate_datetime_dataframe` (PR #1040) functions non-mutating. @thatlittleboy
-   [BUG] Fix SettingWithCopyWarning and other minor bugs when using `truncate_datetime_dataframe`, along with further performance improvements (PR #1040). @thatlittleboy
-   [ENH] Performance improvement for `conditional_join`. @samukweku
-   [ENH] Multiple `.value` is now supported in `pivot_longer`. Multiple values_to is also supported, when names_pattern is a list or tuple. `names_transform` parameter added, for efficient dtype transformation of unpivoted columns. #1034, #1048, #1051 @samukweku
-   [ENH] Add `xlsx_cells` for reading a spreadsheet as a table of individual cells. #929 @samukweku.
-   [ENH] Let `filter_string` suit parameters of `Series.str.contains` Issue #1003 and #1047. @Zeroto521
-   [ENH] `names_glue` in `pivot_wider` now takes a string form, using str.format_map under the hood. `levels_order` is also deprecated. @samukweku
-   [BUG] Fixed bug in `transform_columns` which ignored the `column_names` specification when `new_column_names` dictionary was provided as an argument, issue #1063. @thatlittleboy
-   [BUG] `count_cumulative_unique` no longer modifies the column being counted in the output when `case_sensitive` argument is set to False, issue #1065. @thatlittleboy
-   [BUG] Fix for gcc missing error in dev container
-   [DOC] Added a step in the dev guide to install `Remote Container` in VS Code. @ashenafiyb
-   [DOC] Convert `expand_column` and `find_replace` code examples to doctests, issue #972. @gahjelle
-   [DOC] Convert `expand_column` code examples to doctests, issue #972. @gahjelle
-   [DOC] Convert `get_dupes` code examples to doctests, issue #972. @ethompsy
-   [DOC] Convert `engineering` code examples to doctests, issue #972 @ashenafiyb
-   [DOC] Convert `groupby_topk` code examples to doctests, issue #972. @ethompsy
-   [DOC] Add doctests to `math`, issue #972. @gahjelle
-   [DOC] Add doctests to `math` and `ml`, issue #972. @gahjelle
-   [DOC] Add doctests to `math`, `ml`, and `xarray`, issue #972. @gahjelle

## [v0.22.0] - 2021-11-21

-   [BUG] Fix conditional join issue for multiple conditions, where pd.eval fails to evaluate if numexpr is installed. #898 @samukweku
-   [ENH] Added `case_when` to handle multiple conditionals and replacement values. Issue #736. @robertmitchellv
-   [ENH] Deprecate `new_column_names` and `merge_frame` from `process_text`. Only existing columns are supported. @samukweku
-   [ENH] `complete` uses `pd.merge` internally, providing a simpler logic, with some speed improvements in certain cases over `pd.reindex`. @samukweku
-   [ENH] `expand_grid` returns a MultiIndex DataFrame, allowing the user to decide how to manipulate the columns. @samukweku
-   [INF] Simplify a bit linting, use pre-commit as the CI linting checker. @Zeroto521
-   [ENH] Fix bug in `pivot_longer` for wrong output when `names_pattern` is a sequence with a single value. Issue #885 @samukweku
-   [ENH] Deprecate `aggfunc` from `pivot_wider`; aggregation can be chained with pandas' `groupby`.
-   [ENH] `As_Categorical` deprecated from `encode_categorical`; a tuple of `(categories, order)` suffices for \*\*kwargs. @samukweku
-   [ENH] Deprecate `names_sort` from `pivot_wider`.@samukweku
-   [ENH] Add `softmax` to `math` module. Issue #902. @loganthomas

## [v0.21.2] - 2021-09-01

-   [ENH] Fix warning message in `coalesce`, from bfill/fill;`coalesce` now uses variable arguments. Issue #882 @samukweku
-   [INF] Add SciPy as explicit dependency in `base.in`. Issue #895 @ericmjl

## [v0.21.1] - 2021-08-29

-   [DOC] Fix references and broken links in AUTHORS.rst. @loganthomas
-   [DOC] Updated Broken links in the README and contributing docs. @nvamsikrishna05
-   [INF] Update pre-commit hooks and remove mutable references. Issue #844. @loganthomas
-   [INF] Add GitHub Release pointer to auto-release script. Issue #818. @loganthomas
-   [INF] Updated black version in github actions code-checks to match pre-commit hooks. @nvamsikrishna05
-   [ENH] Add reset_index flag to row_to_names function. @fireddd
-   [ENH] Updated `label_encode` to use pandas factorize instead of scikit-learn LabelEncoder. @nvamsikrishna05
-   [INF] Removed the scikit-learn package from the dependencies from environment-dev.yml and base.in files. @nvamsikrishna05
-   [ENH] Add function to remove constant columns. @fireddd
-   [ENH] Added `factorize_columns` method which will deprecate the `label_encode` method in future release. @nvamsikrishna05
-   [DOC] Delete Read the Docs project and remove all readthedocs.io references from the repo. Issue #863. @loganthomas
-   [DOC] Updated various documentation sources to reflect pyjanitor-dev ownership. @loganthomas
-   [INF] Fix `isort` automatic checks. Issue #845. @loganthomas
-   [ENH] `complete` function now uses variable args (\*args) - @samukweku
-   [ENH] Set `expand_column`'s `sep` default is `"|"`, same to `pandas.Series.str.get_dummies`. Issue #876. @Zeroto521
-   [ENH] Deprecate `limit` from fill_direction. fill_direction now uses kwargs. @samukweku
-   [ENH] Added `conditional_join` function that supports joins on non-equi operators. @samukweku
-   [INF] Speed up pytest via `-n` (pytest-xdist) option. Issue #881. @Zeroto521
-   [DOC] Add list mark to keep `select_columns`'s example same style. @Zeroto521
-   [ENH] Updated `rename_columns` to take optional function argument for mapping. @nvamsikrishna05

## [v0.21.0] - 2021-07-16

-   [ENH] Drop `fill_value` parameter from `complete`. Users can use `fillna` instead. @samukweku
-   [BUG] Fix bug in `pivot_longer` with single level columns. @samukweku
-   [BUG] Disable exchange rates API until we can find another one to hit. @ericmjl
-   [ENH] Change `coalesce` to return columns; also use `bfill`, `ffill`,
    which is faster than `combine_first` @samukweku
-   [ENH] Use `eval` for string conditions in `update_where`. @samukweku
-   [ENH] Add clearer error messages for `pivot_longer`. h/t to @tdhock
    for the observation. Issue #836 @samukweku
-   [ENH] `select_columns` now uses variable arguments (\*args),
    to provide a simpler selection without the need for lists. - @samukweku
-   [ENH] `encode_categoricals` refactored to use generic functions
    via `functools.dispatch`. - @samukweku
-   [ENH] Updated convert_excel_date to throw meaningful error when values contain non-numeric. @nvamsikrishna05

## [v0.20.14] - 2021-03-25

-   [ENH] Add `dropna` parameter to groupby_agg. @samukweku
-   [ENH] `complete` adds a `by` parameter to expose explicit missing values per group, via groupby. @samukweku
-   [ENH] Fix check_column to support single inputs - fixes `label_encode`. @zbarry

## [v0.20.13] - 2021-02-25

-   [ENH] Performance improvements to `expand_grid`. @samukweku
-   [HOTFIX] Add `multipledispatch` to pip requirements. @ericmjl

## [v0.20.12] - 2021-02-25

-   [INF] Auto-release GitHub action maintenance. @loganthomas

## [v0.20.11] - 2021-02-24

-   [INF] Setup auto-release GitHub action. @loganthomas
-   [INF] Deploy `darglint` package for docstring linting. Issue #745. @loganthomas
-   [ENH] Added optional truncation to `clean_names` function. Issue #753. @richardqiu
-   [ENH] Added `timeseries.flag_jumps()` function. Issue #711. @loganthomas
-   [ENH] `pivot_longer` can handle multiple values in paired columns, and can reshape
    using a list/tuple of regular expressions in `names_pattern`. @samukweku
-   [ENH] Replaced default numeric conversion of dataframe with a `dtypes` parameter,
    allowing the user to control the data types. - @samukweku
-   [INF] Loosen dependency specifications. Switch to pip-tools for managing
    dependencies. Issue #760. @MinchinWeb
-   [DOC] added pipenv installation instructions @evan-anderson
-   [ENH] Add `pivot_wider` function, which is the inverse of the `pivot_longer`
    function. @samukweku
-   [INF] Add `openpyxl` to `environment-dev.yml`. @samukweku
-   [ENH] Reduce code by reusing existing functions for fill_direction. @samukweku
-   [ENH] Improvements to `pivot_longer` function, with improved speed and cleaner code.
    `dtypes` parameter dropped; user can change dtypes with pandas' `astype` method, or
    pyjanitor's `change_type` method. @samukweku
-   [ENH] Add kwargs to `encode_categorical` function, to create ordered categorical columns,
    or categorical columns with explicit categories. @samukweku
-   [ENH] Improvements to `complete` method. Use `pd.merge` to handle duplicates and
    null values. @samukweku
-   [ENH] Add `new_column_names` parameter to `process_text`, allowing a user to
    create a new column name after processing a text column. Also added a `merge_frame`
    parameter, allowing dataframe merging, if the result of the text processing is a
    dataframe.@samukweku
-   [ENH] Add `aggfunc` parameter to pivot_wider. @samukweku
-   [ENH] Modified the `check` function in utils to verify if a value is a callable. @samukweku
-   [ENH] Add a base `_select_column` function, using `functools.singledispatch`,
    to allow for flexible columns selection. @samukweku
-   [ENH] pivot_longer and pivot_wider now support janitor.select_columns syntax,
    allowing for more flexible and dynamic column selection. @samukweku

## [v0.20.10]

-   [ENH] Added function `sort_timestamps_monotonically` to timeseries functions @UGuntupalli
-   [ENH] Added the complete function for converting implicit missing values
    to explicit ones. @samukweku
-   [ENH] Further simplification of expand_grid. @samukweku
-   [BUGFIX] Added copy() method to original dataframe, to avoid mutation. Issue #729. @samukweku
-   [ENH] Added `also` method for running functions in chain with no return values.
-   [DOC] Added a `timeseries` module section to website docs. Issue #742. @loganthomas
-   [ENH] Added a `pivot_longer` function, a wrapper around `pd.melt` and similar to
    tidyr's `pivot_longer` function. Also added an example notebook. @samukweku
-   [ENH] Fixed code to returns error if `fill_value` is not a dictionary. @samukweku
-   [INF] Welcome bot (.github/config.yml) for new users added. Issue #739. @samukweku

## [v0.20.9]

-   [ENH] Updated groupby_agg function to account for null entries in the `by` argument. @samukweku
-   [ENH] Added function `groupby_topk` to janitor functions @mphirke

## [v0.20.8]

-   [ENH] Upgraded `update_where` function to use either the pandas query style,
    or boolean indexing via the `loc` method. Also updated `find_replace` function to use the `loc`
    method directly, instead of routing it through the `update_where` function. @samukweku
-   [INF] Update `pandas` minimum version to 1.0.0. @hectormz
-   [DOC] Updated the general functions API page to show all available functions. @samukweku
-   [DOC] Fix the few lacking type annotations of functions. @VPerrollaz
-   [DOC] Changed the signature from str to Optional[str] when initialized by None. @VPerrollaz
-   [DOC] Add the Optional type for all signatures of the API. @VPerrollaz
-   [TST] Updated test_expand_grid to account for int dtype difference in Windows OS @samukweku
-   [TST] Make importing `pandas` testing functions follow uniform pattern. @hectormz
-   [ENH] Added `process_text` wrapper function for all Pandas string methods. @samukweku
-   [TST] Only skip tests for non-installed libraries on local machine. @hectormz
-   [DOC] Fix minor issues in documentation. @hectormz
-   [ENH] Added `fill_direction` function for forward/backward fills on missing values
    for selected columns in a dataframe. @samukweku
-   [ENH] Simpler logic and less lines of code for expand_grid function @samukweku

## [v0.20.7]

-   [TST] Add a test for transform_column to check for nonmutation. @VPerrollaz
-   [ENH] Contributed `expand_grid` function by @samukweku

## [v0.20.6]

-   [DOC] Pep8 all examples. @VPerrollaz
-   [TST] Add docstrings to tests @hectormz
-   [INF] Add `debug-statements`, `requirements-txt-fixer`, and `interrogate` to `pre-commit`. @hectormz
-   [ENH] Upgraded transform_column to use df.assign underneath the hood,
    and also added option to transform column elementwise (via apply)
    or columnwise (thus operating on a series). @ericmjl

## [v0.20.5]

-   [INF] Replace `pycodestyle` with `flake8` in order to add `pandas-vet` linter @hectormz
-   [ENH] `select_columns()` now raises `NameError` if column label in
    `search_columns_labels` is missing from `DataFrame` columns. @smu095

## [v0.20.1]

-   [DOC] Added an example for groupby_agg in general functions @samukweku
-   [ENH] Contributed `sort_naturally()` function. @ericmjl

## [v0.20.0]

-   [DOC] Edited transform_column dest_column_name kwarg description to be clearer on defaults by @evan-anderson.
-   [ENH] Replace `apply()` in favor of `pandas` functions in several functions. @hectormz
-   [ENH] Add `ecdf()` Series function by @ericmjl.
-   [DOC] Update API policy for clarity. @ericmjl
-   [ENH] Enforce string conversion when cleaning names. @ericmjl
-   [ENH] Change `find_replace` implementation to use keyword arguments to specify columns to perform find and replace on. @ericmjl
-   [ENH] Add `jitter()` dataframe function by @rahosbach

## [v0.19.0]

-   [ENH] Add xarray support and clone_using / convert_datetime_to_number funcs by @zbarry.

## [v0.18.3]

-   [ENH] Series toset() functionality #570 @eyaltrabelsi
-   [ENH] Added option to coalesce function to not delete coalesced columns. @gddcunh
-   [ENH] Added functionality to deconcatenate tuple/list/collections in a column to deconcatenate_column @zbarry
-   [ENH] Fix error message when length of new_column_names is wrong @DollofCutty
-   [DOC] Fixed several examples of functional syntax in `functions.py`. @bdice
-   [DOC] Fix #noqa comments showing up in docs by @hectormz
-   [ENH] Add unionizing a group of dataframes' categoricals. @zbarry
-   [DOC] Fix contributions hyperlinks in `AUTHORS.rst` and contributions by @hectormz
-   [INF] Add `pre-commit` hooks to repository by @ericmjl
-   [DOC] Fix formatting code in `CONTRIBUTING.rst` by @hectormz
-   [DOC] Changed the typing for most "column_name(s)" to Hashable rather than enforcing strings, to more closely match Pandas API by @dendrondal
-   [INF] Edited pycodestyle and Black parameters to avoid venvs by @dendrondal

## [v0.18.2]

-   [INF] Make requirements.txt smaller @eyaltrabelsi
-   [ENH] Add a reset_index parameter to shuffle @eyaltrabelsi
-   [DOC] Added contribution page link to readme @eyaltrabelsi
-   [DOC] fix example for `update_where`, provide a bit more detail, and expand the bad_values example notebook to demonstrate its use by @anzelpwj.
-   [INF] Fix pytest marks by @ericmjl (issue #520)
-   [ENH] add example notebook with use of finance submodule methods by @rahosbach
-   [DOC] added a couple of admonitions for Windows users. h/t @anzelpwj for debugging
    help when a few tests failed for `win32` @Ram-N
-   [ENH] Pyjanitor for PySpark @zjpoh
-   [ENH] Add pyspark clean_names @zjpoh
-   [ENH] Convert asserts to raise exceptions by @hectormz
-   [ENH] Add decorator functions for missing and error handling @jiafengkevinchen
-   [DOC] Update README with functional `pandas` API example. @ericmjl
-   [INF] Move `get_features_targets()` to new `ml.py` module by @hectormz
-   [ENH] Add chirality to morgan fingerprints in janitor.chemistry submodule by @Clayton-Springer
-   [INF] `import_message` suggests python dist. appropriate installs by @hectormz
-   [ENH] Add count_cumulative_unique() method to janitor.functions submodule by @rahosbach
-   [ENH] Add `update_where()` method to `janitor.spark.functions` submodule by @zjpoh

## [v0.18.1]

-   [ENH] extend find_replace functionality to allow both exact match and
    regular-expression-based fuzzy match by @shandou
-   [ENH] add preserve_position kwarg to deconcatenate_column with tests
    by @shandou and @ericmjl
-   [DOC] add contributions that did not leave `git` traces by @ericmjl
-   [ENH] add inflation adjustment in finance submodule by @rahosbach
-   [DOC] clarified how new functions should be implemented by @shandou
-   [ENH] add optional removal of accents on functions.clean_names, enabled by
    default by @mralbu
-   [ENH] add camelCase conversion to snake_case on `clean_names` by @ericmjl,
    h/t @jtaylor for sharing original
-   [ENH] Added `null_flag` function which can mark null values in rows.
    Implemented by @anzelpwj
-   [ENH] add engineering submodule with unit conversion method by @rahosbach
-   [DOC] add PyPI project description
-   [ENH] add example notebook with use of finance submodule methods
    by @rahosbach

For changes that happened prior to v0.18.1,
please consult the closed PRs,
which can be found [here](https://github.com/pyjanitor-devs/pyjanitor/pulls?q=is%3Apr+is%3Aclosed).

We thank all contributors
who have helped make `pyjanitor`
the package that it is today.

[Unreleased]: https://github.com/pyjanitor-devs/pyjanitor/compare/v0.24.0...HEAD

[v0.24.0]: https://github.com/pyjanitor-devs/pyjanitor/compare/v0.23.1...v0.24.0

[v0.23.1]: https://github.com/pyjanitor-devs/pyjanitor/compare/v0.22.0...v0.23.1

[v0.22.0]: https://github.com/pyjanitor-devs/pyjanitor/compare/v0.21.2...v0.22.0

[v0.21.2]: https://github.com/pyjanitor-devs/pyjanitor/compare/v0.21.1...v0.21.2

[v0.21.1]: https://github.com/pyjanitor-devs/pyjanitor/compare/v0.21.0...v0.21.1

[v0.21.0]: https://github.com/pyjanitor-devs/pyjanitor/compare/v0.20.14...v0.21.0

[v0.20.14]: https://github.com/pyjanitor-devs/pyjanitor/compare/v0.20.13...v0.20.14

[v0.20.13]: https://github.com/pyjanitor-devs/pyjanitor/compare/v0.20.12...v0.20.13

[v0.20.12]: https://github.com/pyjanitor-devs/pyjanitor/compare/v0.20.11...v0.20.12

[v0.20.11]: https://github.com/pyjanitor-devs/pyjanitor/compare/v0.20.10...v0.20.11

[v0.20.10]: https://github.com/pyjanitor-devs/pyjanitor/compare/v0.20.9...v0.20.10

[v0.20.9]: https://github.com/pyjanitor-devs/pyjanitor/compare/v0.20.8...v0.20.9

[v0.20.8]: https://github.com/pyjanitor-devs/pyjanitor/compare/v0.20.7...v0.20.8

[v0.20.7]: https://github.com/pyjanitor-devs/pyjanitor/compare/v0.20.5...v0.20.7

[v0.20.6]: https://github.com/pyjanitor-devs/pyjanitor/compare/v0.20.5...v0.20.7

[v0.20.5]: https://github.com/pyjanitor-devs/pyjanitor/compare/v0.20.1...v0.20.5

[v0.20.1]: https://github.com/pyjanitor-devs/pyjanitor/compare/v0.20.0...v0.20.1

[v0.20.0]: https://github.com/pyjanitor-devs/pyjanitor/compare/v0.19.0...v0.20.0

[v0.19.0]: https://github.com/pyjanitor-devs/pyjanitor/compare/v0.18.3...v0.19.0

[v0.18.3]: https://github.com/pyjanitor-devs/pyjanitor/compare/v0.18.2...v0.18.3

[v0.18.2]: https://github.com/pyjanitor-devs/pyjanitor/compare/v0.18.1...v0.18.2

[v0.18.1]: https://github.com/pyjanitor-devs/pyjanitor/compare/v0.18.0...v0.18.1<|MERGE_RESOLUTION|>--- conflicted
+++ resolved
@@ -2,11 +2,8 @@
 
 ## [Unreleased]
 
-<<<<<<< HEAD
+-   [INF] Replace `pytest.ini` file with `pyproject.toml` file. PR #1204 @Zeroto521
 -   [INF] Extract docstrings tests from all tests. PR #1205 @Zeroto521
-=======
--   [INF] Replace `pytest.ini` file with `pyproject.toml` file. PR #1204 @Zeroto521
->>>>>>> e1c119b8
 
 ## [v0.24.0] - 2022-11-12
 
