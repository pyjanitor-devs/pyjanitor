--- conflicted
+++ resolved
@@ -15,15 +15,9 @@
 -   [DOC] Delete Read the Docs project and remove all readthedocs.io references from the repo. Issue #863. @loganthomas
 -   [DOC] Updated various documentation sources to reflect pyjanitor-dev ownership. @loganthomas
 -   [INF] Fix `isort` automatic checks. Issue #845. @loganthomas
-<<<<<<< HEAD
-<<<<<<< HEAD
 -   [ENH] `complete` function now uses variable args (*args) - @samukweku
-=======
-=======
 -   [EHN] Set `expand_column`'s `sep` default is `"|"`, same to `pandas.Series.str.get_dummies`. Issue #876. @Zeroto521
->>>>>>> facb52ca
 -   [ENH] Deprecate `limit` from fill_direction. fill_direction now uses kwargs. @samukweku
->>>>>>> 37af6a69d9590c2f4115ecff3d108eb0ed051436
 
 ## [v0.21.0] - 2021-07-16
 
