# Changelog

## [Unreleased]

-   [INF] Replace `pytest.ini` file with `pyproject.toml` file. PR #1204 @Zeroto521
-   [INF] Extract docstrings tests from all tests. PR #1205 @Zeroto521
-   [BUG] Address the `TypeError` when importing v0.24.0 (issue #1201 @xujiboy and @joranbeasley)
-   [INF] Fixed issue with missing PyPI README. PR #1216 @thatlittleboy
-   [INF] Update some `mkdocs` compatibility code. PR #1231 @thatlittleboy
-   [INF] Migrated docstring style from Sphinx to Google for better compatibility with `mkdocstrings`. PR #1235 @thatlittleboy
-   [INF] Prevent selection of chevrons (`>>>`) and outputs in Example code blocks. PR #1237 @thatlittleboy
-   [DEPR] Add deprecation warnings for `process_text`, `rename_column`, `rename_columns`, `filter_on`, `remove_columns`, `fill_direction`. Issue #1045 @samukweku
-   [ENH] `pivot_longer` now supports named groups where `names_pattern` is a regular expression. A dictionary can now be passed to `names_pattern`, and is internally evaluated as a list/tuple of regular expressions. Issue #1209 @samukweku
-   [ENH] Improve selection in `conditional_join`. Issue #1223 @samukweku
-   [ENH] Performance improvement for range joins in `conditional_join`, when `use_numba = False`. PR #1256 @samukweku
-   [ENH] Add `col` class for selecting columns within an expression. Currently limited to use within `conditional_join`. PR #1260 @samukweku.
<<<<<<< HEAD
-   [BUG] Fix string column selection on a MultiIndex. Issue #1265. @samukweku
=======
-   [DEPR] Add deprecation warning for `pivot_wider`. Issue #1045 @samukweku
>>>>>>> 51f6f4cc

## [v0.24.0] - 2022-11-12

-   [ENH] Add lazy imports to speed up the time taken to load pyjanitor (part 2)
-   [DOC] Updated developer guide docs.
-   [ENH] Allow column selection/renaming within conditional_join. Issue #1102. Also allow first or last match. Issue #1020 @samukweku.
-   [ENH] New decorator `deprecated_kwargs` for breaking API. #1103 @Zeroto521
-   [ENH] Extend select_columns to support non-string columns. Issue #1105 @samukweku
-   [ENH] Performance improvement for groupby_topk. Issue #1093 @samukweku
-   [ENH] `min_max_scale` drop `old_min` and `old_max` to fit sklearn's method API. Issue #1068 @Zeroto521
-   [ENH] Add `jointly` option for `min_max_scale` support to transform each column values or entire values. Default transform each column, similar behavior to `sklearn.preprocessing.MinMaxScaler`. (Issue #1067, PR #1112, PR #1123) @Zeroto521
-   [INF] Require pyspark minimal version is v3.2.0 to cut duplicates codes. Issue #1110 @Zeroto521
-   [ENH] Add support for extension arrays in `expand_grid`. Issue #1121 @samukweku
-   [ENH] Add `names_expand` and `index_expand` parameters to `pivot_wider` for exposing missing categoricals. Issue #1108 @samukweku
-   [ENH] Add fix for slicing error when selecting columns in `pivot_wider`. Issue #1134 @samukweku
-   [ENH] `dropna` parameter added to `pivot_longer`. Issue #1132 @samukweku
-   [INF] Update `mkdocstrings` version and to fit its new coming features. PR #1138 @Zeroto521
-   [BUG] Force `math.softmax` returning `Series`. PR #1139 @Zeroto521
-   [INF] Set independent environment for building documentation. PR #1141 @Zeroto521
-   [DOC] Add local documentation preview via github action artifact. PR #1149 @Zeroto521
-   [ENH] Enable `encode_categorical` handle 2 (or more ) dimensions array. PR #1153 @Zeroto521
-   [TST] Fix testcases failing on Window. Issue #1160 @Zeroto521, and @samukweku
-   [INF] Cancel old workflow runs via Github Action `concurrency`. PR #1161 @Zeroto521
-   [ENH] Faster computation for non-equi join, with a numba engine. Speed improvement for left/right joins when `sort_by_appearance` is False. Issue #1102 @samukweku
-   [BUG] Avoid `change_type` mutating original `DataFrame`. PR #1162 @Zeroto521
-   [ENH] The parameter `column_name` of `change_type` totally supports inputing multi-column now. #1163 @Zeroto521
-   [ENH] Fix error when `sort_by_appearance=True` is combined with `dropna=True`. Issue #1168 @samukweku
-   [ENH] Add explicit default parameter to `case_when` function. Issue #1159 @samukweku
-   [BUG] pandas 1.5.x `_MergeOperation` doesn't have `copy` keyword anymore. Issue #1174 @Zeroto521
-   [ENH] `select_rows` function added for flexible row selection. Generic `select` function added as well. Add support for MultiIndex selection via dictionary. Issue #1124 @samukweku
-   [TST] Compat with macos and window, to fix `FailedHealthCheck` Issue #1181 @Zeroto521
-   [INF] Merge two docs CIs (`docs-preview.yml` and `docs.yml`) to one. And add `documentation` pytest mark. PR #1183 @Zeroto521
-   [INF] Merge `codecov.yml` (only works for the dev branch pushing event) into `tests.yml` (only works for PR event). PR #1185 @Zeroto521
-   [TST] Fix failure for test/timeseries/test_fill_missing_timestamp. Issue #1184 @samukweku
-   [BUG] Import `DataDescription` to fix: `AttributeError: 'DataFrame' object has no attribute 'data_description'`. PR #1191 @Zeroto521

## [v0.23.1] - 2022-05-03

-   [DOC] Updated `fill.py` and `update_where.py` documentation with working examples.
-   [ENH] Deprecate `num_bins` from `bin_numeric` in favour of `bins`, and allow generic `**kwargs` to be passed into `pd.cut`. Issue #969. @thatlittleboy
-   [ENH] Fix `concatenate_columns` not working on category inputs @zbarry
-   [INF] Simplify CI system @ericmjl
-   [ENH] Added "read_commandline" function to janitor.io @BaritoneBeard
-   [BUG] Fix bug with the complement parameter of `filter_on`. Issue #988. @thatlittleboy
-   [ENH] Add `xlsx_table`, for reading tables from an Excel sheet. @samukweku
-   [ENH] minor improvements for conditional_join; equality only joins are no longer supported; there has to be at least one non-equi join present. @samukweku
-   [BUG] `sort_column_value_order` no longer mutates original dataframe.
-   [BUG] Extend `fill_empty`'s `column_names` type range. Issue #998. @Zeroto521
-   [BUG] Removed/updated error-inducing default arguments in `row_to_names` (#1004) and `round_to_fraction` (#1005). @thatlittleboy
-   [ENH] `patterns` deprecated in favour of importing `re.compile`. #1007 @samukweku
-   [ENH] Changes to kwargs in `encode_categorical`, where the values can either be a string or a 1D array. #1021 @samukweku
-   [ENH] Add `fill_value` and `explicit` parameters to the `complete` function. #1019 @samukweku
-   [ENH] Performance improvement for `expand_grid`. @samukweku
-   [BUG] Make `factorize_columns` (PR #1028) and `truncate_datetime_dataframe` (PR #1040) functions non-mutating. @thatlittleboy
-   [BUG] Fix SettingWithCopyWarning and other minor bugs when using `truncate_datetime_dataframe`, along with further performance improvements (PR #1040). @thatlittleboy
-   [ENH] Performance improvement for `conditional_join`. @samukweku
-   [ENH] Multiple `.value` is now supported in `pivot_longer`. Multiple values_to is also supported, when names_pattern is a list or tuple. `names_transform` parameter added, for efficient dtype transformation of unpivoted columns. #1034, #1048, #1051 @samukweku
-   [ENH] Add `xlsx_cells` for reading a spreadsheet as a table of individual cells. #929 @samukweku.
-   [ENH] Let `filter_string` suit parameters of `Series.str.contains` Issue #1003 and #1047. @Zeroto521
-   [ENH] `names_glue` in `pivot_wider` now takes a string form, using str.format_map under the hood. `levels_order` is also deprecated. @samukweku
-   [BUG] Fixed bug in `transform_columns` which ignored the `column_names` specification when `new_column_names` dictionary was provided as an argument, issue #1063. @thatlittleboy
-   [BUG] `count_cumulative_unique` no longer modifies the column being counted in the output when `case_sensitive` argument is set to False, issue #1065. @thatlittleboy
-   [BUG] Fix for gcc missing error in dev container
-   [DOC] Added a step in the dev guide to install `Remote Container` in VS Code. @ashenafiyb
-   [DOC] Convert `expand_column` and `find_replace` code examples to doctests, issue #972. @gahjelle
-   [DOC] Convert `expand_column` code examples to doctests, issue #972. @gahjelle
-   [DOC] Convert `get_dupes` code examples to doctests, issue #972. @ethompsy
-   [DOC] Convert `engineering` code examples to doctests, issue #972 @ashenafiyb
-   [DOC] Convert `groupby_topk` code examples to doctests, issue #972. @ethompsy
-   [DOC] Add doctests to `math`, issue #972. @gahjelle
-   [DOC] Add doctests to `math` and `ml`, issue #972. @gahjelle
-   [DOC] Add doctests to `math`, `ml`, and `xarray`, issue #972. @gahjelle

## [v0.22.0] - 2021-11-21

-   [BUG] Fix conditional join issue for multiple conditions, where pd.eval fails to evaluate if numexpr is installed. #898 @samukweku
-   [ENH] Added `case_when` to handle multiple conditionals and replacement values. Issue #736. @robertmitchellv
-   [ENH] Deprecate `new_column_names` and `merge_frame` from `process_text`. Only existing columns are supported. @samukweku
-   [ENH] `complete` uses `pd.merge` internally, providing a simpler logic, with some speed improvements in certain cases over `pd.reindex`. @samukweku
-   [ENH] `expand_grid` returns a MultiIndex DataFrame, allowing the user to decide how to manipulate the columns. @samukweku
-   [INF] Simplify a bit linting, use pre-commit as the CI linting checker. @Zeroto521
-   [ENH] Fix bug in `pivot_longer` for wrong output when `names_pattern` is a sequence with a single value. Issue #885 @samukweku
-   [ENH] Deprecate `aggfunc` from `pivot_wider`; aggregation can be chained with pandas' `groupby`.
-   [ENH] `As_Categorical` deprecated from `encode_categorical`; a tuple of `(categories, order)` suffices for \*\*kwargs. @samukweku
-   [ENH] Deprecate `names_sort` from `pivot_wider`.@samukweku
-   [ENH] Add `softmax` to `math` module. Issue #902. @loganthomas

## [v0.21.2] - 2021-09-01

-   [ENH] Fix warning message in `coalesce`, from bfill/fill;`coalesce` now uses variable arguments. Issue #882 @samukweku
-   [INF] Add SciPy as explicit dependency in `base.in`. Issue #895 @ericmjl

## [v0.21.1] - 2021-08-29

-   [DOC] Fix references and broken links in AUTHORS.rst. @loganthomas
-   [DOC] Updated Broken links in the README and contributing docs. @nvamsikrishna05
-   [INF] Update pre-commit hooks and remove mutable references. Issue #844. @loganthomas
-   [INF] Add GitHub Release pointer to auto-release script. Issue #818. @loganthomas
-   [INF] Updated black version in github actions code-checks to match pre-commit hooks. @nvamsikrishna05
-   [ENH] Add reset_index flag to row_to_names function. @fireddd
-   [ENH] Updated `label_encode` to use pandas factorize instead of scikit-learn LabelEncoder. @nvamsikrishna05
-   [INF] Removed the scikit-learn package from the dependencies from environment-dev.yml and base.in files. @nvamsikrishna05
-   [ENH] Add function to remove constant columns. @fireddd
-   [ENH] Added `factorize_columns` method which will deprecate the `label_encode` method in future release. @nvamsikrishna05
-   [DOC] Delete Read the Docs project and remove all readthedocs.io references from the repo. Issue #863. @loganthomas
-   [DOC] Updated various documentation sources to reflect pyjanitor-dev ownership. @loganthomas
-   [INF] Fix `isort` automatic checks. Issue #845. @loganthomas
-   [ENH] `complete` function now uses variable args (\*args) - @samukweku
-   [ENH] Set `expand_column`'s `sep` default is `"|"`, same to `pandas.Series.str.get_dummies`. Issue #876. @Zeroto521
-   [ENH] Deprecate `limit` from fill_direction. fill_direction now uses kwargs. @samukweku
-   [ENH] Added `conditional_join` function that supports joins on non-equi operators. @samukweku
-   [INF] Speed up pytest via `-n` (pytest-xdist) option. Issue #881. @Zeroto521
-   [DOC] Add list mark to keep `select_columns`'s example same style. @Zeroto521
-   [ENH] Updated `rename_columns` to take optional function argument for mapping. @nvamsikrishna05

## [v0.21.0] - 2021-07-16

-   [ENH] Drop `fill_value` parameter from `complete`. Users can use `fillna` instead. @samukweku
-   [BUG] Fix bug in `pivot_longer` with single level columns. @samukweku
-   [BUG] Disable exchange rates API until we can find another one to hit. @ericmjl
-   [ENH] Change `coalesce` to return columns; also use `bfill`, `ffill`,
    which is faster than `combine_first` @samukweku
-   [ENH] Use `eval` for string conditions in `update_where`. @samukweku
-   [ENH] Add clearer error messages for `pivot_longer`. h/t to @tdhock
    for the observation. Issue #836 @samukweku
-   [ENH] `select_columns` now uses variable arguments (\*args),
    to provide a simpler selection without the need for lists. - @samukweku
-   [ENH] `encode_categoricals` refactored to use generic functions
    via `functools.dispatch`. - @samukweku
-   [ENH] Updated convert_excel_date to throw meaningful error when values contain non-numeric. @nvamsikrishna05

## [v0.20.14] - 2021-03-25

-   [ENH] Add `dropna` parameter to groupby_agg. @samukweku
-   [ENH] `complete` adds a `by` parameter to expose explicit missing values per group, via groupby. @samukweku
-   [ENH] Fix check_column to support single inputs - fixes `label_encode`. @zbarry

## [v0.20.13] - 2021-02-25

-   [ENH] Performance improvements to `expand_grid`. @samukweku
-   [HOTFIX] Add `multipledispatch` to pip requirements. @ericmjl

## [v0.20.12] - 2021-02-25

-   [INF] Auto-release GitHub action maintenance. @loganthomas

## [v0.20.11] - 2021-02-24

-   [INF] Setup auto-release GitHub action. @loganthomas
-   [INF] Deploy `darglint` package for docstring linting. Issue #745. @loganthomas
-   [ENH] Added optional truncation to `clean_names` function. Issue #753. @richardqiu
-   [ENH] Added `timeseries.flag_jumps()` function. Issue #711. @loganthomas
-   [ENH] `pivot_longer` can handle multiple values in paired columns, and can reshape
    using a list/tuple of regular expressions in `names_pattern`. @samukweku
-   [ENH] Replaced default numeric conversion of dataframe with a `dtypes` parameter,
    allowing the user to control the data types. - @samukweku
-   [INF] Loosen dependency specifications. Switch to pip-tools for managing
    dependencies. Issue #760. @MinchinWeb
-   [DOC] added pipenv installation instructions @evan-anderson
-   [ENH] Add `pivot_wider` function, which is the inverse of the `pivot_longer`
    function. @samukweku
-   [INF] Add `openpyxl` to `environment-dev.yml`. @samukweku
-   [ENH] Reduce code by reusing existing functions for fill_direction. @samukweku
-   [ENH] Improvements to `pivot_longer` function, with improved speed and cleaner code.
    `dtypes` parameter dropped; user can change dtypes with pandas' `astype` method, or
    pyjanitor's `change_type` method. @samukweku
-   [ENH] Add kwargs to `encode_categorical` function, to create ordered categorical columns,
    or categorical columns with explicit categories. @samukweku
-   [ENH] Improvements to `complete` method. Use `pd.merge` to handle duplicates and
    null values. @samukweku
-   [ENH] Add `new_column_names` parameter to `process_text`, allowing a user to
    create a new column name after processing a text column. Also added a `merge_frame`
    parameter, allowing dataframe merging, if the result of the text processing is a
    dataframe.@samukweku
-   [ENH] Add `aggfunc` parameter to pivot_wider. @samukweku
-   [ENH] Modified the `check` function in utils to verify if a value is a callable. @samukweku
-   [ENH] Add a base `_select_column` function, using `functools.singledispatch`,
    to allow for flexible columns selection. @samukweku
-   [ENH] pivot_longer and pivot_wider now support janitor.select_columns syntax,
    allowing for more flexible and dynamic column selection. @samukweku

## [v0.20.10]

-   [ENH] Added function `sort_timestamps_monotonically` to timeseries functions @UGuntupalli
-   [ENH] Added the complete function for converting implicit missing values
    to explicit ones. @samukweku
-   [ENH] Further simplification of expand_grid. @samukweku
-   [BUGFIX] Added copy() method to original dataframe, to avoid mutation. Issue #729. @samukweku
-   [ENH] Added `also` method for running functions in chain with no return values.
-   [DOC] Added a `timeseries` module section to website docs. Issue #742. @loganthomas
-   [ENH] Added a `pivot_longer` function, a wrapper around `pd.melt` and similar to
    tidyr's `pivot_longer` function. Also added an example notebook. @samukweku
-   [ENH] Fixed code to returns error if `fill_value` is not a dictionary. @samukweku
-   [INF] Welcome bot (.github/config.yml) for new users added. Issue #739. @samukweku

## [v0.20.9]

-   [ENH] Updated groupby_agg function to account for null entries in the `by` argument. @samukweku
-   [ENH] Added function `groupby_topk` to janitor functions @mphirke

## [v0.20.8]

-   [ENH] Upgraded `update_where` function to use either the pandas query style,
    or boolean indexing via the `loc` method. Also updated `find_replace` function to use the `loc`
    method directly, instead of routing it through the `update_where` function. @samukweku
-   [INF] Update `pandas` minimum version to 1.0.0. @hectormz
-   [DOC] Updated the general functions API page to show all available functions. @samukweku
-   [DOC] Fix the few lacking type annotations of functions. @VPerrollaz
-   [DOC] Changed the signature from str to Optional[str] when initialized by None. @VPerrollaz
-   [DOC] Add the Optional type for all signatures of the API. @VPerrollaz
-   [TST] Updated test_expand_grid to account for int dtype difference in Windows OS @samukweku
-   [TST] Make importing `pandas` testing functions follow uniform pattern. @hectormz
-   [ENH] Added `process_text` wrapper function for all Pandas string methods. @samukweku
-   [TST] Only skip tests for non-installed libraries on local machine. @hectormz
-   [DOC] Fix minor issues in documentation. @hectormz
-   [ENH] Added `fill_direction` function for forward/backward fills on missing values
    for selected columns in a dataframe. @samukweku
-   [ENH] Simpler logic and less lines of code for expand_grid function @samukweku

## [v0.20.7]

-   [TST] Add a test for transform_column to check for nonmutation. @VPerrollaz
-   [ENH] Contributed `expand_grid` function by @samukweku

## [v0.20.6]

-   [DOC] Pep8 all examples. @VPerrollaz
-   [TST] Add docstrings to tests @hectormz
-   [INF] Add `debug-statements`, `requirements-txt-fixer`, and `interrogate` to `pre-commit`. @hectormz
-   [ENH] Upgraded transform_column to use df.assign underneath the hood,
    and also added option to transform column elementwise (via apply)
    or columnwise (thus operating on a series). @ericmjl

## [v0.20.5]

-   [INF] Replace `pycodestyle` with `flake8` in order to add `pandas-vet` linter @hectormz
-   [ENH] `select_columns()` now raises `NameError` if column label in
    `search_columns_labels` is missing from `DataFrame` columns. @smu095

## [v0.20.1]

-   [DOC] Added an example for groupby_agg in general functions @samukweku
-   [ENH] Contributed `sort_naturally()` function. @ericmjl

## [v0.20.0]

-   [DOC] Edited transform_column dest_column_name kwarg description to be clearer on defaults by @evan-anderson.
-   [ENH] Replace `apply()` in favor of `pandas` functions in several functions. @hectormz
-   [ENH] Add `ecdf()` Series function by @ericmjl.
-   [DOC] Update API policy for clarity. @ericmjl
-   [ENH] Enforce string conversion when cleaning names. @ericmjl
-   [ENH] Change `find_replace` implementation to use keyword arguments to specify columns to perform find and replace on. @ericmjl
-   [ENH] Add `jitter()` dataframe function by @rahosbach

## [v0.19.0]

-   [ENH] Add xarray support and clone_using / convert_datetime_to_number funcs by @zbarry.

## [v0.18.3]

-   [ENH] Series toset() functionality #570 @eyaltrabelsi
-   [ENH] Added option to coalesce function to not delete coalesced columns. @gddcunh
-   [ENH] Added functionality to deconcatenate tuple/list/collections in a column to deconcatenate_column @zbarry
-   [ENH] Fix error message when length of new_column_names is wrong @DollofCutty
-   [DOC] Fixed several examples of functional syntax in `functions.py`. @bdice
-   [DOC] Fix #noqa comments showing up in docs by @hectormz
-   [ENH] Add unionizing a group of dataframes' categoricals. @zbarry
-   [DOC] Fix contributions hyperlinks in `AUTHORS.rst` and contributions by @hectormz
-   [INF] Add `pre-commit` hooks to repository by @ericmjl
-   [DOC] Fix formatting code in `CONTRIBUTING.rst` by @hectormz
-   [DOC] Changed the typing for most "column_name(s)" to Hashable rather than enforcing strings, to more closely match Pandas API by @dendrondal
-   [INF] Edited pycodestyle and Black parameters to avoid venvs by @dendrondal

## [v0.18.2]

-   [INF] Make requirements.txt smaller @eyaltrabelsi
-   [ENH] Add a reset_index parameter to shuffle @eyaltrabelsi
-   [DOC] Added contribution page link to readme @eyaltrabelsi
-   [DOC] fix example for `update_where`, provide a bit more detail, and expand the bad_values example notebook to demonstrate its use by @anzelpwj.
-   [INF] Fix pytest marks by @ericmjl (issue #520)
-   [ENH] add example notebook with use of finance submodule methods by @rahosbach
-   [DOC] added a couple of admonitions for Windows users. h/t @anzelpwj for debugging
    help when a few tests failed for `win32` @Ram-N
-   [ENH] Pyjanitor for PySpark @zjpoh
-   [ENH] Add pyspark clean_names @zjpoh
-   [ENH] Convert asserts to raise exceptions by @hectormz
-   [ENH] Add decorator functions for missing and error handling @jiafengkevinchen
-   [DOC] Update README with functional `pandas` API example. @ericmjl
-   [INF] Move `get_features_targets()` to new `ml.py` module by @hectormz
-   [ENH] Add chirality to morgan fingerprints in janitor.chemistry submodule by @Clayton-Springer
-   [INF] `import_message` suggests python dist. appropriate installs by @hectormz
-   [ENH] Add count_cumulative_unique() method to janitor.functions submodule by @rahosbach
-   [ENH] Add `update_where()` method to `janitor.spark.functions` submodule by @zjpoh

## [v0.18.1]

-   [ENH] extend find_replace functionality to allow both exact match and
    regular-expression-based fuzzy match by @shandou
-   [ENH] add preserve_position kwarg to deconcatenate_column with tests
    by @shandou and @ericmjl
-   [DOC] add contributions that did not leave `git` traces by @ericmjl
-   [ENH] add inflation adjustment in finance submodule by @rahosbach
-   [DOC] clarified how new functions should be implemented by @shandou
-   [ENH] add optional removal of accents on functions.clean_names, enabled by
    default by @mralbu
-   [ENH] add camelCase conversion to snake_case on `clean_names` by @ericmjl,
    h/t @jtaylor for sharing original
-   [ENH] Added `null_flag` function which can mark null values in rows.
    Implemented by @anzelpwj
-   [ENH] add engineering submodule with unit conversion method by @rahosbach
-   [DOC] add PyPI project description
-   [ENH] add example notebook with use of finance submodule methods
    by @rahosbach

For changes that happened prior to v0.18.1,
please consult the closed PRs,
which can be found [here](https://github.com/pyjanitor-devs/pyjanitor/pulls?q=is%3Apr+is%3Aclosed).

We thank all contributors
who have helped make `pyjanitor`
the package that it is today.

[Unreleased]: https://github.com/pyjanitor-devs/pyjanitor/compare/v0.24.0...HEAD

[v0.24.0]: https://github.com/pyjanitor-devs/pyjanitor/compare/v0.23.1...v0.24.0

[v0.23.1]: https://github.com/pyjanitor-devs/pyjanitor/compare/v0.22.0...v0.23.1

[v0.22.0]: https://github.com/pyjanitor-devs/pyjanitor/compare/v0.21.2...v0.22.0

[v0.21.2]: https://github.com/pyjanitor-devs/pyjanitor/compare/v0.21.1...v0.21.2

[v0.21.1]: https://github.com/pyjanitor-devs/pyjanitor/compare/v0.21.0...v0.21.1

[v0.21.0]: https://github.com/pyjanitor-devs/pyjanitor/compare/v0.20.14...v0.21.0

[v0.20.14]: https://github.com/pyjanitor-devs/pyjanitor/compare/v0.20.13...v0.20.14

[v0.20.13]: https://github.com/pyjanitor-devs/pyjanitor/compare/v0.20.12...v0.20.13

[v0.20.12]: https://github.com/pyjanitor-devs/pyjanitor/compare/v0.20.11...v0.20.12

[v0.20.11]: https://github.com/pyjanitor-devs/pyjanitor/compare/v0.20.10...v0.20.11

[v0.20.10]: https://github.com/pyjanitor-devs/pyjanitor/compare/v0.20.9...v0.20.10

[v0.20.9]: https://github.com/pyjanitor-devs/pyjanitor/compare/v0.20.8...v0.20.9

[v0.20.8]: https://github.com/pyjanitor-devs/pyjanitor/compare/v0.20.7...v0.20.8

[v0.20.7]: https://github.com/pyjanitor-devs/pyjanitor/compare/v0.20.5...v0.20.7

[v0.20.6]: https://github.com/pyjanitor-devs/pyjanitor/compare/v0.20.5...v0.20.7

[v0.20.5]: https://github.com/pyjanitor-devs/pyjanitor/compare/v0.20.1...v0.20.5

[v0.20.1]: https://github.com/pyjanitor-devs/pyjanitor/compare/v0.20.0...v0.20.1

[v0.20.0]: https://github.com/pyjanitor-devs/pyjanitor/compare/v0.19.0...v0.20.0

[v0.19.0]: https://github.com/pyjanitor-devs/pyjanitor/compare/v0.18.3...v0.19.0

[v0.18.3]: https://github.com/pyjanitor-devs/pyjanitor/compare/v0.18.2...v0.18.3

[v0.18.2]: https://github.com/pyjanitor-devs/pyjanitor/compare/v0.18.1...v0.18.2

[v0.18.1]: https://github.com/pyjanitor-devs/pyjanitor/compare/v0.18.0...v0.18.1<|MERGE_RESOLUTION|>--- conflicted
+++ resolved
@@ -14,11 +14,8 @@
 -   [ENH] Improve selection in `conditional_join`. Issue #1223 @samukweku
 -   [ENH] Performance improvement for range joins in `conditional_join`, when `use_numba = False`. PR #1256 @samukweku
 -   [ENH] Add `col` class for selecting columns within an expression. Currently limited to use within `conditional_join`. PR #1260 @samukweku.
-<<<<<<< HEAD
+-   [DEPR] Add deprecation warning for `pivot_wider`. Issue #1045 @samukweku
 -   [BUG] Fix string column selection on a MultiIndex. Issue #1265. @samukweku
-=======
--   [DEPR] Add deprecation warning for `pivot_wider`. Issue #1045 @samukweku
->>>>>>> 51f6f4cc
 
 ## [v0.24.0] - 2022-11-12
 
