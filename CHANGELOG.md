--- conflicted
+++ resolved
@@ -2,18 +2,8 @@
 
 ## [Unreleased]
 
-<<<<<<< HEAD
-## [v0.21.2] - 2021-09-01
-
--   [ENH] Fix warning message in `coalesce`, from bfill/fill;`coalesce` now uses variable arguments. Issue #882 @samukweku
--   [INF] Add SciPy as explicit dependency in `base.in`. Issue #895 @ericmjl
 -   [ENH] Fix bug in `pivot_longer` for wrong output when `names_pattern` is a sequence with a single value. Issue #885 @samukweku
 
-
-=======
--   [ENH] Fix bug in `pivot_longer` for wrong output when `names_pattern` is a sequence with a single value. Issue #885 @samukweku
-
->>>>>>> 5ebacbb8
 ## [v0.21.1] - 2021-08-29
 
 -   [DOC] Fix references and broken links in AUTHORS.rst. @loganthomas
