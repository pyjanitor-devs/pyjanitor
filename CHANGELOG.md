--- conflicted
+++ resolved
@@ -18,11 +18,8 @@
 -   [ENH] Performance improvement for `expand_grid`. @samukweku
 -   [BUG] Make `factorize_columns` (PR #1028) and `truncate_datetime_dataframe` (PR #1040) functions non-mutating. @thatlittleboy
 -   [BUG] Fix SettingWithCopyWarning and other minor bugs when using `truncate_datetime_dataframe`, along with further performance improvements (PR #1040). @thatlittleboy
-<<<<<<< HEAD
+-   [ENH] Performance improvement for `conditional_join`. @samukweku
 -   [ENH] Multiple `.value` is now supported in `pivot_longer`. #1034 @samukweku
-=======
--   [ENH] Performance improvement for `conditional_join`. @samukweku
->>>>>>> 9fb2a6c9
 
 ## [v0.22.0] - 2021-11-21
 
