--- conflicted
+++ resolved
@@ -15,11 +15,8 @@
 -   [ENH] `patterns` deprecated in favour of importing `re.compile`. #1007 @samukweku
 -   [ENH] Changes to kwargs in `encode_categorical`, where the values can either be a string or a 1D array. #1021 @samukweku
 -   [ENH] Add `fill_value` and `explicit` parameters to the `complete` function. #1019 @samukweku
-<<<<<<< HEAD
+-   [ENH] Performance improvement for `expand_grid`. @samukweku
 -   [ENH] Multiple `.value` is now supported in `pivot_longer`. #1034 @samukweku
-=======
--   [ENH] Performance improvement for `expand_grid`. @samukweku
->>>>>>> 75a9160e
 
 ## [v0.22.0] - 2021-11-21
 
