--- conflicted
+++ resolved
@@ -7,11 +7,8 @@
 -   [BUG] address the `TypeError` when importing v0.24.0 (issue #1201 @xujiboy and @joranbeasley)
 -   [INF] Fixed issue with missing PyPI README. PR #1216 @thatlittleboy
 -   [DEPR] Add deprecation warnings for `process_text`, `rename_column`, `rename_columns`, `filter_on`, `remove_columns`, `fill_direction`. #1045 @samukweku
-<<<<<<< HEAD
+-   [ENH] `pivot_longer` now supports named groups where `names_pattern` is a regular expression. A dictionary can now be passed to `names_pattern`, and is internally evaluated as a list/tuple of regular expressions. Issue #1209 @samukweku
 -   [ENH] Improve selection in `conditional_join`. Issue #1223 @samukweku
-=======
--   [ENH] `pivot_longer` now supports named groups where `names_pattern` is a regular expression. A dictionary can now be passed to `names_pattern`, and is internally evaluated as a list/tuple of regular expressions. Issue #1209 @samukweku
->>>>>>> 9245f76d
 
 ## [v0.24.0] - 2022-11-12
 
