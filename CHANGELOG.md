--- conflicted
+++ resolved
@@ -26,12 +26,9 @@
 -   [ENH] The parameter `column_name` of `change_type` totally supports inputing multi-column now. #1163 @Zeroto521
 -   [ENH] Fix error when `sort_by_appearance=True` is combined with `dropna=True`. Issue #1168 @samukweku
 -   [ENH] Add explicit default parameter to `case_when` function. Issue #1159 @samukweku
-<<<<<<< HEAD
+-   [BUG] pandas 1.5.x `_MergeOperation` doesn't have `copy` keyword anymore. Issue #1174 @Zeroto521
 -   [ENH] `select_rows` function added for flexible row selection. Add support for MultiIndex selection via dictionary. Issue #1124 @samukweku
 
-=======
--   [BUG] pandas 1.5.x `_MergeOperation` doesn't have `copy` keyword anymore. Issue #1174 @Zeroto521
->>>>>>> f0c79066
 
 ## [v0.23.1] - 2022-05-03
 
