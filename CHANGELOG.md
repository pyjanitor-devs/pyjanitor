# Changelog

## [Unreleased]

-   [DOC] Fix references and broken links in AUTHORS.rst. @loganthomas
-   [DOC] Updated Broken links in the README and contributing docs. @nvamsikrishna05
-   [INF] Update pre-commit hooks and remove mutable references. Issue #844. @loganthomas
-   [INF] Add GitHub Release pointer to auto-release script. Issue #818. @loganthomas
-   [INF] Updated black version in github actions code-checks to match pre-commit hooks. @nvamsikrishna05
-   [ENH] Add reset_index flag to row_to_names function. @fireddd
-   [ENH] Updated `label_encode` to use pandas factorize instead of scikit-learn LabelEncoder. @nvamsikrishna05
-   [INF] Removed the scikit-learn package from the dependencies from environment-dev.yml and base.in files. @nvamsikrishna05
-   [ENH] Add function to remove constant columns. @fireddd
-   [ENH] Added `factorize_columns` method which will deprecate the `label_encode` method in future release. @nvamsikrishna05
-   [DOC] Delete Read the Docs project and remove all readthedocs.io references from the repo. Issue #863. @loganthomas
-   [DOC] Updated various documentation sources to reflect pyjanitor-dev ownership. @loganthomas
-   [ENH] Added `conditional_join` function that supports joins on non-equi operators. @samukweku
-   [INF] Fix `isort` automatic checks. Issue #845. @loganthomas
<<<<<<< HEAD
-   [INF] Fix `isort` automatic checks. Issue #845. @loganthomas
-   [ENH] Added `conditional_join` function that supports joins on non-equi operators. @samukweku
=======
-   [EHN] Set `expand_column`'s `sep` default is `"|"`, same to `pandas.Series.str.get_dummies`. Issue #876. @Zeroto521
-   [ENH] Deprecate `limit` from fill_direction. fill_direction now uses kwargs. @samukweku
>>>>>>> facb52ca

## [v0.21.0] - 2021-07-16

-   [ENH] Drop `fill_value` parameter from `complete`. Users can use `fillna` instead. @samukweku
-   [BUG] Fix bug in `pivot_longer` with single level columns. @samukweku
-   [BUG] Disable exchange rates API until we can find another one to hit. @ericmjl
-   [ENH] Change `coalesce` to return columns; also use `bfill`, `ffill`,
    which is faster than `combine_first` @samukweku
-   [ENH] Use `eval` for string conditions in `update_where`. @samukweku
-   [ENH] Add clearer error messages for `pivot_longer`. h/t to @tdhock
    for the observation. -@samukweku
-   [ENH] `select_columns` now uses variable arguments (\*args),
    to provide a simpler selection without the need for lists. - @samukweku
-   [ENH] `encode_categoricals` refactored to use generic functions
    via `functools.dispatch`. - @samukweku
-   [ENH] Updated convert_excel_date to throw meaningful error when values contain non-numeric. @nvamsikrishna05

## [v0.20.14] - 2021-03-25

-   [ENH] Add `dropna` parameter to groupby_agg. @samukweku
-   [ENH] `complete` adds a `by` parameter to expose explicit missing values per group, via groupby. @samukweku
-   [ENH] Fix check_column to support single inputs - fixes `label_encode`. @zbarry

## [v0.20.13] - 2021-02-25

-   [ENH] Performance improvements to `expand_grid`. @samukweku
-   [HOTFIX] Add `multipledispatch` to pip requirements. @ericmjl

## [v0.20.12] - 2021-02-25

-   [INF] Auto-release GitHub action maintenance. @loganthomas

## [v0.20.11] - 2021-02-24

-   [INF] Setup auto-release GitHub action. @loganthomas
-   [INF] Deploy `darglint` package for docstring linting. Issue #745. @loganthomas
-   [ENH] Added optional truncation to `clean_names` function. Issue #753. @richardqiu
-   [ENH] Added `timeseries.flag_jumps()` function. Issue #711. @loganthomas
-   [ENH] `pivot_longer` can handle multiple values in paired columns, and can reshape
    using a list/tuple of regular expressions in `names_pattern`. @samukweku
-   [ENH] Replaced default numeric conversion of dataframe with a `dtypes` parameter,
    allowing the user to control the data types. - @samukweku
-   [INF] Loosen dependency specifications. Switch to pip-tools for managing
    dependencies. Issue #760. @MinchinWeb
-   [DOC] added pipenv installation instructions @evan-anderson
-   [ENH] Add `pivot_wider` function, which is the inverse of the `pivot_longer`
    function. @samukweku
-   [INF] Add `openpyxl` to `environment-dev.yml`. @samukweku
-   [ENH] Reduce code by reusing existing functions for fill_direction. @samukweku
-   [ENH] Improvements to `pivot_longer` function, with improved speed and cleaner code.
    `dtypes` parameter dropped; user can change dtypes with pandas' `astype` method, or
    pyjanitor's `change_type` method. @samukweku
-   [ENH] Add kwargs to `encode_categorical` function, to create ordered categorical columns,
    or categorical columns with explicit categories. @samukweku
-   [ENH] Improvements to `complete` method. Use `pd.merge` to handle duplicates and
    null values. @samukweku
-   [ENH] Add `new_column_names` parameter to `process_text`, allowing a user to
    create a new column name after processing a text column. Also added a `merge_frame`
    parameter, allowing dataframe merging, if the result of the text processing is a
    dataframe.@samukweku
-   [ENH] Add `aggfunc` parameter to pivot_wider. @samukweku
-   [ENH] Modified the `check` function in utils to verify if a value is a callable. @samukweku
-   [ENH] Add a base `_select_column` function, using `functools.singledispatch`,
    to allow for flexible columns selection. @samukweku
-   [ENH] pivot_longer and pivot_wider now support janitor.select_columns syntax,
    allowing for more flexible and dynamic column selection. @samukweku

## [v0.20.10]

-   [ENH] Added function `sort_timestamps_monotonically` to timeseries functions @UGuntupalli
-   [ENH] Added the complete function for converting implicit missing values
    to explicit ones. @samukweku
-   [ENH] Further simplification of expand_grid. @samukweku
-   [BUGFIX] Added copy() method to original dataframe, to avoid mutation. Issue #729. @samukweku
-   [ENH] Added `also` method for running functions in chain with no return values.
-   [DOC] Added a `timeseries` module section to website docs. Issue #742. @loganthomas
-   [ENH] Added a `pivot_longer` function, a wrapper around `pd.melt` and similar to
    tidyr's `pivot_longer` function. Also added an example notebook. @samukweku
-   [ENH] Fixed code to returns error if `fill_value` is not a dictionary. @samukweku
-   [INF] Welcome bot (.github/config.yml) for new users added. Issue #739. @samukweku

## [v0.20.9]

-   [ENH] Updated groupby_agg function to account for null entries in the `by` argument. @samukweku
-   [ENH] Added function `groupby_topk` to janitor functions @mphirke

## [v0.20.8]

-   [ENH] Upgraded `update_where` function to use either the pandas query style,
    or boolean indexing via the `loc` method. Also updated `find_replace` function to use the `loc`
    method directly, instead of routing it through the `update_where` function. @samukweku
-   [INF] Update `pandas` minimum version to 1.0.0. @hectormz
-   [DOC] Updated the general functions API page to show all available functions. @samukweku
-   [DOC] Fix the few lacking type annotations of functions. @VPerrollaz
-   [DOC] Changed the signature from str to Optional[str] when initialized by None. @VPerrollaz
-   [DOC] Add the Optional type for all signatures of the API. @VPerrollaz
-   [TST] Updated test_expand_grid to account for int dtype difference in Windows OS @samukweku
-   [TST] Make importing `pandas` testing functions follow uniform pattern. @hectormz
-   [ENH] Added `process_text` wrapper function for all Pandas string methods. @samukweku
-   [TST] Only skip tests for non-installed libraries on local machine. @hectormz
-   [DOC] Fix minor issues in documentation. @hectormz
-   [ENH] Added `fill_direction` function for forward/backward fills on missing values
    for selected columns in a dataframe. @samukweku
-   [ENH] Simpler logic and less lines of code for expand_grid function @samukweku

## [v0.20.7]

-   [TST] Add a test for transform_column to check for nonmutation. @VPerrollaz
-   [ENH] Contributed `expand_grid` function by @samukweku

## [v0.20.6]

-   [DOC] Pep8 all examples. @VPerrollaz
-   [TST] Add docstrings to tests @hectormz
-   [INF] Add `debug-statements`, `requirements-txt-fixer`, and `interrogate` to `pre-commit`. @hectormz
-   [ENH] Upgraded transform_column to use df.assign underneath the hood,
    and also added option to transform column elementwise (via apply)
    or columnwise (thus operating on a series). @ericmjl

## [v0.20.5]

-   [INF] Replace `pycodestyle` with `flake8` in order to add `pandas-vet` linter @hectormz
-   [ENH] `select_columns()` now raises `NameError` if column label in
    `search_columns_labels` is missing from `DataFrame` columns. @smu095

## [v0.20.1]

-   [DOC] Added an example for groupby_agg in general functions @samukweku
-   [ENH] Contributed `sort_naturally()` function. @ericmjl

## [v0.20.0]

-   [DOC] Edited transform_column dest_column_name kwarg description to be clearer on defaults by @evan-anderson.
-   [ENH] Replace `apply()` in favor of `pandas` functions in several functions. @hectormz
-   [ENH] Add `ecdf()` Series function by @ericmjl.
-   [DOC] Update API policy for clarity. @ericmjl
-   [ENH] Enforce string conversion when cleaning names. @ericmjl
-   [ENH] Change `find_replace` implementation to use keyword arguments to specify columns to perform find and replace on. @ericmjl
-   [ENH] Add `jitter()` dataframe function by @rahosbach

## [v0.19.0]

-   [ENH] Add xarray support and clone_using / convert_datetime_to_number funcs by @zbarry.

## [v0.18.3]

-   [ENH] Series toset() functionality #570 @eyaltrabelsi
-   [ENH] Added option to coalesce function to not delete coalesced columns. @gddcunh
-   [ENH] Added functionality to deconcatenate tuple/list/collections in a column to deconcatenate_column @zbarry
-   [ENH] Fix error message when length of new_column_names is wrong @DollofCutty
-   [DOC] Fixed several examples of functional syntax in `functions.py`. @bdice
-   [DOC] Fix #noqa comments showing up in docs by @hectormz
-   [ENH] Add unionizing a group of dataframes' categoricals. @zbarry
-   [DOC] Fix contributions hyperlinks in `AUTHORS.rst` and contributions by @hectormz
-   [INF] Add `pre-commit` hooks to repository by @ericmjl
-   [DOC] Fix formatting code in `CONTRIBUTING.rst` by @hectormz
-   [DOC] Changed the typing for most "column_name(s)" to Hashable rather than enforcing strings, to more closely match Pandas API by @dendrondal
-   [INF] Edited pycodestyle and Black parameters to avoid venvs by @dendrondal

## [v0.18.2]

-   [INF] Make requirements.txt smaller @eyaltrabelsi
-   [ENH] Add a reset_index parameter to shuffle @eyaltrabelsi
-   [DOC] Added contribution page link to readme @eyaltrabelsi
-   [DOC] fix example for `update_where`, provide a bit more detail, and expand the bad_values example notebook to demonstrate its use by @anzelpwj.
-   [INF] Fix pytest marks by @ericmjl (issue #520)
-   [ENH] add example notebook with use of finance submodule methods by @rahosbach
-   [DOC] added a couple of admonitions for Windows users. h/t @anzelpwj for debugging
    help when a few tests failed for `win32` @Ram-N
-   [ENH] Pyjanitor for PySpark @zjpoh
-   [ENH] Add pyspark clean_names @zjpoh
-   [ENH] Convert asserts to raise exceptions by @hectormz
-   [ENH] Add decorator functions for missing and error handling @jiafengkevinchen
-   [DOC] Update README with functional `pandas` API example. @ericmjl
-   [INF] Move `get_features_targets()` to new `ml.py` module by @hectormz
-   [ENH] Add chirality to morgan fingerprints in janitor.chemistry submodule by @Clayton-Springer
-   [INF] `import_message` suggests python dist. appropriate installs by @hectormz
-   [ENH] Add count_cumulative_unique() method to janitor.functions submodule by @rahosbach
-   [ENH] Add `update_where()` method to `janitor.spark.functions` submodule by @zjpoh

## [v0.18.1]

-   [ENH] extend find_replace functionality to allow both exact match and
    regular-expression-based fuzzy match by @shandou
-   [ENH] add preserve_position kwarg to deconcatenate_column with tests
    by @shandou and @ericmjl
-   [DOC] add contributions that did not leave `git` traces by @ericmjl
-   [ENH] add inflation adjustment in finance submodule by @rahosbach
-   [DOC] clarified how new functions should be implemented by @shandou
-   [ENH] add optional removal of accents on functions.clean_names, enabled by
    default by @mralbu
-   [ENH] add camelCase conversion to snake_case on `clean_names` by @ericmjl,
    h/t @jtaylor for sharing original
-   [ENH] Added `null_flag` function which can mark null values in rows.
    Implemented by @anzelpwj
-   [ENH] add engineering submodule with unit conversion method by @rahosbach
-   [DOC] add PyPI project description
-   [ENH] add example notebook with use of finance submodule methods
    by @rahosbach

For changes that happened prior to v0.18.1,
please consult the closed PRs,
which can be found [here](https://github.com/pyjanitor-devs/pyjanitor/pulls?q=is%3Apr+is%3Aclosed).

We thank all contributors
who have helped make `pyjanitor`
the package that it is today.

[Unreleased]: https://github.com/pyjanitor-devs/pyjanitor/compare/v0.21.0...HEAD
[v0.21.0]: https://github.com/pyjanitor-devs/pyjanitor/compare/v0.20.14...v0.21.0

[v0.20.14]: https://github.com/pyjanitor-devs/pyjanitor/compare/v0.20.13...v0.20.14

[v0.20.13]: https://github.com/pyjanitor-devs/pyjanitor/compare/v0.20.12...v0.20.13

[v0.20.12]: https://github.com/pyjanitor-devs/pyjanitor/compare/v0.20.11...v0.20.12

[v0.20.11]: https://github.com/pyjanitor-devs/pyjanitor/compare/v0.20.10...v0.20.11

[v0.20.10]: https://github.com/pyjanitor-devs/pyjanitor/compare/v0.20.9...v0.20.10

[v0.20.9]: https://github.com/pyjanitor-devs/pyjanitor/compare/v0.20.8...v0.20.9

[v0.20.8]: https://github.com/pyjanitor-devs/pyjanitor/compare/v0.20.7...v0.20.8

[v0.20.7]: https://github.com/pyjanitor-devs/pyjanitor/compare/v0.20.5...v0.20.7

[v0.20.6]: https://github.com/pyjanitor-devs/pyjanitor/compare/v0.20.5...v0.20.7

[v0.20.5]: https://github.com/pyjanitor-devs/pyjanitor/compare/v0.20.1...v0.20.5

[v0.20.1]: https://github.com/pyjanitor-devs/pyjanitor/compare/v0.20.0...v0.20.1

[v0.20.0]: https://github.com/pyjanitor-devs/pyjanitor/compare/v0.19.0...v0.20.0

[v0.19.0]: https://github.com/pyjanitor-devs/pyjanitor/compare/v0.18.3...v0.19.0

[v0.18.3]: https://github.com/pyjanitor-devs/pyjanitor/compare/v0.18.2...v0.18.3

[v0.18.2]: https://github.com/pyjanitor-devs/pyjanitor/compare/v0.18.1...v0.18.2

[v0.18.1]: https://github.com/pyjanitor-devs/pyjanitor/compare/v0.18.0...v0.18.1<|MERGE_RESOLUTION|>--- conflicted
+++ resolved
@@ -16,13 +16,10 @@
 -   [DOC] Updated various documentation sources to reflect pyjanitor-dev ownership. @loganthomas
 -   [ENH] Added `conditional_join` function that supports joins on non-equi operators. @samukweku
 -   [INF] Fix `isort` automatic checks. Issue #845. @loganthomas
-<<<<<<< HEAD
 -   [INF] Fix `isort` automatic checks. Issue #845. @loganthomas
--   [ENH] Added `conditional_join` function that supports joins on non-equi operators. @samukweku
-=======
 -   [EHN] Set `expand_column`'s `sep` default is `"|"`, same to `pandas.Series.str.get_dummies`. Issue #876. @Zeroto521
 -   [ENH] Deprecate `limit` from fill_direction. fill_direction now uses kwargs. @samukweku
->>>>>>> facb52ca
+-   [ENH] Added `conditional_join` function that supports joins on non-equi operators. @samukweku
 
 ## [v0.21.0] - 2021-07-16
 
