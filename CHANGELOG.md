--- conflicted
+++ resolved
@@ -12,10 +12,7 @@
 -   [ENH] Deprecate `aggfunc` from `pivot_wider`; aggregation can be chained with pandas' `groupby`.
 -   [ENH] `As_Categorical` deprecated from `encode_categorical`; a tuple of `(categories, order)` suffices for **kwargs. @samukweku
 -   [ENH] Deprecate `names_sort` from `pivot_wider`.@samukweku
-<<<<<<< HEAD
 -   [ENH] Add `softmax` to `math` module. Issue #902. @loganthomas
-=======
->>>>>>> a6832d47
 
 ## [v0.21.2] - 2021-09-01
 
