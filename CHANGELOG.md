# Changelog

## [Unreleased]

-   [DOC] Updated developer guide docs.
-   [ENH] Allow column selection/renaming within conditional_join. Issue #1102. Also allow first or last match. Issue #1020 @samukweku.
-   [ENH] New decorator `deprecated_kwargs` for breaking API. #1103 @Zeroto521
-   [ENH] Extend select_columns to support non-string columns. Also allow selection on MultiIndex columns via level parameter. Issue #1105 @samukweku
-   [ENH] Performance improvement for groupby_topk. Issue #1093 @samukweku
-   [ENH] `min_max_scale` drop `old_min` and `old_max` to fit sklearn's method API. Issue #1068 @Zeroto521
-   [ENH] Add `jointly` option for `min_max_scale` support to transform each column values or entire values. Default transform each column, similar behavior to `sklearn.preprocessing.MinMaxScaler`. (Issue #1067, PR #1112, PR #1123) @Zeroto521
-   [INF] Require pyspark minimal version is v3.2.0 to cut duplicates codes. Issue #1110 @Zeroto521
-   [ENH] Added support for extension arrays in `expand_grid`. Issue #1121 @samukweku
-   [ENH] Add `names_expand` and `index_expand` parameters to `pivot_wider` for exposing missing categoricals. Issue #1108 @samukweku
-   [ENH] Add fix  for slicing error when selecting columns in `pivot_wider`. Issue #1134 @samukweku
-   [ENH] `dropna` parameter added to `pivot_longer`. Issue #1132 @samukweku
-   [INF] Update `mkdocstrings` version and to fit its new coming features. PR #1138 @Zeroto521
-   [BUG] Force `math.softmax` returning `Series`. PR #1139 @Zeroto521
-   [INF] Set independent environment for building documentation. PR #1141 @Zeroto521
-   [DOC] Add local documentation preview via github action artifact. PR #1149 @Zeroto521
-   [ENH] Enable `encode_categorical` handle 2 (or more ) dimensions array. PR #1153 @Zeroto521
-   [ENH] Faster computation for a single non-equi join, with a numba engine. Issue #1102 @samukweku
-   [TST] Fix testcases failing on Window. Issue #1160 @Zeroto521, and @samukweku
-   [INF] Cancel old workflow runs via Github Action `concurrency`. PR #1161 @Zeroto521
-   [ENH] Faster computation for non-equi join, with a numba engine. Speed improvement for left/right joins when `sort_by_appearance` is False. Issue #1102 @samukweku
-   [BUG] Avoid `change_type` mutating original `DataFrame`. PR #1162 @Zeroto521
<<<<<<< HEAD
-   [ENH] Add explicit default parameter to `case_when` function. Issue #1159 @samukweku
=======
-   [ENH] The parameter `column_name` of `change_type` totally supports inputing multi-column now. #1163 @Zeroto521
-   [ENH] Fix error when `sort_by_appearance=True` is combined with `dropna=True`. Issue #1168 @samukweku
>>>>>>> 4eaef97f

## [v0.23.1] - 2022-05-03

-   [DOC] Updated `fill.py` and `update_where.py` documentation with working examples.
-   [ENH] Deprecate `num_bins` from `bin_numeric` in favour of `bins`, and allow generic `**kwargs` to be passed into `pd.cut`. Issue #969. @thatlittleboy
-   [ENH] Fix `concatenate_columns` not working on category inputs @zbarry
-   [INF] Simplify CI system @ericmjl
-   [ENH] Added "read_commandline" function to janitor.io @BaritoneBeard
-   [BUG] Fix bug with the complement parameter of `filter_on`. Issue #988. @thatlittleboy
-   [ENH] Add `xlsx_table`, for reading tables from an Excel sheet. @samukweku
-   [ENH] minor improvements for conditional_join; equality only joins are no longer supported; there has to be at least one non-equi join present. @samukweku
-   [BUG] `sort_column_value_order` no longer mutates original dataframe.
-   [BUG] Extend `fill_empty`'s `column_names` type range. Issue #998. @Zeroto521
-   [BUG] Removed/updated error-inducing default arguments in `row_to_names` (#1004) and `round_to_fraction` (#1005). @thatlittleboy
-   [ENH] `patterns` deprecated in favour of importing `re.compile`. #1007 @samukweku
-   [ENH] Changes to kwargs in `encode_categorical`, where the values can either be a string or a 1D array. #1021 @samukweku
-   [ENH] Add `fill_value` and `explicit` parameters to the `complete` function. #1019 @samukweku
-   [ENH] Performance improvement for `expand_grid`. @samukweku
-   [BUG] Make `factorize_columns` (PR #1028) and `truncate_datetime_dataframe` (PR #1040) functions non-mutating. @thatlittleboy
-   [BUG] Fix SettingWithCopyWarning and other minor bugs when using `truncate_datetime_dataframe`, along with further performance improvements (PR #1040). @thatlittleboy
-   [ENH] Performance improvement for `conditional_join`. @samukweku
-   [ENH] Multiple `.value` is now supported in `pivot_longer`. Multiple values_to is also supported, when names_pattern is a list or tuple. `names_transform` parameter added, for efficient dtype transformation of unpivoted columns. #1034, #1048, #1051 @samukweku
-   [ENH] Add `xlsx_cells` for reading a spreadsheet as a table of individual cells. #929 @samukweku.
-   [ENH] Let `filter_string` suit parameters of `Series.str.contains` Issue #1003 and #1047. @Zeroto521
-   [ENH] `names_glue` in `pivot_wider` now takes a string form, using str.format_map under the hood. `levels_order` is also deprecated. @samukweku
-   [BUG] Fixed bug in `transform_columns` which ignored the `column_names` specification when `new_column_names` dictionary was provided as an argument, issue #1063. @thatlittleboy
-   [BUG] `count_cumulative_unique` no longer modifies the column being counted in the output when `case_sensitive` argument is set to False, issue #1065. @thatlittleboy
-   [BUG] Fix for gcc missing error in dev container
-   [DOC] Added a step in the dev guide to install `Remote Container` in VS Code. @ashenafiyb
-   [DOC] Convert `expand_column` and `find_replace` code examples to doctests, issue #972. @gahjelle
-   [DOC] Convert `expand_column` code examples to doctests, issue #972. @gahjelle
-   [DOC] Convert `get_dupes` code examples to doctests, issue #972. @ethompsy
-   [DOC] Convert `engineering` code examples to doctests, issue #972 @ashenafiyb
-   [DOC] Convert `groupby_topk` code examples to doctests, issue #972. @ethompsy
-   [DOC] Add doctests to `math`, issue #972. @gahjelle
-   [DOC] Add doctests to `math` and `ml`, issue #972. @gahjelle
-   [DOC] Add doctests to `math`, `ml`, and `xarray`, issue #972. @gahjelle

## [v0.22.0] - 2021-11-21

-   [BUG] Fix conditional join issue for multiple conditions, where pd.eval fails to evaluate if numexpr is installed. #898 @samukweku
-   [ENH] Added `case_when` to handle multiple conditionals and replacement values. Issue #736. @robertmitchellv
-   [ENH] Deprecate `new_column_names` and `merge_frame` from `process_text`. Only existing columns are supported. @samukweku
-   [ENH] `complete` uses `pd.merge` internally, providing a simpler logic, with some speed improvements in certain cases over `pd.reindex`. @samukweku
-   [ENH] `expand_grid` returns a MultiIndex DataFrame, allowing the user to decide how to manipulate the columns. @samukweku
-   [INF] Simplify a bit linting, use pre-commit as the CI linting checker. @Zeroto521
-   [ENH] Fix bug in `pivot_longer` for wrong output when `names_pattern` is a sequence with a single value. Issue #885 @samukweku
-   [ENH] Deprecate `aggfunc` from `pivot_wider`; aggregation can be chained with pandas' `groupby`.
-   [ENH] `As_Categorical` deprecated from `encode_categorical`; a tuple of `(categories, order)` suffices for \*\*kwargs. @samukweku
-   [ENH] Deprecate `names_sort` from `pivot_wider`.@samukweku
-   [ENH] Add `softmax` to `math` module. Issue #902. @loganthomas

## [v0.21.2] - 2021-09-01

-   [ENH] Fix warning message in `coalesce`, from bfill/fill;`coalesce` now uses variable arguments. Issue #882 @samukweku
-   [INF] Add SciPy as explicit dependency in `base.in`. Issue #895 @ericmjl

## [v0.21.1] - 2021-08-29

-   [DOC] Fix references and broken links in AUTHORS.rst. @loganthomas
-   [DOC] Updated Broken links in the README and contributing docs. @nvamsikrishna05
-   [INF] Update pre-commit hooks and remove mutable references. Issue #844. @loganthomas
-   [INF] Add GitHub Release pointer to auto-release script. Issue #818. @loganthomas
-   [INF] Updated black version in github actions code-checks to match pre-commit hooks. @nvamsikrishna05
-   [ENH] Add reset_index flag to row_to_names function. @fireddd
-   [ENH] Updated `label_encode` to use pandas factorize instead of scikit-learn LabelEncoder. @nvamsikrishna05
-   [INF] Removed the scikit-learn package from the dependencies from environment-dev.yml and base.in files. @nvamsikrishna05
-   [ENH] Add function to remove constant columns. @fireddd
-   [ENH] Added `factorize_columns` method which will deprecate the `label_encode` method in future release. @nvamsikrishna05
-   [DOC] Delete Read the Docs project and remove all readthedocs.io references from the repo. Issue #863. @loganthomas
-   [DOC] Updated various documentation sources to reflect pyjanitor-dev ownership. @loganthomas
-   [INF] Fix `isort` automatic checks. Issue #845. @loganthomas
-   [ENH] `complete` function now uses variable args (\*args) - @samukweku
-   [ENH] Set `expand_column`'s `sep` default is `"|"`, same to `pandas.Series.str.get_dummies`. Issue #876. @Zeroto521
-   [ENH] Deprecate `limit` from fill_direction. fill_direction now uses kwargs. @samukweku
-   [ENH] Added `conditional_join` function that supports joins on non-equi operators. @samukweku
-   [INF] Speed up pytest via `-n` (pytest-xdist) option. Issue #881. @Zeroto521
-   [DOC] Add list mark to keep `select_columns`'s example same style. @Zeroto521
-   [ENH] Updated `rename_columns` to take optional function argument for mapping. @nvamsikrishna05

## [v0.21.0] - 2021-07-16

-   [ENH] Drop `fill_value` parameter from `complete`. Users can use `fillna` instead. @samukweku
-   [BUG] Fix bug in `pivot_longer` with single level columns. @samukweku
-   [BUG] Disable exchange rates API until we can find another one to hit. @ericmjl
-   [ENH] Change `coalesce` to return columns; also use `bfill`, `ffill`,
    which is faster than `combine_first` @samukweku
-   [ENH] Use `eval` for string conditions in `update_where`. @samukweku
-   [ENH] Add clearer error messages for `pivot_longer`. h/t to @tdhock
    for the observation. Issue #836 @samukweku
-   [ENH] `select_columns` now uses variable arguments (\*args),
    to provide a simpler selection without the need for lists. - @samukweku
-   [ENH] `encode_categoricals` refactored to use generic functions
    via `functools.dispatch`. - @samukweku
-   [ENH] Updated convert_excel_date to throw meaningful error when values contain non-numeric. @nvamsikrishna05

## [v0.20.14] - 2021-03-25

-   [ENH] Add `dropna` parameter to groupby_agg. @samukweku
-   [ENH] `complete` adds a `by` parameter to expose explicit missing values per group, via groupby. @samukweku
-   [ENH] Fix check_column to support single inputs - fixes `label_encode`. @zbarry

## [v0.20.13] - 2021-02-25

-   [ENH] Performance improvements to `expand_grid`. @samukweku
-   [HOTFIX] Add `multipledispatch` to pip requirements. @ericmjl

## [v0.20.12] - 2021-02-25

-   [INF] Auto-release GitHub action maintenance. @loganthomas

## [v0.20.11] - 2021-02-24

-   [INF] Setup auto-release GitHub action. @loganthomas
-   [INF] Deploy `darglint` package for docstring linting. Issue #745. @loganthomas
-   [ENH] Added optional truncation to `clean_names` function. Issue #753. @richardqiu
-   [ENH] Added `timeseries.flag_jumps()` function. Issue #711. @loganthomas
-   [ENH] `pivot_longer` can handle multiple values in paired columns, and can reshape
    using a list/tuple of regular expressions in `names_pattern`. @samukweku
-   [ENH] Replaced default numeric conversion of dataframe with a `dtypes` parameter,
    allowing the user to control the data types. - @samukweku
-   [INF] Loosen dependency specifications. Switch to pip-tools for managing
    dependencies. Issue #760. @MinchinWeb
-   [DOC] added pipenv installation instructions @evan-anderson
-   [ENH] Add `pivot_wider` function, which is the inverse of the `pivot_longer`
    function. @samukweku
-   [INF] Add `openpyxl` to `environment-dev.yml`. @samukweku
-   [ENH] Reduce code by reusing existing functions for fill_direction. @samukweku
-   [ENH] Improvements to `pivot_longer` function, with improved speed and cleaner code.
    `dtypes` parameter dropped; user can change dtypes with pandas' `astype` method, or
    pyjanitor's `change_type` method. @samukweku
-   [ENH] Add kwargs to `encode_categorical` function, to create ordered categorical columns,
    or categorical columns with explicit categories. @samukweku
-   [ENH] Improvements to `complete` method. Use `pd.merge` to handle duplicates and
    null values. @samukweku
-   [ENH] Add `new_column_names` parameter to `process_text`, allowing a user to
    create a new column name after processing a text column. Also added a `merge_frame`
    parameter, allowing dataframe merging, if the result of the text processing is a
    dataframe.@samukweku
-   [ENH] Add `aggfunc` parameter to pivot_wider. @samukweku
-   [ENH] Modified the `check` function in utils to verify if a value is a callable. @samukweku
-   [ENH] Add a base `_select_column` function, using `functools.singledispatch`,
    to allow for flexible columns selection. @samukweku
-   [ENH] pivot_longer and pivot_wider now support janitor.select_columns syntax,
    allowing for more flexible and dynamic column selection. @samukweku

## [v0.20.10]

-   [ENH] Added function `sort_timestamps_monotonically` to timeseries functions @UGuntupalli
-   [ENH] Added the complete function for converting implicit missing values
    to explicit ones. @samukweku
-   [ENH] Further simplification of expand_grid. @samukweku
-   [BUGFIX] Added copy() method to original dataframe, to avoid mutation. Issue #729. @samukweku
-   [ENH] Added `also` method for running functions in chain with no return values.
-   [DOC] Added a `timeseries` module section to website docs. Issue #742. @loganthomas
-   [ENH] Added a `pivot_longer` function, a wrapper around `pd.melt` and similar to
    tidyr's `pivot_longer` function. Also added an example notebook. @samukweku
-   [ENH] Fixed code to returns error if `fill_value` is not a dictionary. @samukweku
-   [INF] Welcome bot (.github/config.yml) for new users added. Issue #739. @samukweku

## [v0.20.9]

-   [ENH] Updated groupby_agg function to account for null entries in the `by` argument. @samukweku
-   [ENH] Added function `groupby_topk` to janitor functions @mphirke

## [v0.20.8]

-   [ENH] Upgraded `update_where` function to use either the pandas query style,
    or boolean indexing via the `loc` method. Also updated `find_replace` function to use the `loc`
    method directly, instead of routing it through the `update_where` function. @samukweku
-   [INF] Update `pandas` minimum version to 1.0.0. @hectormz
-   [DOC] Updated the general functions API page to show all available functions. @samukweku
-   [DOC] Fix the few lacking type annotations of functions. @VPerrollaz
-   [DOC] Changed the signature from str to Optional[str] when initialized by None. @VPerrollaz
-   [DOC] Add the Optional type for all signatures of the API. @VPerrollaz
-   [TST] Updated test_expand_grid to account for int dtype difference in Windows OS @samukweku
-   [TST] Make importing `pandas` testing functions follow uniform pattern. @hectormz
-   [ENH] Added `process_text` wrapper function for all Pandas string methods. @samukweku
-   [TST] Only skip tests for non-installed libraries on local machine. @hectormz
-   [DOC] Fix minor issues in documentation. @hectormz
-   [ENH] Added `fill_direction` function for forward/backward fills on missing values
    for selected columns in a dataframe. @samukweku
-   [ENH] Simpler logic and less lines of code for expand_grid function @samukweku

## [v0.20.7]

-   [TST] Add a test for transform_column to check for nonmutation. @VPerrollaz
-   [ENH] Contributed `expand_grid` function by @samukweku

## [v0.20.6]

-   [DOC] Pep8 all examples. @VPerrollaz
-   [TST] Add docstrings to tests @hectormz
-   [INF] Add `debug-statements`, `requirements-txt-fixer`, and `interrogate` to `pre-commit`. @hectormz
-   [ENH] Upgraded transform_column to use df.assign underneath the hood,
    and also added option to transform column elementwise (via apply)
    or columnwise (thus operating on a series). @ericmjl

## [v0.20.5]

-   [INF] Replace `pycodestyle` with `flake8` in order to add `pandas-vet` linter @hectormz
-   [ENH] `select_columns()` now raises `NameError` if column label in
    `search_columns_labels` is missing from `DataFrame` columns. @smu095

## [v0.20.1]

-   [DOC] Added an example for groupby_agg in general functions @samukweku
-   [ENH] Contributed `sort_naturally()` function. @ericmjl

## [v0.20.0]

-   [DOC] Edited transform_column dest_column_name kwarg description to be clearer on defaults by @evan-anderson.
-   [ENH] Replace `apply()` in favor of `pandas` functions in several functions. @hectormz
-   [ENH] Add `ecdf()` Series function by @ericmjl.
-   [DOC] Update API policy for clarity. @ericmjl
-   [ENH] Enforce string conversion when cleaning names. @ericmjl
-   [ENH] Change `find_replace` implementation to use keyword arguments to specify columns to perform find and replace on. @ericmjl
-   [ENH] Add `jitter()` dataframe function by @rahosbach

## [v0.19.0]

-   [ENH] Add xarray support and clone_using / convert_datetime_to_number funcs by @zbarry.

## [v0.18.3]

-   [ENH] Series toset() functionality #570 @eyaltrabelsi
-   [ENH] Added option to coalesce function to not delete coalesced columns. @gddcunh
-   [ENH] Added functionality to deconcatenate tuple/list/collections in a column to deconcatenate_column @zbarry
-   [ENH] Fix error message when length of new_column_names is wrong @DollofCutty
-   [DOC] Fixed several examples of functional syntax in `functions.py`. @bdice
-   [DOC] Fix #noqa comments showing up in docs by @hectormz
-   [ENH] Add unionizing a group of dataframes' categoricals. @zbarry
-   [DOC] Fix contributions hyperlinks in `AUTHORS.rst` and contributions by @hectormz
-   [INF] Add `pre-commit` hooks to repository by @ericmjl
-   [DOC] Fix formatting code in `CONTRIBUTING.rst` by @hectormz
-   [DOC] Changed the typing for most "column_name(s)" to Hashable rather than enforcing strings, to more closely match Pandas API by @dendrondal
-   [INF] Edited pycodestyle and Black parameters to avoid venvs by @dendrondal

## [v0.18.2]

-   [INF] Make requirements.txt smaller @eyaltrabelsi
-   [ENH] Add a reset_index parameter to shuffle @eyaltrabelsi
-   [DOC] Added contribution page link to readme @eyaltrabelsi
-   [DOC] fix example for `update_where`, provide a bit more detail, and expand the bad_values example notebook to demonstrate its use by @anzelpwj.
-   [INF] Fix pytest marks by @ericmjl (issue #520)
-   [ENH] add example notebook with use of finance submodule methods by @rahosbach
-   [DOC] added a couple of admonitions for Windows users. h/t @anzelpwj for debugging
    help when a few tests failed for `win32` @Ram-N
-   [ENH] Pyjanitor for PySpark @zjpoh
-   [ENH] Add pyspark clean_names @zjpoh
-   [ENH] Convert asserts to raise exceptions by @hectormz
-   [ENH] Add decorator functions for missing and error handling @jiafengkevinchen
-   [DOC] Update README with functional `pandas` API example. @ericmjl
-   [INF] Move `get_features_targets()` to new `ml.py` module by @hectormz
-   [ENH] Add chirality to morgan fingerprints in janitor.chemistry submodule by @Clayton-Springer
-   [INF] `import_message` suggests python dist. appropriate installs by @hectormz
-   [ENH] Add count_cumulative_unique() method to janitor.functions submodule by @rahosbach
-   [ENH] Add `update_where()` method to `janitor.spark.functions` submodule by @zjpoh

## [v0.18.1]

-   [ENH] extend find_replace functionality to allow both exact match and
    regular-expression-based fuzzy match by @shandou
-   [ENH] add preserve_position kwarg to deconcatenate_column with tests
    by @shandou and @ericmjl
-   [DOC] add contributions that did not leave `git` traces by @ericmjl
-   [ENH] add inflation adjustment in finance submodule by @rahosbach
-   [DOC] clarified how new functions should be implemented by @shandou
-   [ENH] add optional removal of accents on functions.clean_names, enabled by
    default by @mralbu
-   [ENH] add camelCase conversion to snake_case on `clean_names` by @ericmjl,
    h/t @jtaylor for sharing original
-   [ENH] Added `null_flag` function which can mark null values in rows.
    Implemented by @anzelpwj
-   [ENH] add engineering submodule with unit conversion method by @rahosbach
-   [DOC] add PyPI project description
-   [ENH] add example notebook with use of finance submodule methods
    by @rahosbach

For changes that happened prior to v0.18.1,
please consult the closed PRs,
which can be found [here](https://github.com/pyjanitor-devs/pyjanitor/pulls?q=is%3Apr+is%3Aclosed).

We thank all contributors
who have helped make `pyjanitor`
the package that it is today.

[Unreleased]: https://github.com/pyjanitor-devs/pyjanitor/compare/v0.23.1...HEAD

[v0.23.1]: https://github.com/pyjanitor-devs/pyjanitor/compare/v0.22.0...v0.23.1

[v0.22.0]: https://github.com/pyjanitor-devs/pyjanitor/compare/v0.21.2...v0.22.0

[v0.21.2]: https://github.com/pyjanitor-devs/pyjanitor/compare/v0.21.1...v0.21.2

[v0.21.1]: https://github.com/pyjanitor-devs/pyjanitor/compare/v0.21.0...v0.21.1

[v0.21.0]: https://github.com/pyjanitor-devs/pyjanitor/compare/v0.20.14...v0.21.0

[v0.20.14]: https://github.com/pyjanitor-devs/pyjanitor/compare/v0.20.13...v0.20.14

[v0.20.13]: https://github.com/pyjanitor-devs/pyjanitor/compare/v0.20.12...v0.20.13

[v0.20.12]: https://github.com/pyjanitor-devs/pyjanitor/compare/v0.20.11...v0.20.12

[v0.20.11]: https://github.com/pyjanitor-devs/pyjanitor/compare/v0.20.10...v0.20.11

[v0.20.10]: https://github.com/pyjanitor-devs/pyjanitor/compare/v0.20.9...v0.20.10

[v0.20.9]: https://github.com/pyjanitor-devs/pyjanitor/compare/v0.20.8...v0.20.9

[v0.20.8]: https://github.com/pyjanitor-devs/pyjanitor/compare/v0.20.7...v0.20.8

[v0.20.7]: https://github.com/pyjanitor-devs/pyjanitor/compare/v0.20.5...v0.20.7

[v0.20.6]: https://github.com/pyjanitor-devs/pyjanitor/compare/v0.20.5...v0.20.7

[v0.20.5]: https://github.com/pyjanitor-devs/pyjanitor/compare/v0.20.1...v0.20.5

[v0.20.1]: https://github.com/pyjanitor-devs/pyjanitor/compare/v0.20.0...v0.20.1

[v0.20.0]: https://github.com/pyjanitor-devs/pyjanitor/compare/v0.19.0...v0.20.0

[v0.19.0]: https://github.com/pyjanitor-devs/pyjanitor/compare/v0.18.3...v0.19.0

[v0.18.3]: https://github.com/pyjanitor-devs/pyjanitor/compare/v0.18.2...v0.18.3

[v0.18.2]: https://github.com/pyjanitor-devs/pyjanitor/compare/v0.18.1...v0.18.2

[v0.18.1]: https://github.com/pyjanitor-devs/pyjanitor/compare/v0.18.0...v0.18.1<|MERGE_RESOLUTION|>--- conflicted
+++ resolved
@@ -24,12 +24,10 @@
 -   [INF] Cancel old workflow runs via Github Action `concurrency`. PR #1161 @Zeroto521
 -   [ENH] Faster computation for non-equi join, with a numba engine. Speed improvement for left/right joins when `sort_by_appearance` is False. Issue #1102 @samukweku
 -   [BUG] Avoid `change_type` mutating original `DataFrame`. PR #1162 @Zeroto521
-<<<<<<< HEAD
--   [ENH] Add explicit default parameter to `case_when` function. Issue #1159 @samukweku
-=======
 -   [ENH] The parameter `column_name` of `change_type` totally supports inputing multi-column now. #1163 @Zeroto521
 -   [ENH] Fix error when `sort_by_appearance=True` is combined with `dropna=True`. Issue #1168 @samukweku
->>>>>>> 4eaef97f
+-   [ENH] Add explicit default parameter to `case_when` function. Issue #1159 @samukweku
+
 
 ## [v0.23.1] - 2022-05-03
 
