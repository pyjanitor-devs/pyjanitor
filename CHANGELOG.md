# Changelog

## [Unreleased]
<<<<<<< HEAD
-  [ENH] Added a `clean_names` method for polars - it can be used to clean the column names, or clean column values . Issue #1343
=======
- [ENH] Improved performance for non-equi joins when using numba - @samukweku PR #1341
>>>>>>> ef9cd701

## [v0.27.0] - 2024-03-21

-   [BUG] Fix logic for groupby in complete. Index support deprecated. Fix deprecation warning for fillna in `complete` PR #1289 @samukweku
-   [ENH] `select` function now supports variable arguments - PR #1288 @samukweku
-   [ENH] `conditional_join` now supports timedelta dtype. - PR #1297 @samukweku
-   [ENH]  `get_join_indices` function added - returns only join indices between two dataframes. Issue #1310 @samukweku
-   [ENH] `explode_index` function added. - Issue #1283
-   [ENH] `conditional_join` now supports timedelta dtype. - PR #1297
-   [ENH] `change_index_dtype` added. - @samukweku Issue #1314
-   [ENH] Add `glue` and `axis` parameters to `collapse_levels`. - Issue #211 @samukweku
-   [ENH] `row_to_names` now supports multiple rows conversion to columns. - @samukweku Issue #1333
-   [ENH] Fix warnings from Pandas. `truncate_datetime` now uses a vectorized option.  -@samukweku #1337

## [v0.26.0] - 2023-09-18

-   [ENH] `clean_names` can now be applied to column values. Issue #995 @samukweku
-   [BUG] Fix ImportError - Issue #1285 @samukweku

## [v0.25.0] - 2023-07-27

-   [INF] Replace `pytest.ini` file with `pyproject.toml` file. PR #1204 @Zeroto521
-   [INF] Extract docstrings tests from all tests. PR #1205 @Zeroto521
-   [BUG] Address the `TypeError` when importing v0.24.0 (issue #1201 @xujiboy and @joranbeasley)
-   [INF] Fixed issue with missing PyPI README. PR #1216 @thatlittleboy
-   [INF] Update some `mkdocs` compatibility code. PR #1231 @thatlittleboy
-   [INF] Migrated docstring style from Sphinx to Google for better compatibility with `mkdocstrings`. PR #1235 @thatlittleboy
-   [INF] Prevent selection of chevrons (`>>>`) and outputs in Example code blocks. PR #1237 @thatlittleboy
-   [DEPR] Add deprecation warnings for `process_text`, `rename_column`, `rename_columns`, `filter_on`, `remove_columns`, `fill_direction`. Issue #1045 @samukweku
-   [ENH] `pivot_longer` now supports named groups where `names_pattern` is a regular expression. A dictionary can now be passed to `names_pattern`, and is internally evaluated as a list/tuple of regular expressions. Issue #1209 @samukweku
-   [ENH] Improve selection in `conditional_join`. Issue #1223 @samukweku
-   [ENH] Add `col` class for selecting columns within an expression. Currently limited to use within `conditional_join`. PR #1260 @samukweku.
-   [ENH] Performance improvement for range joins in `conditional_join`, when `use_numba = False`. Performance improvement for equi-join and a range join, when `use_numba = True`, for many to many join with wide ranges. PR #1256, #1267 @samukweku
-   [DEPR] Add deprecation warning for `pivot_wider`. Issue #1045 @samukweku
-   [BUG] Fix string column selection on a MultiIndex. Issue #1265. @samukweku

## [v0.24.0] - 2022-11-12

-   [ENH] Add lazy imports to speed up the time taken to load pyjanitor (part 2)
-   [DOC] Updated developer guide docs.
-   [ENH] Allow column selection/renaming within conditional_join. Issue #1102. Also allow first or last match. Issue #1020 @samukweku.
-   [ENH] New decorator `deprecated_kwargs` for breaking API. #1103 @Zeroto521
-   [ENH] Extend select_columns to support non-string columns. Issue #1105 @samukweku
-   [ENH] Performance improvement for groupby_topk. Issue #1093 @samukweku
-   [ENH] `min_max_scale` drop `old_min` and `old_max` to fit sklearn's method API. Issue #1068 @Zeroto521
-   [ENH] Add `jointly` option for `min_max_scale` support to transform each column values or entire values. Default transform each column, similar behavior to `sklearn.preprocessing.MinMaxScaler`. (Issue #1067, PR #1112, PR #1123) @Zeroto521
-   [INF] Require pyspark minimal version is v3.2.0 to cut duplicates codes. Issue #1110 @Zeroto521
-   [ENH] Add support for extension arrays in `expand_grid`. Issue #1121 @samukweku
-   [ENH] Add `names_expand` and `index_expand` parameters to `pivot_wider` for exposing missing categoricals. Issue #1108 @samukweku
-   [ENH] Add fix for slicing error when selecting columns in `pivot_wider`. Issue #1134 @samukweku
-   [ENH] `dropna` parameter added to `pivot_longer`. Issue #1132 @samukweku
-   [INF] Update `mkdocstrings` version and to fit its new coming features. PR #1138 @Zeroto521
-   [BUG] Force `math.softmax` returning `Series`. PR #1139 @Zeroto521
-   [INF] Set independent environment for building documentation. PR #1141 @Zeroto521
-   [DOC] Add local documentation preview via github action artifact. PR #1149 @Zeroto521
-   [ENH] Enable `encode_categorical` handle 2 (or more ) dimensions array. PR #1153 @Zeroto521
-   [TST] Fix testcases failing on Window. Issue #1160 @Zeroto521, and @samukweku
-   [INF] Cancel old workflow runs via Github Action `concurrency`. PR #1161 @Zeroto521
-   [ENH] Faster computation for non-equi join, with a numba engine. Speed improvement for left/right joins when `sort_by_appearance` is False. Issue #1102 @samukweku
-   [BUG] Avoid `change_type` mutating original `DataFrame`. PR #1162 @Zeroto521
-   [ENH] The parameter `column_name` of `change_type` totally supports inputing multi-column now. #1163 @Zeroto521
-   [ENH] Fix error when `sort_by_appearance=True` is combined with `dropna=True`. Issue #1168 @samukweku
-   [ENH] Add explicit default parameter to `case_when` function. Issue #1159 @samukweku
-   [BUG] pandas 1.5.x `_MergeOperation` doesn't have `copy` keyword anymore. Issue #1174 @Zeroto521
-   [ENH] `select_rows` function added for flexible row selection. Generic `select` function added as well. Add support for MultiIndex selection via dictionary. Issue #1124 @samukweku
-   [TST] Compat with macos and window, to fix `FailedHealthCheck` Issue #1181 @Zeroto521
-   [INF] Merge two docs CIs (`docs-preview.yml` and `docs.yml`) to one. And add `documentation` pytest mark. PR #1183 @Zeroto521
-   [INF] Merge `codecov.yml` (only works for the dev branch pushing event) into `tests.yml` (only works for PR event). PR #1185 @Zeroto521
-   [TST] Fix failure for test/timeseries/test_fill_missing_timestamp. Issue #1184 @samukweku
-   [BUG] Import `DataDescription` to fix: `AttributeError: 'DataFrame' object has no attribute 'data_description'`. PR #1191 @Zeroto521

## [v0.23.1] - 2022-05-03

-   [DOC] Updated `fill.py` and `update_where.py` documentation with working examples.
-   [ENH] Deprecate `num_bins` from `bin_numeric` in favour of `bins`, and allow generic `**kwargs` to be passed into `pd.cut`. Issue #969. @thatlittleboy
-   [ENH] Fix `concatenate_columns` not working on category inputs @zbarry
-   [INF] Simplify CI system @ericmjl
-   [ENH] Added "read_commandline" function to janitor.io @BaritoneBeard
-   [BUG] Fix bug with the complement parameter of `filter_on`. Issue #988. @thatlittleboy
-   [ENH] Add `xlsx_table`, for reading tables from an Excel sheet. @samukweku
-   [ENH] minor improvements for conditional_join; equality only joins are no longer supported; there has to be at least one non-equi join present. @samukweku
-   [BUG] `sort_column_value_order` no longer mutates original dataframe.
-   [BUG] Extend `fill_empty`'s `column_names` type range. Issue #998. @Zeroto521
-   [BUG] Removed/updated error-inducing default arguments in `row_to_names` (#1004) and `round_to_fraction` (#1005). @thatlittleboy
-   [ENH] `patterns` deprecated in favour of importing `re.compile`. #1007 @samukweku
-   [ENH] Changes to kwargs in `encode_categorical`, where the values can either be a string or a 1D array. #1021 @samukweku
-   [ENH] Add `fill_value` and `explicit` parameters to the `complete` function. #1019 @samukweku
-   [ENH] Performance improvement for `expand_grid`. @samukweku
-   [BUG] Make `factorize_columns` (PR #1028) and `truncate_datetime_dataframe` (PR #1040) functions non-mutating. @thatlittleboy
-   [BUG] Fix SettingWithCopyWarning and other minor bugs when using `truncate_datetime_dataframe`, along with further performance improvements (PR #1040). @thatlittleboy
-   [ENH] Performance improvement for `conditional_join`. @samukweku
-   [ENH] Multiple `.value` is now supported in `pivot_longer`. Multiple values_to is also supported, when names_pattern is a list or tuple. `names_transform` parameter added, for efficient dtype transformation of unpivoted columns. #1034, #1048, #1051 @samukweku
-   [ENH] Add `xlsx_cells` for reading a spreadsheet as a table of individual cells. #929 @samukweku.
-   [ENH] Let `filter_string` suit parameters of `Series.str.contains` Issue #1003 and #1047. @Zeroto521
-   [ENH] `names_glue` in `pivot_wider` now takes a string form, using str.format_map under the hood. `levels_order` is also deprecated. @samukweku
-   [BUG] Fixed bug in `transform_columns` which ignored the `column_names` specification when `new_column_names` dictionary was provided as an argument, issue #1063. @thatlittleboy
-   [BUG] `count_cumulative_unique` no longer modifies the column being counted in the output when `case_sensitive` argument is set to False, issue #1065. @thatlittleboy
-   [BUG] Fix for gcc missing error in dev container
-   [DOC] Added a step in the dev guide to install `Remote Container` in VS Code. @ashenafiyb
-   [DOC] Convert `expand_column` and `find_replace` code examples to doctests, issue #972. @gahjelle
-   [DOC] Convert `expand_column` code examples to doctests, issue #972. @gahjelle
-   [DOC] Convert `get_dupes` code examples to doctests, issue #972. @ethompsy
-   [DOC] Convert `engineering` code examples to doctests, issue #972 @ashenafiyb
-   [DOC] Convert `groupby_topk` code examples to doctests, issue #972. @ethompsy
-   [DOC] Add doctests to `math`, issue #972. @gahjelle
-   [DOC] Add doctests to `math` and `ml`, issue #972. @gahjelle
-   [DOC] Add doctests to `math`, `ml`, and `xarray`, issue #972. @gahjelle

## [v0.22.0] - 2021-11-21

-   [BUG] Fix conditional join issue for multiple conditions, where pd.eval fails to evaluate if numexpr is installed. #898 @samukweku
-   [ENH] Added `case_when` to handle multiple conditionals and replacement values. Issue #736. @robertmitchellv
-   [ENH] Deprecate `new_column_names` and `merge_frame` from `process_text`. Only existing columns are supported. @samukweku
-   [ENH] `complete` uses `pd.merge` internally, providing a simpler logic, with some speed improvements in certain cases over `pd.reindex`. @samukweku
-   [ENH] `expand_grid` returns a MultiIndex DataFrame, allowing the user to decide how to manipulate the columns. @samukweku
-   [INF] Simplify a bit linting, use pre-commit as the CI linting checker. @Zeroto521
-   [ENH] Fix bug in `pivot_longer` for wrong output when `names_pattern` is a sequence with a single value. Issue #885 @samukweku
-   [ENH] Deprecate `aggfunc` from `pivot_wider`; aggregation can be chained with pandas' `groupby`.
-   [ENH] `As_Categorical` deprecated from `encode_categorical`; a tuple of `(categories, order)` suffices for \*\*kwargs. @samukweku
-   [ENH] Deprecate `names_sort` from `pivot_wider`.@samukweku
-   [ENH] Add `softmax` to `math` module. Issue #902. @loganthomas

## [v0.21.2] - 2021-09-01

-   [ENH] Fix warning message in `coalesce`, from bfill/fill;`coalesce` now uses variable arguments. Issue #882 @samukweku
-   [INF] Add SciPy as explicit dependency in `base.in`. Issue #895 @ericmjl

## [v0.21.1] - 2021-08-29

-   [DOC] Fix references and broken links in AUTHORS.rst. @loganthomas
-   [DOC] Updated Broken links in the README and contributing docs. @nvamsikrishna05
-   [INF] Update pre-commit hooks and remove mutable references. Issue #844. @loganthomas
-   [INF] Add GitHub Release pointer to auto-release script. Issue #818. @loganthomas
-   [INF] Updated black version in github actions code-checks to match pre-commit hooks. @nvamsikrishna05
-   [ENH] Add reset_index flag to row_to_names function. @fireddd
-   [ENH] Updated `label_encode` to use pandas factorize instead of scikit-learn LabelEncoder. @nvamsikrishna05
-   [INF] Removed the scikit-learn package from the dependencies from environment-dev.yml and base.in files. @nvamsikrishna05
-   [ENH] Add function to remove constant columns. @fireddd
-   [ENH] Added `factorize_columns` method which will deprecate the `label_encode` method in future release. @nvamsikrishna05
-   [DOC] Delete Read the Docs project and remove all readthedocs.io references from the repo. Issue #863. @loganthomas
-   [DOC] Updated various documentation sources to reflect pyjanitor-dev ownership. @loganthomas
-   [INF] Fix `isort` automatic checks. Issue #845. @loganthomas
-   [ENH] `complete` function now uses variable args (\*args) - @samukweku
-   [ENH] Set `expand_column`'s `sep` default is `"|"`, same to `pandas.Series.str.get_dummies`. Issue #876. @Zeroto521
-   [ENH] Deprecate `limit` from fill_direction. fill_direction now uses kwargs. @samukweku
-   [ENH] Added `conditional_join` function that supports joins on non-equi operators. @samukweku
-   [INF] Speed up pytest via `-n` (pytest-xdist) option. Issue #881. @Zeroto521
-   [DOC] Add list mark to keep `select_columns`'s example same style. @Zeroto521
-   [ENH] Updated `rename_columns` to take optional function argument for mapping. @nvamsikrishna05

## [v0.21.0] - 2021-07-16

-   [ENH] Drop `fill_value` parameter from `complete`. Users can use `fillna` instead. @samukweku
-   [BUG] Fix bug in `pivot_longer` with single level columns. @samukweku
-   [BUG] Disable exchange rates API until we can find another one to hit. @ericmjl
-   [ENH] Change `coalesce` to return columns; also use `bfill`, `ffill`,
    which is faster than `combine_first` @samukweku
-   [ENH] Use `eval` for string conditions in `update_where`. @samukweku
-   [ENH] Add clearer error messages for `pivot_longer`. h/t to @tdhock
    for the observation. Issue #836 @samukweku
-   [ENH] `select_columns` now uses variable arguments (\*args),
    to provide a simpler selection without the need for lists. - @samukweku
-   [ENH] `encode_categoricals` refactored to use generic functions
    via `functools.dispatch`. - @samukweku
-   [ENH] Updated convert_excel_date to throw meaningful error when values contain non-numeric. @nvamsikrishna05

## [v0.20.14] - 2021-03-25

-   [ENH] Add `dropna` parameter to groupby_agg. @samukweku
-   [ENH] `complete` adds a `by` parameter to expose explicit missing values per group, via groupby. @samukweku
-   [ENH] Fix check_column to support single inputs - fixes `label_encode`. @zbarry

## [v0.20.13] - 2021-02-25

-   [ENH] Performance improvements to `expand_grid`. @samukweku
-   [HOTFIX] Add `multipledispatch` to pip requirements. @ericmjl

## [v0.20.12] - 2021-02-25

-   [INF] Auto-release GitHub action maintenance. @loganthomas

## [v0.20.11] - 2021-02-24

-   [INF] Setup auto-release GitHub action. @loganthomas
-   [INF] Deploy `darglint` package for docstring linting. Issue #745. @loganthomas
-   [ENH] Added optional truncation to `clean_names` function. Issue #753. @richardqiu
-   [ENH] Added `timeseries.flag_jumps()` function. Issue #711. @loganthomas
-   [ENH] `pivot_longer` can handle multiple values in paired columns, and can reshape
    using a list/tuple of regular expressions in `names_pattern`. @samukweku
-   [ENH] Replaced default numeric conversion of dataframe with a `dtypes` parameter,
    allowing the user to control the data types. - @samukweku
-   [INF] Loosen dependency specifications. Switch to pip-tools for managing
    dependencies. Issue #760. @MinchinWeb
-   [DOC] added pipenv installation instructions @evan-anderson
-   [ENH] Add `pivot_wider` function, which is the inverse of the `pivot_longer`
    function. @samukweku
-   [INF] Add `openpyxl` to `environment-dev.yml`. @samukweku
-   [ENH] Reduce code by reusing existing functions for fill_direction. @samukweku
-   [ENH] Improvements to `pivot_longer` function, with improved speed and cleaner code.
    `dtypes` parameter dropped; user can change dtypes with pandas' `astype` method, or
    pyjanitor's `change_type` method. @samukweku
-   [ENH] Add kwargs to `encode_categorical` function, to create ordered categorical columns,
    or categorical columns with explicit categories. @samukweku
-   [ENH] Improvements to `complete` method. Use `pd.merge` to handle duplicates and
    null values. @samukweku
-   [ENH] Add `new_column_names` parameter to `process_text`, allowing a user to
    create a new column name after processing a text column. Also added a `merge_frame`
    parameter, allowing dataframe merging, if the result of the text processing is a
    dataframe.@samukweku
-   [ENH] Add `aggfunc` parameter to pivot_wider. @samukweku
-   [ENH] Modified the `check` function in utils to verify if a value is a callable. @samukweku
-   [ENH] Add a base `_select_column` function, using `functools.singledispatch`,
    to allow for flexible columns selection. @samukweku
-   [ENH] pivot_longer and pivot_wider now support janitor.select_columns syntax,
    allowing for more flexible and dynamic column selection. @samukweku

## [v0.20.10]

-   [ENH] Added function `sort_timestamps_monotonically` to timeseries functions @UGuntupalli
-   [ENH] Added the complete function for converting implicit missing values
    to explicit ones. @samukweku
-   [ENH] Further simplification of expand_grid. @samukweku
-   [BUGFIX] Added copy() method to original dataframe, to avoid mutation. Issue #729. @samukweku
-   [ENH] Added `also` method for running functions in chain with no return values.
-   [DOC] Added a `timeseries` module section to website docs. Issue #742. @loganthomas
-   [ENH] Added a `pivot_longer` function, a wrapper around `pd.melt` and similar to
    tidyr's `pivot_longer` function. Also added an example notebook. @samukweku
-   [ENH] Fixed code to returns error if `fill_value` is not a dictionary. @samukweku
-   [INF] Welcome bot (.github/config.yml) for new users added. Issue #739. @samukweku

## [v0.20.9]

-   [ENH] Updated groupby_agg function to account for null entries in the `by` argument. @samukweku
-   [ENH] Added function `groupby_topk` to janitor functions @mphirke

## [v0.20.8]

-   [ENH] Upgraded `update_where` function to use either the pandas query style,
    or boolean indexing via the `loc` method. Also updated `find_replace` function to use the `loc`
    method directly, instead of routing it through the `update_where` function. @samukweku
-   [INF] Update `pandas` minimum version to 1.0.0. @hectormz
-   [DOC] Updated the general functions API page to show all available functions. @samukweku
-   [DOC] Fix the few lacking type annotations of functions. @VPerrollaz
-   [DOC] Changed the signature from str to Optional[str] when initialized by None. @VPerrollaz
-   [DOC] Add the Optional type for all signatures of the API. @VPerrollaz
-   [TST] Updated test_expand_grid to account for int dtype difference in Windows OS @samukweku
-   [TST] Make importing `pandas` testing functions follow uniform pattern. @hectormz
-   [ENH] Added `process_text` wrapper function for all Pandas string methods. @samukweku
-   [TST] Only skip tests for non-installed libraries on local machine. @hectormz
-   [DOC] Fix minor issues in documentation. @hectormz
-   [ENH] Added `fill_direction` function for forward/backward fills on missing values
    for selected columns in a dataframe. @samukweku
-   [ENH] Simpler logic and less lines of code for expand_grid function @samukweku

## [v0.20.7]

-   [TST] Add a test for transform_column to check for nonmutation. @VPerrollaz
-   [ENH] Contributed `expand_grid` function by @samukweku

## [v0.20.6]

-   [DOC] Pep8 all examples. @VPerrollaz
-   [TST] Add docstrings to tests @hectormz
-   [INF] Add `debug-statements`, `requirements-txt-fixer`, and `interrogate` to `pre-commit`. @hectormz
-   [ENH] Upgraded transform_column to use df.assign underneath the hood,
    and also added option to transform column elementwise (via apply)
    or columnwise (thus operating on a series). @ericmjl

## [v0.20.5]

-   [INF] Replace `pycodestyle` with `flake8` in order to add `pandas-vet` linter @hectormz
-   [ENH] `select_columns()` now raises `NameError` if column label in
    `search_columns_labels` is missing from `DataFrame` columns. @smu095

## [v0.20.1]

-   [DOC] Added an example for groupby_agg in general functions @samukweku
-   [ENH] Contributed `sort_naturally()` function. @ericmjl

## [v0.20.0]

-   [DOC] Edited transform_column dest_column_name kwarg description to be clearer on defaults by @evan-anderson.
-   [ENH] Replace `apply()` in favor of `pandas` functions in several functions. @hectormz
-   [ENH] Add `ecdf()` Series function by @ericmjl.
-   [DOC] Update API policy for clarity. @ericmjl
-   [ENH] Enforce string conversion when cleaning names. @ericmjl
-   [ENH] Change `find_replace` implementation to use keyword arguments to specify columns to perform find and replace on. @ericmjl
-   [ENH] Add `jitter()` dataframe function by @rahosbach

## [v0.19.0]

-   [ENH] Add xarray support and clone_using / convert_datetime_to_number funcs by @zbarry.

## [v0.18.3]

-   [ENH] Series toset() functionality #570 @eyaltrabelsi
-   [ENH] Added option to coalesce function to not delete coalesced columns. @gddcunh
-   [ENH] Added functionality to deconcatenate tuple/list/collections in a column to deconcatenate_column @zbarry
-   [ENH] Fix error message when length of new_column_names is wrong @DollofCutty
-   [DOC] Fixed several examples of functional syntax in `functions.py`. @bdice
-   [DOC] Fix #noqa comments showing up in docs by @hectormz
-   [ENH] Add unionizing a group of dataframes' categoricals. @zbarry
-   [DOC] Fix contributions hyperlinks in `AUTHORS.rst` and contributions by @hectormz
-   [INF] Add `pre-commit` hooks to repository by @ericmjl
-   [DOC] Fix formatting code in `CONTRIBUTING.rst` by @hectormz
-   [DOC] Changed the typing for most "column_name(s)" to Hashable rather than enforcing strings, to more closely match Pandas API by @dendrondal
-   [INF] Edited pycodestyle and Black parameters to avoid venvs by @dendrondal

## [v0.18.2]

-   [INF] Make requirements.txt smaller @eyaltrabelsi
-   [ENH] Add a reset_index parameter to shuffle @eyaltrabelsi
-   [DOC] Added contribution page link to readme @eyaltrabelsi
-   [DOC] fix example for `update_where`, provide a bit more detail, and expand the bad_values example notebook to demonstrate its use by @anzelpwj.
-   [INF] Fix pytest marks by @ericmjl (issue #520)
-   [ENH] add example notebook with use of finance submodule methods by @rahosbach
-   [DOC] added a couple of admonitions for Windows users. h/t @anzelpwj for debugging
    help when a few tests failed for `win32` @Ram-N
-   [ENH] Pyjanitor for PySpark @zjpoh
-   [ENH] Add pyspark clean_names @zjpoh
-   [ENH] Convert asserts to raise exceptions by @hectormz
-   [ENH] Add decorator functions for missing and error handling @jiafengkevinchen
-   [DOC] Update README with functional `pandas` API example. @ericmjl
-   [INF] Move `get_features_targets()` to new `ml.py` module by @hectormz
-   [ENH] Add chirality to morgan fingerprints in janitor.chemistry submodule by @Clayton-Springer
-   [INF] `import_message` suggests python dist. appropriate installs by @hectormz
-   [ENH] Add count_cumulative_unique() method to janitor.functions submodule by @rahosbach
-   [ENH] Add `update_where()` method to `janitor.spark.functions` submodule by @zjpoh

## [v0.18.1]

-   [ENH] extend find_replace functionality to allow both exact match and
    regular-expression-based fuzzy match by @shandou
-   [ENH] add preserve_position kwarg to deconcatenate_column with tests
    by @shandou and @ericmjl
-   [DOC] add contributions that did not leave `git` traces by @ericmjl
-   [ENH] add inflation adjustment in finance submodule by @rahosbach
-   [DOC] clarified how new functions should be implemented by @shandou
-   [ENH] add optional removal of accents on functions.clean_names, enabled by
    default by @mralbu
-   [ENH] add camelCase conversion to snake_case on `clean_names` by @ericmjl,
    h/t @jtaylor for sharing original
-   [ENH] Added `null_flag` function which can mark null values in rows.
    Implemented by @anzelpwj
-   [ENH] add engineering submodule with unit conversion method by @rahosbach
-   [DOC] add PyPI project description
-   [ENH] add example notebook with use of finance submodule methods
    by @rahosbach

For changes that happened prior to v0.18.1,
please consult the closed PRs,
which can be found [here](https://github.com/pyjanitor-devs/pyjanitor/pulls?q=is%3Apr+is%3Aclosed).

We thank all contributors
who have helped make `pyjanitor`
the package that it is today.

[Unreleased]: https://github.com/pyjanitor-devs/pyjanitor/compare/v0.27.0...HEAD

[v0.27.0]: https://github.com/pyjanitor-devs/pyjanitor/compare/v0.26.0...v0.27.0

[v0.26.0]: https://github.com/pyjanitor-devs/pyjanitor/compare/v0.25.0...v0.26.0

[v0.25.0]: https://github.com/pyjanitor-devs/pyjanitor/compare/v0.24.0...v0.25.0

[v0.24.0]: https://github.com/pyjanitor-devs/pyjanitor/compare/v0.23.1...v0.24.0

[v0.23.1]: https://github.com/pyjanitor-devs/pyjanitor/compare/v0.22.0...v0.23.1

[v0.22.0]: https://github.com/pyjanitor-devs/pyjanitor/compare/v0.21.2...v0.22.0

[v0.21.2]: https://github.com/pyjanitor-devs/pyjanitor/compare/v0.21.1...v0.21.2

[v0.21.1]: https://github.com/pyjanitor-devs/pyjanitor/compare/v0.21.0...v0.21.1

[v0.21.0]: https://github.com/pyjanitor-devs/pyjanitor/compare/v0.20.14...v0.21.0

[v0.20.14]: https://github.com/pyjanitor-devs/pyjanitor/compare/v0.20.13...v0.20.14

[v0.20.13]: https://github.com/pyjanitor-devs/pyjanitor/compare/v0.20.12...v0.20.13

[v0.20.12]: https://github.com/pyjanitor-devs/pyjanitor/compare/v0.20.11...v0.20.12

[v0.20.11]: https://github.com/pyjanitor-devs/pyjanitor/compare/v0.20.10...v0.20.11

[v0.20.10]: https://github.com/pyjanitor-devs/pyjanitor/compare/v0.20.9...v0.20.10

[v0.20.9]: https://github.com/pyjanitor-devs/pyjanitor/compare/v0.20.8...v0.20.9

[v0.20.8]: https://github.com/pyjanitor-devs/pyjanitor/compare/v0.20.7...v0.20.8

[v0.20.7]: https://github.com/pyjanitor-devs/pyjanitor/compare/v0.20.5...v0.20.7

[v0.20.6]: https://github.com/pyjanitor-devs/pyjanitor/compare/v0.20.5...v0.20.7

[v0.20.5]: https://github.com/pyjanitor-devs/pyjanitor/compare/v0.20.1...v0.20.5

[v0.20.1]: https://github.com/pyjanitor-devs/pyjanitor/compare/v0.20.0...v0.20.1

[v0.20.0]: https://github.com/pyjanitor-devs/pyjanitor/compare/v0.19.0...v0.20.0

[v0.19.0]: https://github.com/pyjanitor-devs/pyjanitor/compare/v0.18.3...v0.19.0

[v0.18.3]: https://github.com/pyjanitor-devs/pyjanitor/compare/v0.18.2...v0.18.3

[v0.18.2]: https://github.com/pyjanitor-devs/pyjanitor/compare/v0.18.1...v0.18.2

[v0.18.1]: https://github.com/pyjanitor-devs/pyjanitor/compare/v0.18.0...v0.18.1<|MERGE_RESOLUTION|>--- conflicted
+++ resolved
@@ -1,11 +1,9 @@
 # Changelog
 
 ## [Unreleased]
-<<<<<<< HEAD
+
+-  [ENH] Improved performance for non-equi joins when using numba - @samukweku PR #1341
 -  [ENH] Added a `clean_names` method for polars - it can be used to clean the column names, or clean column values . Issue #1343
-=======
-- [ENH] Improved performance for non-equi joins when using numba - @samukweku PR #1341
->>>>>>> ef9cd701
 
 ## [v0.27.0] - 2024-03-21
 
