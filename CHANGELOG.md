# Changelog

## [Unreleased]
-   [ENH] Deprecate `aggfunc` from `pivot_wider`; aggregation can be chained with pandas' `groupby`.
-   [BUG] Fix conditional join issue for multiple conditions, where pd.eval fails to evaluate if numexpr is installed. #898 @samukweku
-   [ENH] Added `case_when` to handle multiple conditionals and replacement values. Issue #736. @robertmitchellv
-   [ENH] Deprecate `new_column_names` and `merge_frame` from `process_text`. Only existing columns are supported. @samukweku
-   [ENH] `complete` uses `pd.merge` internally, providing a simpler logic, with some speed improvements in certain cases over `pd.reindex`. @samukweku
-   [ENH] `expand_grid` returns a MultiIndex DataFrame, allowing the user to decide how to manipulate the columns. @samukweku
<<<<<<< HEAD
-   [ENH] `As_Categorical` deprecated from `encode_categorical`; a tuple of `(categories, order)` suffices for **kwargs. @samukweku
=======
-   [INF] Simplify a bit linting, use pre-commit as the CI linting checker. @Zeroto521
-   [ENH] Fix bug in `pivot_longer` for wrong output when `names_pattern` is a sequence with a single value. Issue #885 @samukweku
-   [ENH] Deprecate `aggfunc` from `pivot_wider`; aggregation can be chained with pandas' `groupby`.

## [v0.21.2] - 2021-09-01

-   [ENH] Fix warning message in `coalesce`, from bfill/fill;`coalesce` now uses variable arguments. Issue #882 @samukweku
-   [INF] Add SciPy as explicit dependency in `base.in`. Issue #895 @ericmjl
>>>>>>> 4987fc24


## [v0.21.1] - 2021-08-29

-   [DOC] Fix references and broken links in AUTHORS.rst. @loganthomas
-   [DOC] Updated Broken links in the README and contributing docs. @nvamsikrishna05
-   [INF] Update pre-commit hooks and remove mutable references. Issue #844. @loganthomas
-   [INF] Add GitHub Release pointer to auto-release script. Issue #818. @loganthomas
-   [INF] Updated black version in github actions code-checks to match pre-commit hooks. @nvamsikrishna05
-   [ENH] Add reset_index flag to row_to_names function. @fireddd
-   [ENH] Updated `label_encode` to use pandas factorize instead of scikit-learn LabelEncoder. @nvamsikrishna05
-   [INF] Removed the scikit-learn package from the dependencies from environment-dev.yml and base.in files. @nvamsikrishna05
-   [ENH] Add function to remove constant columns. @fireddd
-   [ENH] Added `factorize_columns` method which will deprecate the `label_encode` method in future release. @nvamsikrishna05
-   [DOC] Delete Read the Docs project and remove all readthedocs.io references from the repo. Issue #863. @loganthomas
-   [DOC] Updated various documentation sources to reflect pyjanitor-dev ownership. @loganthomas
-   [INF] Fix `isort` automatic checks. Issue #845. @loganthomas
-   [ENH] `complete` function now uses variable args (\*args) - @samukweku
-   [EHN] Set `expand_column`'s `sep` default is `"|"`, same to `pandas.Series.str.get_dummies`. Issue #876. @Zeroto521
-   [ENH] Deprecate `limit` from fill_direction. fill_direction now uses kwargs. @samukweku
-   [ENH] Added `conditional_join` function that supports joins on non-equi operators. @samukweku
-   [INF] Speed up pytest via `-n` (pytest-xdist) option. Issue #881. @Zeroto521
-   [DOC] Add list mark to keep `select_columns`'s example same style. @Zeroto521
-   [ENH] Updated `rename_columns` to take optional function argument for mapping. @nvamsikrishna05

## [v0.21.0] - 2021-07-16

-   [ENH] Drop `fill_value` parameter from `complete`. Users can use `fillna` instead. @samukweku
-   [BUG] Fix bug in `pivot_longer` with single level columns. @samukweku
-   [BUG] Disable exchange rates API until we can find another one to hit. @ericmjl
-   [ENH] Change `coalesce` to return columns; also use `bfill`, `ffill`,
    which is faster than `combine_first` @samukweku
-   [ENH] Use `eval` for string conditions in `update_where`. @samukweku
-   [ENH] Add clearer error messages for `pivot_longer`. h/t to @tdhock
    for the observation. Issue #836 @samukweku
-   [ENH] `select_columns` now uses variable arguments (\*args),
    to provide a simpler selection without the need for lists. - @samukweku
-   [ENH] `encode_categoricals` refactored to use generic functions
    via `functools.dispatch`. - @samukweku
-   [ENH] Updated convert_excel_date to throw meaningful error when values contain non-numeric. @nvamsikrishna05

## [v0.20.14] - 2021-03-25

-   [ENH] Add `dropna` parameter to groupby_agg. @samukweku
-   [ENH] `complete` adds a `by` parameter to expose explicit missing values per group, via groupby. @samukweku
-   [ENH] Fix check_column to support single inputs - fixes `label_encode`. @zbarry

## [v0.20.13] - 2021-02-25

-   [ENH] Performance improvements to `expand_grid`. @samukweku
-   [HOTFIX] Add `multipledispatch` to pip requirements. @ericmjl

## [v0.20.12] - 2021-02-25

-   [INF] Auto-release GitHub action maintenance. @loganthomas

## [v0.20.11] - 2021-02-24

-   [INF] Setup auto-release GitHub action. @loganthomas
-   [INF] Deploy `darglint` package for docstring linting. Issue #745. @loganthomas
-   [ENH] Added optional truncation to `clean_names` function. Issue #753. @richardqiu
-   [ENH] Added `timeseries.flag_jumps()` function. Issue #711. @loganthomas
-   [ENH] `pivot_longer` can handle multiple values in paired columns, and can reshape
    using a list/tuple of regular expressions in `names_pattern`. @samukweku
-   [ENH] Replaced default numeric conversion of dataframe with a `dtypes` parameter,
    allowing the user to control the data types. - @samukweku
-   [INF] Loosen dependency specifications. Switch to pip-tools for managing
    dependencies. Issue #760. @MinchinWeb
-   [DOC] added pipenv installation instructions @evan-anderson
-   [ENH] Add `pivot_wider` function, which is the inverse of the `pivot_longer`
    function. @samukweku
-   [INF] Add `openpyxl` to `environment-dev.yml`. @samukweku
-   [ENH] Reduce code by reusing existing functions for fill_direction. @samukweku
-   [ENH] Improvements to `pivot_longer` function, with improved speed and cleaner code.
    `dtypes` parameter dropped; user can change dtypes with pandas' `astype` method, or
    pyjanitor's `change_type` method. @samukweku
-   [ENH] Add kwargs to `encode_categorical` function, to create ordered categorical columns,
    or categorical columns with explicit categories. @samukweku
-   [ENH] Improvements to `complete` method. Use `pd.merge` to handle duplicates and
    null values. @samukweku
-   [ENH] Add `new_column_names` parameter to `process_text`, allowing a user to
    create a new column name after processing a text column. Also added a `merge_frame`
    parameter, allowing dataframe merging, if the result of the text processing is a
    dataframe.@samukweku
-   [ENH] Add `aggfunc` parameter to pivot_wider. @samukweku
-   [ENH] Modified the `check` function in utils to verify if a value is a callable. @samukweku
-   [ENH] Add a base `_select_column` function, using `functools.singledispatch`,
    to allow for flexible columns selection. @samukweku
-   [ENH] pivot_longer and pivot_wider now support janitor.select_columns syntax,
    allowing for more flexible and dynamic column selection. @samukweku

## [v0.20.10]

-   [ENH] Added function `sort_timestamps_monotonically` to timeseries functions @UGuntupalli
-   [ENH] Added the complete function for converting implicit missing values
    to explicit ones. @samukweku
-   [ENH] Further simplification of expand_grid. @samukweku
-   [BUGFIX] Added copy() method to original dataframe, to avoid mutation. Issue #729. @samukweku
-   [ENH] Added `also` method for running functions in chain with no return values.
-   [DOC] Added a `timeseries` module section to website docs. Issue #742. @loganthomas
-   [ENH] Added a `pivot_longer` function, a wrapper around `pd.melt` and similar to
    tidyr's `pivot_longer` function. Also added an example notebook. @samukweku
-   [ENH] Fixed code to returns error if `fill_value` is not a dictionary. @samukweku
-   [INF] Welcome bot (.github/config.yml) for new users added. Issue #739. @samukweku

## [v0.20.9]

-   [ENH] Updated groupby_agg function to account for null entries in the `by` argument. @samukweku
-   [ENH] Added function `groupby_topk` to janitor functions @mphirke

## [v0.20.8]

-   [ENH] Upgraded `update_where` function to use either the pandas query style,
    or boolean indexing via the `loc` method. Also updated `find_replace` function to use the `loc`
    method directly, instead of routing it through the `update_where` function. @samukweku
-   [INF] Update `pandas` minimum version to 1.0.0. @hectormz
-   [DOC] Updated the general functions API page to show all available functions. @samukweku
-   [DOC] Fix the few lacking type annotations of functions. @VPerrollaz
-   [DOC] Changed the signature from str to Optional[str] when initialized by None. @VPerrollaz
-   [DOC] Add the Optional type for all signatures of the API. @VPerrollaz
-   [TST] Updated test_expand_grid to account for int dtype difference in Windows OS @samukweku
-   [TST] Make importing `pandas` testing functions follow uniform pattern. @hectormz
-   [ENH] Added `process_text` wrapper function for all Pandas string methods. @samukweku
-   [TST] Only skip tests for non-installed libraries on local machine. @hectormz
-   [DOC] Fix minor issues in documentation. @hectormz
-   [ENH] Added `fill_direction` function for forward/backward fills on missing values
    for selected columns in a dataframe. @samukweku
-   [ENH] Simpler logic and less lines of code for expand_grid function @samukweku

## [v0.20.7]

-   [TST] Add a test for transform_column to check for nonmutation. @VPerrollaz
-   [ENH] Contributed `expand_grid` function by @samukweku

## [v0.20.6]

-   [DOC] Pep8 all examples. @VPerrollaz
-   [TST] Add docstrings to tests @hectormz
-   [INF] Add `debug-statements`, `requirements-txt-fixer`, and `interrogate` to `pre-commit`. @hectormz
-   [ENH] Upgraded transform_column to use df.assign underneath the hood,
    and also added option to transform column elementwise (via apply)
    or columnwise (thus operating on a series). @ericmjl

## [v0.20.5]

-   [INF] Replace `pycodestyle` with `flake8` in order to add `pandas-vet` linter @hectormz
-   [ENH] `select_columns()` now raises `NameError` if column label in
    `search_columns_labels` is missing from `DataFrame` columns. @smu095

## [v0.20.1]

-   [DOC] Added an example for groupby_agg in general functions @samukweku
-   [ENH] Contributed `sort_naturally()` function. @ericmjl

## [v0.20.0]

-   [DOC] Edited transform_column dest_column_name kwarg description to be clearer on defaults by @evan-anderson.
-   [ENH] Replace `apply()` in favor of `pandas` functions in several functions. @hectormz
-   [ENH] Add `ecdf()` Series function by @ericmjl.
-   [DOC] Update API policy for clarity. @ericmjl
-   [ENH] Enforce string conversion when cleaning names. @ericmjl
-   [ENH] Change `find_replace` implementation to use keyword arguments to specify columns to perform find and replace on. @ericmjl
-   [ENH] Add `jitter()` dataframe function by @rahosbach

## [v0.19.0]

-   [ENH] Add xarray support and clone_using / convert_datetime_to_number funcs by @zbarry.

## [v0.18.3]

-   [ENH] Series toset() functionality #570 @eyaltrabelsi
-   [ENH] Added option to coalesce function to not delete coalesced columns. @gddcunh
-   [ENH] Added functionality to deconcatenate tuple/list/collections in a column to deconcatenate_column @zbarry
-   [ENH] Fix error message when length of new_column_names is wrong @DollofCutty
-   [DOC] Fixed several examples of functional syntax in `functions.py`. @bdice
-   [DOC] Fix #noqa comments showing up in docs by @hectormz
-   [ENH] Add unionizing a group of dataframes' categoricals. @zbarry
-   [DOC] Fix contributions hyperlinks in `AUTHORS.rst` and contributions by @hectormz
-   [INF] Add `pre-commit` hooks to repository by @ericmjl
-   [DOC] Fix formatting code in `CONTRIBUTING.rst` by @hectormz
-   [DOC] Changed the typing for most "column_name(s)" to Hashable rather than enforcing strings, to more closely match Pandas API by @dendrondal
-   [INF] Edited pycodestyle and Black parameters to avoid venvs by @dendrondal

## [v0.18.2]

-   [INF] Make requirements.txt smaller @eyaltrabelsi
-   [ENH] Add a reset_index parameter to shuffle @eyaltrabelsi
-   [DOC] Added contribution page link to readme @eyaltrabelsi
-   [DOC] fix example for `update_where`, provide a bit more detail, and expand the bad_values example notebook to demonstrate its use by @anzelpwj.
-   [INF] Fix pytest marks by @ericmjl (issue #520)
-   [ENH] add example notebook with use of finance submodule methods by @rahosbach
-   [DOC] added a couple of admonitions for Windows users. h/t @anzelpwj for debugging
    help when a few tests failed for `win32` @Ram-N
-   [ENH] Pyjanitor for PySpark @zjpoh
-   [ENH] Add pyspark clean_names @zjpoh
-   [ENH] Convert asserts to raise exceptions by @hectormz
-   [ENH] Add decorator functions for missing and error handling @jiafengkevinchen
-   [DOC] Update README with functional `pandas` API example. @ericmjl
-   [INF] Move `get_features_targets()` to new `ml.py` module by @hectormz
-   [ENH] Add chirality to morgan fingerprints in janitor.chemistry submodule by @Clayton-Springer
-   [INF] `import_message` suggests python dist. appropriate installs by @hectormz
-   [ENH] Add count_cumulative_unique() method to janitor.functions submodule by @rahosbach
-   [ENH] Add `update_where()` method to `janitor.spark.functions` submodule by @zjpoh

## [v0.18.1]

-   [ENH] extend find_replace functionality to allow both exact match and
    regular-expression-based fuzzy match by @shandou
-   [ENH] add preserve_position kwarg to deconcatenate_column with tests
    by @shandou and @ericmjl
-   [DOC] add contributions that did not leave `git` traces by @ericmjl
-   [ENH] add inflation adjustment in finance submodule by @rahosbach
-   [DOC] clarified how new functions should be implemented by @shandou
-   [ENH] add optional removal of accents on functions.clean_names, enabled by
    default by @mralbu
-   [ENH] add camelCase conversion to snake_case on `clean_names` by @ericmjl,
    h/t @jtaylor for sharing original
-   [ENH] Added `null_flag` function which can mark null values in rows.
    Implemented by @anzelpwj
-   [ENH] add engineering submodule with unit conversion method by @rahosbach
-   [DOC] add PyPI project description
-   [ENH] add example notebook with use of finance submodule methods
    by @rahosbach

For changes that happened prior to v0.18.1,
please consult the closed PRs,
which can be found [here](https://github.com/pyjanitor-devs/pyjanitor/pulls?q=is%3Apr+is%3Aclosed).

We thank all contributors
who have helped make `pyjanitor`
the package that it is today.

[Unreleased]: https://github.com/pyjanitor-devs/pyjanitor/compare/v0.21.2...HEAD

[v0.21.2]: https://github.com/pyjanitor-devs/pyjanitor/compare/v0.21.1...v0.21.2

[v0.21.1]: https://github.com/pyjanitor-devs/pyjanitor/compare/v0.21.0...v0.21.1

[v0.21.0]: https://github.com/pyjanitor-devs/pyjanitor/compare/v0.20.14...v0.21.0

[v0.20.14]: https://github.com/pyjanitor-devs/pyjanitor/compare/v0.20.13...v0.20.14

[v0.20.13]: https://github.com/pyjanitor-devs/pyjanitor/compare/v0.20.12...v0.20.13

[v0.20.12]: https://github.com/pyjanitor-devs/pyjanitor/compare/v0.20.11...v0.20.12

[v0.20.11]: https://github.com/pyjanitor-devs/pyjanitor/compare/v0.20.10...v0.20.11

[v0.20.10]: https://github.com/pyjanitor-devs/pyjanitor/compare/v0.20.9...v0.20.10

[v0.20.9]: https://github.com/pyjanitor-devs/pyjanitor/compare/v0.20.8...v0.20.9

[v0.20.8]: https://github.com/pyjanitor-devs/pyjanitor/compare/v0.20.7...v0.20.8

[v0.20.7]: https://github.com/pyjanitor-devs/pyjanitor/compare/v0.20.5...v0.20.7

[v0.20.6]: https://github.com/pyjanitor-devs/pyjanitor/compare/v0.20.5...v0.20.7

[v0.20.5]: https://github.com/pyjanitor-devs/pyjanitor/compare/v0.20.1...v0.20.5

[v0.20.1]: https://github.com/pyjanitor-devs/pyjanitor/compare/v0.20.0...v0.20.1

[v0.20.0]: https://github.com/pyjanitor-devs/pyjanitor/compare/v0.19.0...v0.20.0

[v0.19.0]: https://github.com/pyjanitor-devs/pyjanitor/compare/v0.18.3...v0.19.0

[v0.18.3]: https://github.com/pyjanitor-devs/pyjanitor/compare/v0.18.2...v0.18.3

[v0.18.2]: https://github.com/pyjanitor-devs/pyjanitor/compare/v0.18.1...v0.18.2

[v0.18.1]: https://github.com/pyjanitor-devs/pyjanitor/compare/v0.18.0...v0.18.1<|MERGE_RESOLUTION|>--- conflicted
+++ resolved
@@ -1,24 +1,20 @@
 # Changelog
 
 ## [Unreleased]
--   [ENH] Deprecate `aggfunc` from `pivot_wider`; aggregation can be chained with pandas' `groupby`.
 -   [BUG] Fix conditional join issue for multiple conditions, where pd.eval fails to evaluate if numexpr is installed. #898 @samukweku
 -   [ENH] Added `case_when` to handle multiple conditionals and replacement values. Issue #736. @robertmitchellv
 -   [ENH] Deprecate `new_column_names` and `merge_frame` from `process_text`. Only existing columns are supported. @samukweku
 -   [ENH] `complete` uses `pd.merge` internally, providing a simpler logic, with some speed improvements in certain cases over `pd.reindex`. @samukweku
 -   [ENH] `expand_grid` returns a MultiIndex DataFrame, allowing the user to decide how to manipulate the columns. @samukweku
-<<<<<<< HEAD
--   [ENH] `As_Categorical` deprecated from `encode_categorical`; a tuple of `(categories, order)` suffices for **kwargs. @samukweku
-=======
 -   [INF] Simplify a bit linting, use pre-commit as the CI linting checker. @Zeroto521
 -   [ENH] Fix bug in `pivot_longer` for wrong output when `names_pattern` is a sequence with a single value. Issue #885 @samukweku
 -   [ENH] Deprecate `aggfunc` from `pivot_wider`; aggregation can be chained with pandas' `groupby`.
+-   [ENH] `As_Categorical` deprecated from `encode_categorical`; a tuple of `(categories, order)` suffices for **kwargs. @samukweku
 
 ## [v0.21.2] - 2021-09-01
 
 -   [ENH] Fix warning message in `coalesce`, from bfill/fill;`coalesce` now uses variable arguments. Issue #882 @samukweku
 -   [INF] Add SciPy as explicit dependency in `base.in`. Issue #895 @ericmjl
->>>>>>> 4987fc24
 
 
 ## [v0.21.1] - 2021-08-29
