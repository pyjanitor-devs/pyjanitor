--- conflicted
+++ resolved
@@ -27,12 +27,8 @@
 -   [ENH] Fix error when `sort_by_appearance=True` is combined with `dropna=True`. Issue #1168 @samukweku
 -   [ENH] Add explicit default parameter to `case_when` function. Issue #1159 @samukweku
 -   [BUG] pandas 1.5.x `_MergeOperation` doesn't have `copy` keyword anymore. Issue #1174 @Zeroto521
-<<<<<<< HEAD
 -   [ENH] `select_rows` function added for flexible row selection. Add support for MultiIndex selection via dictionary. Issue #1124 @samukweku
-
-=======
 -   [TST] Compat with macos and window, to fix `FailedHealthCheck` Issue #1181 @Zeroto521
->>>>>>> cdf62dac
 
 ## [v0.23.1] - 2022-05-03
 
