# Changelog

## [Unreleased]
<<<<<<< HEAD
-  [ENH] pandas Index,Series, DataFrame now supported in the `complete` method. - PR #1369 @samukweku
-  [ENH] `xlsx_cells` function now supports polars - Issue #1352
-  [ENH] `xlsx_table` function now supports polars - Issue #1352
-  [ENH] Improved performance for non-equi joins when using numba - @samukweku PR #1341
-  [ENH] Added a `clean_names` method for polars - it can be used to clean the column names, or clean column values . Issue #1343
=======
-  [ENH] `read_commandline` function now supports polars - Issue #1352

- [ENH] Improved performance for non-equi joins when using numba - @samukweku PR #1341
- [ENH] Added a `clean_names` method for polars - it can be used to clean the column names, or clean column values . Issue #1343 @samukweku
- [ENH] `xlsx_cells` function now supports polars - Issue #1352 @samukweku
- [ENH] `xlsx_table` function now supports polars - Issue #1352 @samukweku
- [ENH] Added a `pivot_longer` method, and a `pivot_longer_spec` function for polars - Issue #1352 @samukweku
>>>>>>> 2dff4f6e

## [v0.27.0] - 2024-03-21

- [BUG] Fix logic for groupby in complete. Index support deprecated. Fix deprecation warning for fillna in `complete` PR #1289 @samukweku
- [ENH] `select` function now supports variable arguments - PR #1288 @samukweku
- [ENH] `conditional_join` now supports timedelta dtype. - PR #1297 @samukweku
- [ENH] `get_join_indices` function added - returns only join indices between two dataframes. Issue #1310 @samukweku
- [ENH] `explode_index` function added. - Issue #1283
- [ENH] `conditional_join` now supports timedelta dtype. - PR #1297
- [ENH] `change_index_dtype` added. - @samukweku Issue #1314
- [ENH] Add `glue` and `axis` parameters to `collapse_levels`. - Issue #211 @samukweku
- [ENH] `row_to_names` now supports multiple rows conversion to columns. - @samukweku Issue #1333
- [ENH] Fix warnings from Pandas. `truncate_datetime` now uses a vectorized option. -@samukweku #1337

## [v0.26.0] - 2023-09-18

- [ENH] `clean_names` can now be applied to column values. Issue #995 @samukweku
- [BUG] Fix ImportError - Issue #1285 @samukweku

## [v0.25.0] - 2023-07-27

- [INF] Replace `pytest.ini` file with `pyproject.toml` file. PR #1204 @Zeroto521
- [INF] Extract docstrings tests from all tests. PR #1205 @Zeroto521
- [BUG] Address the `TypeError` when importing v0.24.0 (issue #1201 @xujiboy and @joranbeasley)
- [INF] Fixed issue with missing PyPI README. PR #1216 @thatlittleboy
- [INF] Update some `mkdocs` compatibility code. PR #1231 @thatlittleboy
- [INF] Migrated docstring style from Sphinx to Google for better compatibility with `mkdocstrings`. PR #1235 @thatlittleboy
- [INF] Prevent selection of chevrons (`>>>`) and outputs in Example code blocks. PR #1237 @thatlittleboy
- [DEPR] Add deprecation warnings for `process_text`, `rename_column`, `rename_columns`, `filter_on`, `remove_columns`, `fill_direction`. Issue #1045 @samukweku
- [ENH] `pivot_longer` now supports named groups where `names_pattern` is a regular expression. A dictionary can now be passed to `names_pattern`, and is internally evaluated as a list/tuple of regular expressions. Issue #1209 @samukweku
- [ENH] Improve selection in `conditional_join`. Issue #1223 @samukweku
- [ENH] Add `col` class for selecting columns within an expression. Currently limited to use within `conditional_join`. PR #1260 @samukweku.
- [ENH] Performance improvement for range joins in `conditional_join`, when `use_numba = False`. Performance improvement for equi-join and a range join, when `use_numba = True`, for many to many join with wide ranges. PR #1256, #1267 @samukweku
- [DEPR] Add deprecation warning for `pivot_wider`. Issue #1045 @samukweku
- [BUG] Fix string column selection on a MultiIndex. Issue #1265. @samukweku

## [v0.24.0] - 2022-11-12

- [ENH] Add lazy imports to speed up the time taken to load pyjanitor (part 2)
- [DOC] Updated developer guide docs.
- [ENH] Allow column selection/renaming within conditional_join. Issue #1102. Also allow first or last match. Issue #1020 @samukweku.
- [ENH] New decorator `deprecated_kwargs` for breaking API. #1103 @Zeroto521
- [ENH] Extend select_columns to support non-string columns. Issue #1105 @samukweku
- [ENH] Performance improvement for groupby_topk. Issue #1093 @samukweku
- [ENH] `min_max_scale` drop `old_min` and `old_max` to fit sklearn's method API. Issue #1068 @Zeroto521
- [ENH] Add `jointly` option for `min_max_scale` support to transform each column values or entire values. Default transform each column, similar behavior to `sklearn.preprocessing.MinMaxScaler`. (Issue #1067, PR #1112, PR #1123) @Zeroto521
- [INF] Require pyspark minimal version is v3.2.0 to cut duplicates codes. Issue #1110 @Zeroto521
- [ENH] Add support for extension arrays in `expand_grid`. Issue #1121 @samukweku
- [ENH] Add `names_expand` and `index_expand` parameters to `pivot_wider` for exposing missing categoricals. Issue #1108 @samukweku
- [ENH] Add fix for slicing error when selecting columns in `pivot_wider`. Issue #1134 @samukweku
- [ENH] `dropna` parameter added to `pivot_longer`. Issue #1132 @samukweku
- [INF] Update `mkdocstrings` version and to fit its new coming features. PR #1138 @Zeroto521
- [BUG] Force `math.softmax` returning `Series`. PR #1139 @Zeroto521
- [INF] Set independent environment for building documentation. PR #1141 @Zeroto521
- [DOC] Add local documentation preview via github action artifact. PR #1149 @Zeroto521
- [ENH] Enable `encode_categorical` handle 2 (or more ) dimensions array. PR #1153 @Zeroto521
- [TST] Fix testcases failing on Window. Issue #1160 @Zeroto521, and @samukweku
- [INF] Cancel old workflow runs via Github Action `concurrency`. PR #1161 @Zeroto521
- [ENH] Faster computation for non-equi join, with a numba engine. Speed improvement for left/right joins when `sort_by_appearance` is False. Issue #1102 @samukweku
- [BUG] Avoid `change_type` mutating original `DataFrame`. PR #1162 @Zeroto521
- [ENH] The parameter `column_name` of `change_type` totally supports inputing multi-column now. #1163 @Zeroto521
- [ENH] Fix error when `sort_by_appearance=True` is combined with `dropna=True`. Issue #1168 @samukweku
- [ENH] Add explicit default parameter to `case_when` function. Issue #1159 @samukweku
- [BUG] pandas 1.5.x `_MergeOperation` doesn't have `copy` keyword anymore. Issue #1174 @Zeroto521
- [ENH] `select_rows` function added for flexible row selection. Generic `select` function added as well. Add support for MultiIndex selection via dictionary. Issue #1124 @samukweku
- [TST] Compat with macos and window, to fix `FailedHealthCheck` Issue #1181 @Zeroto521
- [INF] Merge two docs CIs (`docs-preview.yml` and `docs.yml`) to one. And add `documentation` pytest mark. PR #1183 @Zeroto521
- [INF] Merge `codecov.yml` (only works for the dev branch pushing event) into `tests.yml` (only works for PR event). PR #1185 @Zeroto521
- [TST] Fix failure for test/timeseries/test_fill_missing_timestamp. Issue #1184 @samukweku
- [BUG] Import `DataDescription` to fix: `AttributeError: 'DataFrame' object has no attribute 'data_description'`. PR #1191 @Zeroto521

## [v0.23.1] - 2022-05-03

- [DOC] Updated `fill.py` and `update_where.py` documentation with working examples.
- [ENH] Deprecate `num_bins` from `bin_numeric` in favour of `bins`, and allow generic `**kwargs` to be passed into `pd.cut`. Issue #969. @thatlittleboy
- [ENH] Fix `concatenate_columns` not working on category inputs @zbarry
- [INF] Simplify CI system @ericmjl
- [ENH] Added "read_commandline" function to janitor.io @BaritoneBeard
- [BUG] Fix bug with the complement parameter of `filter_on`. Issue #988. @thatlittleboy
- [ENH] Add `xlsx_table`, for reading tables from an Excel sheet. @samukweku
- [ENH] minor improvements for conditional_join; equality only joins are no longer supported; there has to be at least one non-equi join present. @samukweku
- [BUG] `sort_column_value_order` no longer mutates original dataframe.
- [BUG] Extend `fill_empty`'s `column_names` type range. Issue #998. @Zeroto521
- [BUG] Removed/updated error-inducing default arguments in `row_to_names` (#1004) and `round_to_fraction` (#1005). @thatlittleboy
- [ENH] `patterns` deprecated in favour of importing `re.compile`. #1007 @samukweku
- [ENH] Changes to kwargs in `encode_categorical`, where the values can either be a string or a 1D array. #1021 @samukweku
- [ENH] Add `fill_value` and `explicit` parameters to the `complete` function. #1019 @samukweku
- [ENH] Performance improvement for `expand_grid`. @samukweku
- [BUG] Make `factorize_columns` (PR #1028) and `truncate_datetime_dataframe` (PR #1040) functions non-mutating. @thatlittleboy
- [BUG] Fix SettingWithCopyWarning and other minor bugs when using `truncate_datetime_dataframe`, along with further performance improvements (PR #1040). @thatlittleboy
- [ENH] Performance improvement for `conditional_join`. @samukweku
- [ENH] Multiple `.value` is now supported in `pivot_longer`. Multiple values_to is also supported, when names_pattern is a list or tuple. `names_transform` parameter added, for efficient dtype transformation of unpivoted columns. #1034, #1048, #1051 @samukweku
- [ENH] Add `xlsx_cells` for reading a spreadsheet as a table of individual cells. #929 @samukweku.
- [ENH] Let `filter_string` suit parameters of `Series.str.contains` Issue #1003 and #1047. @Zeroto521
- [ENH] `names_glue` in `pivot_wider` now takes a string form, using str.format_map under the hood. `levels_order` is also deprecated. @samukweku
- [BUG] Fixed bug in `transform_columns` which ignored the `column_names` specification when `new_column_names` dictionary was provided as an argument, issue #1063. @thatlittleboy
- [BUG] `count_cumulative_unique` no longer modifies the column being counted in the output when `case_sensitive` argument is set to False, issue #1065. @thatlittleboy
- [BUG] Fix for gcc missing error in dev container
- [DOC] Added a step in the dev guide to install `Remote Container` in VS Code. @ashenafiyb
- [DOC] Convert `expand_column` and `find_replace` code examples to doctests, issue #972. @gahjelle
- [DOC] Convert `expand_column` code examples to doctests, issue #972. @gahjelle
- [DOC] Convert `get_dupes` code examples to doctests, issue #972. @ethompsy
- [DOC] Convert `engineering` code examples to doctests, issue #972 @ashenafiyb
- [DOC] Convert `groupby_topk` code examples to doctests, issue #972. @ethompsy
- [DOC] Add doctests to `math`, issue #972. @gahjelle
- [DOC] Add doctests to `math` and `ml`, issue #972. @gahjelle
- [DOC] Add doctests to `math`, `ml`, and `xarray`, issue #972. @gahjelle

## [v0.22.0] - 2021-11-21

- [BUG] Fix conditional join issue for multiple conditions, where pd.eval fails to evaluate if numexpr is installed. #898 @samukweku
- [ENH] Added `case_when` to handle multiple conditionals and replacement values. Issue #736. @robertmitchellv
- [ENH] Deprecate `new_column_names` and `merge_frame` from `process_text`. Only existing columns are supported. @samukweku
- [ENH] `complete` uses `pd.merge` internally, providing a simpler logic, with some speed improvements in certain cases over `pd.reindex`. @samukweku
- [ENH] `expand_grid` returns a MultiIndex DataFrame, allowing the user to decide how to manipulate the columns. @samukweku
- [INF] Simplify a bit linting, use pre-commit as the CI linting checker. @Zeroto521
- [ENH] Fix bug in `pivot_longer` for wrong output when `names_pattern` is a sequence with a single value. Issue #885 @samukweku
- [ENH] Deprecate `aggfunc` from `pivot_wider`; aggregation can be chained with pandas' `groupby`.
- [ENH] `As_Categorical` deprecated from `encode_categorical`; a tuple of `(categories, order)` suffices for \*\*kwargs. @samukweku
- [ENH] Deprecate `names_sort` from `pivot_wider`.@samukweku
- [ENH] Add `softmax` to `math` module. Issue #902. @loganthomas

## [v0.21.2] - 2021-09-01

- [ENH] Fix warning message in `coalesce`, from bfill/fill;`coalesce` now uses variable arguments. Issue #882 @samukweku
- [INF] Add SciPy as explicit dependency in `base.in`. Issue #895 @ericmjl

## [v0.21.1] - 2021-08-29

- [DOC] Fix references and broken links in AUTHORS.rst. @loganthomas
- [DOC] Updated Broken links in the README and contributing docs. @nvamsikrishna05
- [INF] Update pre-commit hooks and remove mutable references. Issue #844. @loganthomas
- [INF] Add GitHub Release pointer to auto-release script. Issue #818. @loganthomas
- [INF] Updated black version in github actions code-checks to match pre-commit hooks. @nvamsikrishna05
- [ENH] Add reset_index flag to row_to_names function. @fireddd
- [ENH] Updated `label_encode` to use pandas factorize instead of scikit-learn LabelEncoder. @nvamsikrishna05
- [INF] Removed the scikit-learn package from the dependencies from environment-dev.yml and base.in files. @nvamsikrishna05
- [ENH] Add function to remove constant columns. @fireddd
- [ENH] Added `factorize_columns` method which will deprecate the `label_encode` method in future release. @nvamsikrishna05
- [DOC] Delete Read the Docs project and remove all readthedocs.io references from the repo. Issue #863. @loganthomas
- [DOC] Updated various documentation sources to reflect pyjanitor-dev ownership. @loganthomas
- [INF] Fix `isort` automatic checks. Issue #845. @loganthomas
- [ENH] `complete` function now uses variable args (\*args) - @samukweku
- [ENH] Set `expand_column`'s `sep` default is `"|"`, same to `pandas.Series.str.get_dummies`. Issue #876. @Zeroto521
- [ENH] Deprecate `limit` from fill_direction. fill_direction now uses kwargs. @samukweku
- [ENH] Added `conditional_join` function that supports joins on non-equi operators. @samukweku
- [INF] Speed up pytest via `-n` (pytest-xdist) option. Issue #881. @Zeroto521
- [DOC] Add list mark to keep `select_columns`'s example same style. @Zeroto521
- [ENH] Updated `rename_columns` to take optional function argument for mapping. @nvamsikrishna05

## [v0.21.0] - 2021-07-16

- [ENH] Drop `fill_value` parameter from `complete`. Users can use `fillna` instead. @samukweku
- [BUG] Fix bug in `pivot_longer` with single level columns. @samukweku
- [BUG] Disable exchange rates API until we can find another one to hit. @ericmjl
- [ENH] Change `coalesce` to return columns; also use `bfill`, `ffill`,
which is faster than `combine_first` @samukweku
- [ENH] Use `eval` for string conditions in `update_where`. @samukweku
- [ENH] Add clearer error messages for `pivot_longer`. h/t to @tdhock
for the observation. Issue #836 @samukweku
- [ENH] `select_columns` now uses variable arguments (\*args),
to provide a simpler selection without the need for lists. - @samukweku
- [ENH] `encode_categoricals` refactored to use generic functions
via `functools.dispatch`. - @samukweku
- [ENH] Updated convert_excel_date to throw meaningful error when values contain non-numeric. @nvamsikrishna05

## [v0.20.14] - 2021-03-25

- [ENH] Add `dropna` parameter to groupby_agg. @samukweku
- [ENH] `complete` adds a `by` parameter to expose explicit missing values per group, via groupby. @samukweku
- [ENH] Fix check_column to support single inputs - fixes `label_encode`. @zbarry

## [v0.20.13] - 2021-02-25

- [ENH] Performance improvements to `expand_grid`. @samukweku
- [HOTFIX] Add `multipledispatch` to pip requirements. @ericmjl

## [v0.20.12] - 2021-02-25

- [INF] Auto-release GitHub action maintenance. @loganthomas

## [v0.20.11] - 2021-02-24

- [INF] Setup auto-release GitHub action. @loganthomas
- [INF] Deploy `darglint` package for docstring linting. Issue #745. @loganthomas
- [ENH] Added optional truncation to `clean_names` function. Issue #753. @richardqiu
- [ENH] Added `timeseries.flag_jumps()` function. Issue #711. @loganthomas
- [ENH] `pivot_longer` can handle multiple values in paired columns, and can reshape
using a list/tuple of regular expressions in `names_pattern`. @samukweku
- [ENH] Replaced default numeric conversion of dataframe with a `dtypes` parameter,
allowing the user to control the data types. - @samukweku
- [INF] Loosen dependency specifications. Switch to pip-tools for managing
dependencies. Issue #760. @MinchinWeb
- [DOC] added pipenv installation instructions @evan-anderson
- [ENH] Add `pivot_wider` function, which is the inverse of the `pivot_longer`
function. @samukweku
- [INF] Add `openpyxl` to `environment-dev.yml`. @samukweku
- [ENH] Reduce code by reusing existing functions for fill_direction. @samukweku
- [ENH] Improvements to `pivot_longer` function, with improved speed and cleaner code.
`dtypes` parameter dropped; user can change dtypes with pandas' `astype` method, or
pyjanitor's `change_type` method. @samukweku
- [ENH] Add kwargs to `encode_categorical` function, to create ordered categorical columns,
or categorical columns with explicit categories. @samukweku
- [ENH] Improvements to `complete` method. Use `pd.merge` to handle duplicates and
null values. @samukweku
- [ENH] Add `new_column_names` parameter to `process_text`, allowing a user to
create a new column name after processing a text column. Also added a `merge_frame`
parameter, allowing dataframe merging, if the result of the text processing is a
dataframe.@samukweku
- [ENH] Add `aggfunc` parameter to pivot_wider. @samukweku
- [ENH] Modified the `check` function in utils to verify if a value is a callable. @samukweku
- [ENH] Add a base `_select_column` function, using `functools.singledispatch`,
to allow for flexible columns selection. @samukweku
- [ENH] pivot_longer and pivot_wider now support janitor.select_columns syntax,
allowing for more flexible and dynamic column selection. @samukweku

## [v0.20.10]

- [ENH] Added function `sort_timestamps_monotonically` to timeseries functions @UGuntupalli
- [ENH] Added the complete function for converting implicit missing values
to explicit ones. @samukweku
- [ENH] Further simplification of expand_grid. @samukweku
- [BUGFIX] Added copy() method to original dataframe, to avoid mutation. Issue #729. @samukweku
- [ENH] Added `also` method for running functions in chain with no return values.
- [DOC] Added a `timeseries` module section to website docs. Issue #742. @loganthomas
- [ENH] Added a `pivot_longer` function, a wrapper around `pd.melt` and similar to
tidyr's `pivot_longer` function. Also added an example notebook. @samukweku
- [ENH] Fixed code to returns error if `fill_value` is not a dictionary. @samukweku
- [INF] Welcome bot (.github/config.yml) for new users added. Issue #739. @samukweku

## [v0.20.9]

- [ENH] Updated groupby_agg function to account for null entries in the `by` argument. @samukweku
- [ENH] Added function `groupby_topk` to janitor functions @mphirke

## [v0.20.8]

- [ENH] Upgraded `update_where` function to use either the pandas query style,
or boolean indexing via the `loc` method. Also updated `find_replace` function to use the `loc`
method directly, instead of routing it through the `update_where` function. @samukweku
- [INF] Update `pandas` minimum version to 1.0.0. @hectormz
- [DOC] Updated the general functions API page to show all available functions. @samukweku
- [DOC] Fix the few lacking type annotations of functions. @VPerrollaz
- [DOC] Changed the signature from str to Optional[str] when initialized by None. @VPerrollaz
- [DOC] Add the Optional type for all signatures of the API. @VPerrollaz
- [TST] Updated test_expand_grid to account for int dtype difference in Windows OS @samukweku
- [TST] Make importing `pandas` testing functions follow uniform pattern. @hectormz
- [ENH] Added `process_text` wrapper function for all Pandas string methods. @samukweku
- [TST] Only skip tests for non-installed libraries on local machine. @hectormz
- [DOC] Fix minor issues in documentation. @hectormz
- [ENH] Added `fill_direction` function for forward/backward fills on missing values
for selected columns in a dataframe. @samukweku
- [ENH] Simpler logic and less lines of code for expand_grid function @samukweku

## [v0.20.7]

- [TST] Add a test for transform_column to check for nonmutation. @VPerrollaz
- [ENH] Contributed `expand_grid` function by @samukweku

## [v0.20.6]

- [DOC] Pep8 all examples. @VPerrollaz
- [TST] Add docstrings to tests @hectormz
- [INF] Add `debug-statements`, `requirements-txt-fixer`, and `interrogate` to `pre-commit`. @hectormz
- [ENH] Upgraded transform_column to use df.assign underneath the hood,
and also added option to transform column elementwise (via apply)
or columnwise (thus operating on a series). @ericmjl

## [v0.20.5]

- [INF] Replace `pycodestyle` with `flake8` in order to add `pandas-vet` linter @hectormz
- [ENH] `select_columns()` now raises `NameError` if column label in
`search_columns_labels` is missing from `DataFrame` columns. @smu095

## [v0.20.1]

- [DOC] Added an example for groupby_agg in general functions @samukweku
- [ENH] Contributed `sort_naturally()` function. @ericmjl

## [v0.20.0]

- [DOC] Edited transform_column dest_column_name kwarg description to be clearer on defaults by @evan-anderson.
- [ENH] Replace `apply()` in favor of `pandas` functions in several functions. @hectormz
- [ENH] Add `ecdf()` Series function by @ericmjl.
- [DOC] Update API policy for clarity. @ericmjl
- [ENH] Enforce string conversion when cleaning names. @ericmjl
- [ENH] Change `find_replace` implementation to use keyword arguments to specify columns to perform find and replace on. @ericmjl
- [ENH] Add `jitter()` dataframe function by @rahosbach

## [v0.19.0]

- [ENH] Add xarray support and clone_using / convert_datetime_to_number funcs by @zbarry.

## [v0.18.3]

- [ENH] Series toset() functionality #570 @eyaltrabelsi
- [ENH] Added option to coalesce function to not delete coalesced columns. @gddcunh
- [ENH] Added functionality to deconcatenate tuple/list/collections in a column to deconcatenate_column @zbarry
- [ENH] Fix error message when length of new_column_names is wrong @DollofCutty
- [DOC] Fixed several examples of functional syntax in `functions.py`. @bdice
- [DOC] Fix #noqa comments showing up in docs by @hectormz
- [ENH] Add unionizing a group of dataframes' categoricals. @zbarry
- [DOC] Fix contributions hyperlinks in `AUTHORS.rst` and contributions by @hectormz
- [INF] Add `pre-commit` hooks to repository by @ericmjl
- [DOC] Fix formatting code in `CONTRIBUTING.rst` by @hectormz
- [DOC] Changed the typing for most "column_name(s)" to Hashable rather than enforcing strings, to more closely match Pandas API by @dendrondal
- [INF] Edited pycodestyle and Black parameters to avoid venvs by @dendrondal

## [v0.18.2]

- [INF] Make requirements.txt smaller @eyaltrabelsi
- [ENH] Add a reset_index parameter to shuffle @eyaltrabelsi
- [DOC] Added contribution page link to readme @eyaltrabelsi
- [DOC] fix example for `update_where`, provide a bit more detail, and expand the bad_values example notebook to demonstrate its use by @anzelpwj.
- [INF] Fix pytest marks by @ericmjl (issue #520)
- [ENH] add example notebook with use of finance submodule methods by @rahosbach
- [DOC] added a couple of admonitions for Windows users. h/t @anzelpwj for debugging
help when a few tests failed for `win32` @Ram-N
- [ENH] Pyjanitor for PySpark @zjpoh
- [ENH] Add pyspark clean_names @zjpoh
- [ENH] Convert asserts to raise exceptions by @hectormz
- [ENH] Add decorator functions for missing and error handling @jiafengkevinchen
- [DOC] Update README with functional `pandas` API example. @ericmjl
- [INF] Move `get_features_targets()` to new `ml.py` module by @hectormz
- [ENH] Add chirality to morgan fingerprints in janitor.chemistry submodule by @Clayton-Springer
- [INF] `import_message` suggests python dist. appropriate installs by @hectormz
- [ENH] Add count_cumulative_unique() method to janitor.functions submodule by @rahosbach
- [ENH] Add `update_where()` method to `janitor.spark.functions` submodule by @zjpoh

## [v0.18.1]

- [ENH] extend find_replace functionality to allow both exact match and
regular-expression-based fuzzy match by @shandou
- [ENH] add preserve_position kwarg to deconcatenate_column with tests
by @shandou and @ericmjl
- [DOC] add contributions that did not leave `git` traces by @ericmjl
- [ENH] add inflation adjustment in finance submodule by @rahosbach
- [DOC] clarified how new functions should be implemented by @shandou
- [ENH] add optional removal of accents on functions.clean_names, enabled by
default by @mralbu
- [ENH] add camelCase conversion to snake_case on `clean_names` by @ericmjl,
h/t @jtaylor for sharing original
- [ENH] Added `null_flag` function which can mark null values in rows.
Implemented by @anzelpwj
- [ENH] add engineering submodule with unit conversion method by @rahosbach
- [DOC] add PyPI project description
- [ENH] add example notebook with use of finance submodule methods
by @rahosbach

For changes that happened prior to v0.18.1,
please consult the closed PRs,
which can be found [here](https://github.com/pyjanitor-devs/pyjanitor/pulls?q=is%3Apr+is%3Aclosed).

We thank all contributors
who have helped make `pyjanitor`
the package that it is today.

[Unreleased]: https://github.com/pyjanitor-devs/pyjanitor/compare/v0.27.0...HEAD

[v0.27.0]: https://github.com/pyjanitor-devs/pyjanitor/compare/v0.26.0...v0.27.0

[v0.26.0]: https://github.com/pyjanitor-devs/pyjanitor/compare/v0.25.0...v0.26.0

[v0.25.0]: https://github.com/pyjanitor-devs/pyjanitor/compare/v0.24.0...v0.25.0

[v0.24.0]: https://github.com/pyjanitor-devs/pyjanitor/compare/v0.23.1...v0.24.0

[v0.23.1]: https://github.com/pyjanitor-devs/pyjanitor/compare/v0.22.0...v0.23.1

[v0.22.0]: https://github.com/pyjanitor-devs/pyjanitor/compare/v0.21.2...v0.22.0

[v0.21.2]: https://github.com/pyjanitor-devs/pyjanitor/compare/v0.21.1...v0.21.2

[v0.21.1]: https://github.com/pyjanitor-devs/pyjanitor/compare/v0.21.0...v0.21.1

[v0.21.0]: https://github.com/pyjanitor-devs/pyjanitor/compare/v0.20.14...v0.21.0

[v0.20.14]: https://github.com/pyjanitor-devs/pyjanitor/compare/v0.20.13...v0.20.14

[v0.20.13]: https://github.com/pyjanitor-devs/pyjanitor/compare/v0.20.12...v0.20.13

[v0.20.12]: https://github.com/pyjanitor-devs/pyjanitor/compare/v0.20.11...v0.20.12

[v0.20.11]: https://github.com/pyjanitor-devs/pyjanitor/compare/v0.20.10...v0.20.11

[v0.20.10]: https://github.com/pyjanitor-devs/pyjanitor/compare/v0.20.9...v0.20.10

[v0.20.9]: https://github.com/pyjanitor-devs/pyjanitor/compare/v0.20.8...v0.20.9

[v0.20.8]: https://github.com/pyjanitor-devs/pyjanitor/compare/v0.20.7...v0.20.8

[v0.20.7]: https://github.com/pyjanitor-devs/pyjanitor/compare/v0.20.5...v0.20.7

[v0.20.6]: https://github.com/pyjanitor-devs/pyjanitor/compare/v0.20.5...v0.20.7

[v0.20.5]: https://github.com/pyjanitor-devs/pyjanitor/compare/v0.20.1...v0.20.5

[v0.20.1]: https://github.com/pyjanitor-devs/pyjanitor/compare/v0.20.0...v0.20.1

[v0.20.0]: https://github.com/pyjanitor-devs/pyjanitor/compare/v0.19.0...v0.20.0

[v0.19.0]: https://github.com/pyjanitor-devs/pyjanitor/compare/v0.18.3...v0.19.0

[v0.18.3]: https://github.com/pyjanitor-devs/pyjanitor/compare/v0.18.2...v0.18.3

[v0.18.2]: https://github.com/pyjanitor-devs/pyjanitor/compare/v0.18.1...v0.18.2

[v0.18.1]: https://github.com/pyjanitor-devs/pyjanitor/compare/v0.18.0...v0.18.1<|MERGE_RESOLUTION|>--- conflicted
+++ resolved
@@ -1,21 +1,14 @@
 # Changelog
 
 ## [Unreleased]
-<<<<<<< HEAD
--  [ENH] pandas Index,Series, DataFrame now supported in the `complete` method. - PR #1369 @samukweku
--  [ENH] `xlsx_cells` function now supports polars - Issue #1352
--  [ENH] `xlsx_table` function now supports polars - Issue #1352
--  [ENH] Improved performance for non-equi joins when using numba - @samukweku PR #1341
--  [ENH] Added a `clean_names` method for polars - it can be used to clean the column names, or clean column values . Issue #1343
-=======
--  [ENH] `read_commandline` function now supports polars - Issue #1352
-
+
+- [ENH] `read_commandline` function now supports polars - Issue #1352
 - [ENH] Improved performance for non-equi joins when using numba - @samukweku PR #1341
 - [ENH] Added a `clean_names` method for polars - it can be used to clean the column names, or clean column values . Issue #1343 @samukweku
 - [ENH] `xlsx_cells` function now supports polars - Issue #1352 @samukweku
 - [ENH] `xlsx_table` function now supports polars - Issue #1352 @samukweku
 - [ENH] Added a `pivot_longer` method, and a `pivot_longer_spec` function for polars - Issue #1352 @samukweku
->>>>>>> 2dff4f6e
+- [ENH] pandas Index,Series, DataFrame now supported in the `complete` method. - PR #1369 @samukweku
 
 ## [v0.27.0] - 2024-03-21
 
