--- conflicted
+++ resolved
@@ -18,12 +18,8 @@
 -   [BUG] Force `math.softmax` returning `Series`. PR #1139 @Zeroto521
 -   [INF] Set independent environment for building documentation. PR #1141 @Zeroto521
 -   [DOC] Add local documentation preview via github action artifact. PR #1149 @Zeroto521
-<<<<<<< HEAD
 -   [TST] Update `functions/utils.py::_select_column_names` testcase. PR #1152 @Zeroto521
--   [ENH] Enabel `encode_categorical` handle 2 (or more ) dimensions array. PR #1153 @Zeroto521
-=======
 -   [ENH] Enable `encode_categorical` handle 2 (or more ) dimensions array. PR #1153 @Zeroto521
->>>>>>> 78d42975
 
 ## [v0.23.1] - 2022-05-03
 
