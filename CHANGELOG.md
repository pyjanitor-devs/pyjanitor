# Changelog

## [Unreleased]

-   [ENH] Deprecate `num_bins` from `bin_numeric` in favour of `bins`, and allow generic `**kwargs` to be passed into `pd.cut`. Issue #969. @thatlittleboy
-   [ENH] Fix `concatenate_columns` not working on category inputs @zbarry
-   [INF] Simplify CI system @ericmjl
-   [ENH] Added "read_commandline" function to janitor.io @BaritoneBeard
-   [BUG] Fix bug with the complement parameter of `filter_on`. Issue #988. @thatlittleboy
-   [ENH] Add `xlsx_table`, for reading tables from an Excel sheet. @samukweku
-   [ENH] minor improvements for conditional_join; equality only joins are no longer supported; there has to be at least one non-equi join present. @samukweku
-   [BUG] `sort_column_value_order` no longer mutates original dataframe.
-   [BUG] Extend `fill_empty`'s `column_names` type range. Issue #998. @Zeroto521
-   [BUG] Removed/updated error-inducing default arguments in `row_to_names` (#1004) and `round_to_fraction` (#1005). @thatlittleboy
-   [ENH] `patterns` deprecated in favour of importing `re.compile`. #1007 @samukweku
-   [ENH] Changes to kwargs in `encode_categorical`, where the values can either be a string or a 1D array. #1021 @samukweku
-   [ENH] Add `fill_value` and `explicit` parameters to the `complete` function. #1019 @samukweku
-   [ENH] Performance improvement for `expand_grid`. @samukweku
-   [BUG] Make `factorize_columns` (PR #1028) and `truncate_datetime_dataframe` (PR #1040) functions non-mutating. @thatlittleboy
-   [BUG] Fix SettingWithCopyWarning and other minor bugs when using `truncate_datetime_dataframe`, along with further performance improvements (PR #1040). @thatlittleboy
-   [ENH] Performance improvement for `conditional_join`. @samukweku
<<<<<<< HEAD
-   [ENH] Multiple `.value` is now supported in `pivot_longer`. Multiple values_to is also supported, when names_pattern is a list or tuple. #1034, #1048 @samukweku
=======
-   [ENH] Multiple `.value` is now supported in `pivot_longer`. #1034 @samukweku
-   [ENH] Add `xlsx_cell` for reading a spreadsheet as a table of individual cells. #929 @samukweku.
>>>>>>> 2d69e49c
-   [EHN] Let `filter_string` suit parameters of `Series.str.contains` Issue #1003 and #1047. @Zeroto521

## [v0.22.0] - 2021-11-21

-   [BUG] Fix conditional join issue for multiple conditions, where pd.eval fails to evaluate if numexpr is installed. #898 @samukweku
-   [ENH] Added `case_when` to handle multiple conditionals and replacement values. Issue #736. @robertmitchellv
-   [ENH] Deprecate `new_column_names` and `merge_frame` from `process_text`. Only existing columns are supported. @samukweku
-   [ENH] `complete` uses `pd.merge` internally, providing a simpler logic, with some speed improvements in certain cases over `pd.reindex`. @samukweku
-   [ENH] `expand_grid` returns a MultiIndex DataFrame, allowing the user to decide how to manipulate the columns. @samukweku
-   [INF] Simplify a bit linting, use pre-commit as the CI linting checker. @Zeroto521
-   [ENH] Fix bug in `pivot_longer` for wrong output when `names_pattern` is a sequence with a single value. Issue #885 @samukweku
-   [ENH] Deprecate `aggfunc` from `pivot_wider`; aggregation can be chained with pandas' `groupby`.
-   [ENH] `As_Categorical` deprecated from `encode_categorical`; a tuple of `(categories, order)` suffices for \*\*kwargs. @samukweku
-   [ENH] Deprecate `names_sort` from `pivot_wider`.@samukweku
-   [ENH] Add `softmax` to `math` module. Issue #902. @loganthomas

## [v0.21.2] - 2021-09-01

-   [ENH] Fix warning message in `coalesce`, from bfill/fill;`coalesce` now uses variable arguments. Issue #882 @samukweku
-   [INF] Add SciPy as explicit dependency in `base.in`. Issue #895 @ericmjl

## [v0.21.1] - 2021-08-29

-   [DOC] Fix references and broken links in AUTHORS.rst. @loganthomas
-   [DOC] Updated Broken links in the README and contributing docs. @nvamsikrishna05
-   [INF] Update pre-commit hooks and remove mutable references. Issue #844. @loganthomas
-   [INF] Add GitHub Release pointer to auto-release script. Issue #818. @loganthomas
-   [INF] Updated black version in github actions code-checks to match pre-commit hooks. @nvamsikrishna05
-   [ENH] Add reset_index flag to row_to_names function. @fireddd
-   [ENH] Updated `label_encode` to use pandas factorize instead of scikit-learn LabelEncoder. @nvamsikrishna05
-   [INF] Removed the scikit-learn package from the dependencies from environment-dev.yml and base.in files. @nvamsikrishna05
-   [ENH] Add function to remove constant columns. @fireddd
-   [ENH] Added `factorize_columns` method which will deprecate the `label_encode` method in future release. @nvamsikrishna05
-   [DOC] Delete Read the Docs project and remove all readthedocs.io references from the repo. Issue #863. @loganthomas
-   [DOC] Updated various documentation sources to reflect pyjanitor-dev ownership. @loganthomas
-   [INF] Fix `isort` automatic checks. Issue #845. @loganthomas
-   [ENH] `complete` function now uses variable args (\*args) - @samukweku
-   [EHN] Set `expand_column`'s `sep` default is `"|"`, same to `pandas.Series.str.get_dummies`. Issue #876. @Zeroto521
-   [ENH] Deprecate `limit` from fill_direction. fill_direction now uses kwargs. @samukweku
-   [ENH] Added `conditional_join` function that supports joins on non-equi operators. @samukweku
-   [INF] Speed up pytest via `-n` (pytest-xdist) option. Issue #881. @Zeroto521
-   [DOC] Add list mark to keep `select_columns`'s example same style. @Zeroto521
-   [ENH] Updated `rename_columns` to take optional function argument for mapping. @nvamsikrishna05

## [v0.21.0] - 2021-07-16

-   [ENH] Drop `fill_value` parameter from `complete`. Users can use `fillna` instead. @samukweku
-   [BUG] Fix bug in `pivot_longer` with single level columns. @samukweku
-   [BUG] Disable exchange rates API until we can find another one to hit. @ericmjl
-   [ENH] Change `coalesce` to return columns; also use `bfill`, `ffill`,
    which is faster than `combine_first` @samukweku
-   [ENH] Use `eval` for string conditions in `update_where`. @samukweku
-   [ENH] Add clearer error messages for `pivot_longer`. h/t to @tdhock
    for the observation. Issue #836 @samukweku
-   [ENH] `select_columns` now uses variable arguments (\*args),
    to provide a simpler selection without the need for lists. - @samukweku
-   [ENH] `encode_categoricals` refactored to use generic functions
    via `functools.dispatch`. - @samukweku
-   [ENH] Updated convert_excel_date to throw meaningful error when values contain non-numeric. @nvamsikrishna05

## [v0.20.14] - 2021-03-25

-   [ENH] Add `dropna` parameter to groupby_agg. @samukweku
-   [ENH] `complete` adds a `by` parameter to expose explicit missing values per group, via groupby. @samukweku
-   [ENH] Fix check_column to support single inputs - fixes `label_encode`. @zbarry

## [v0.20.13] - 2021-02-25

-   [ENH] Performance improvements to `expand_grid`. @samukweku
-   [HOTFIX] Add `multipledispatch` to pip requirements. @ericmjl

## [v0.20.12] - 2021-02-25

-   [INF] Auto-release GitHub action maintenance. @loganthomas

## [v0.20.11] - 2021-02-24

-   [INF] Setup auto-release GitHub action. @loganthomas
-   [INF] Deploy `darglint` package for docstring linting. Issue #745. @loganthomas
-   [ENH] Added optional truncation to `clean_names` function. Issue #753. @richardqiu
-   [ENH] Added `timeseries.flag_jumps()` function. Issue #711. @loganthomas
-   [ENH] `pivot_longer` can handle multiple values in paired columns, and can reshape
    using a list/tuple of regular expressions in `names_pattern`. @samukweku
-   [ENH] Replaced default numeric conversion of dataframe with a `dtypes` parameter,
    allowing the user to control the data types. - @samukweku
-   [INF] Loosen dependency specifications. Switch to pip-tools for managing
    dependencies. Issue #760. @MinchinWeb
-   [DOC] added pipenv installation instructions @evan-anderson
-   [ENH] Add `pivot_wider` function, which is the inverse of the `pivot_longer`
    function. @samukweku
-   [INF] Add `openpyxl` to `environment-dev.yml`. @samukweku
-   [ENH] Reduce code by reusing existing functions for fill_direction. @samukweku
-   [ENH] Improvements to `pivot_longer` function, with improved speed and cleaner code.
    `dtypes` parameter dropped; user can change dtypes with pandas' `astype` method, or
    pyjanitor's `change_type` method. @samukweku
-   [ENH] Add kwargs to `encode_categorical` function, to create ordered categorical columns,
    or categorical columns with explicit categories. @samukweku
-   [ENH] Improvements to `complete` method. Use `pd.merge` to handle duplicates and
    null values. @samukweku
-   [ENH] Add `new_column_names` parameter to `process_text`, allowing a user to
    create a new column name after processing a text column. Also added a `merge_frame`
    parameter, allowing dataframe merging, if the result of the text processing is a
    dataframe.@samukweku
-   [ENH] Add `aggfunc` parameter to pivot_wider. @samukweku
-   [ENH] Modified the `check` function in utils to verify if a value is a callable. @samukweku
-   [ENH] Add a base `_select_column` function, using `functools.singledispatch`,
    to allow for flexible columns selection. @samukweku
-   [ENH] pivot_longer and pivot_wider now support janitor.select_columns syntax,
    allowing for more flexible and dynamic column selection. @samukweku

## [v0.20.10]

-   [ENH] Added function `sort_timestamps_monotonically` to timeseries functions @UGuntupalli
-   [ENH] Added the complete function for converting implicit missing values
    to explicit ones. @samukweku
-   [ENH] Further simplification of expand_grid. @samukweku
-   [BUGFIX] Added copy() method to original dataframe, to avoid mutation. Issue #729. @samukweku
-   [ENH] Added `also` method for running functions in chain with no return values.
-   [DOC] Added a `timeseries` module section to website docs. Issue #742. @loganthomas
-   [ENH] Added a `pivot_longer` function, a wrapper around `pd.melt` and similar to
    tidyr's `pivot_longer` function. Also added an example notebook. @samukweku
-   [ENH] Fixed code to returns error if `fill_value` is not a dictionary. @samukweku
-   [INF] Welcome bot (.github/config.yml) for new users added. Issue #739. @samukweku

## [v0.20.9]

-   [ENH] Updated groupby_agg function to account for null entries in the `by` argument. @samukweku
-   [ENH] Added function `groupby_topk` to janitor functions @mphirke

## [v0.20.8]

-   [ENH] Upgraded `update_where` function to use either the pandas query style,
    or boolean indexing via the `loc` method. Also updated `find_replace` function to use the `loc`
    method directly, instead of routing it through the `update_where` function. @samukweku
-   [INF] Update `pandas` minimum version to 1.0.0. @hectormz
-   [DOC] Updated the general functions API page to show all available functions. @samukweku
-   [DOC] Fix the few lacking type annotations of functions. @VPerrollaz
-   [DOC] Changed the signature from str to Optional[str] when initialized by None. @VPerrollaz
-   [DOC] Add the Optional type for all signatures of the API. @VPerrollaz
-   [TST] Updated test_expand_grid to account for int dtype difference in Windows OS @samukweku
-   [TST] Make importing `pandas` testing functions follow uniform pattern. @hectormz
-   [ENH] Added `process_text` wrapper function for all Pandas string methods. @samukweku
-   [TST] Only skip tests for non-installed libraries on local machine. @hectormz
-   [DOC] Fix minor issues in documentation. @hectormz
-   [ENH] Added `fill_direction` function for forward/backward fills on missing values
    for selected columns in a dataframe. @samukweku
-   [ENH] Simpler logic and less lines of code for expand_grid function @samukweku

## [v0.20.7]

-   [TST] Add a test for transform_column to check for nonmutation. @VPerrollaz
-   [ENH] Contributed `expand_grid` function by @samukweku

## [v0.20.6]

-   [DOC] Pep8 all examples. @VPerrollaz
-   [TST] Add docstrings to tests @hectormz
-   [INF] Add `debug-statements`, `requirements-txt-fixer`, and `interrogate` to `pre-commit`. @hectormz
-   [ENH] Upgraded transform_column to use df.assign underneath the hood,
    and also added option to transform column elementwise (via apply)
    or columnwise (thus operating on a series). @ericmjl

## [v0.20.5]

-   [INF] Replace `pycodestyle` with `flake8` in order to add `pandas-vet` linter @hectormz
-   [ENH] `select_columns()` now raises `NameError` if column label in
    `search_columns_labels` is missing from `DataFrame` columns. @smu095

## [v0.20.1]

-   [DOC] Added an example for groupby_agg in general functions @samukweku
-   [ENH] Contributed `sort_naturally()` function. @ericmjl

## [v0.20.0]

-   [DOC] Edited transform_column dest_column_name kwarg description to be clearer on defaults by @evan-anderson.
-   [ENH] Replace `apply()` in favor of `pandas` functions in several functions. @hectormz
-   [ENH] Add `ecdf()` Series function by @ericmjl.
-   [DOC] Update API policy for clarity. @ericmjl
-   [ENH] Enforce string conversion when cleaning names. @ericmjl
-   [ENH] Change `find_replace` implementation to use keyword arguments to specify columns to perform find and replace on. @ericmjl
-   [ENH] Add `jitter()` dataframe function by @rahosbach

## [v0.19.0]

-   [ENH] Add xarray support and clone_using / convert_datetime_to_number funcs by @zbarry.

## [v0.18.3]

-   [ENH] Series toset() functionality #570 @eyaltrabelsi
-   [ENH] Added option to coalesce function to not delete coalesced columns. @gddcunh
-   [ENH] Added functionality to deconcatenate tuple/list/collections in a column to deconcatenate_column @zbarry
-   [ENH] Fix error message when length of new_column_names is wrong @DollofCutty
-   [DOC] Fixed several examples of functional syntax in `functions.py`. @bdice
-   [DOC] Fix #noqa comments showing up in docs by @hectormz
-   [ENH] Add unionizing a group of dataframes' categoricals. @zbarry
-   [DOC] Fix contributions hyperlinks in `AUTHORS.rst` and contributions by @hectormz
-   [INF] Add `pre-commit` hooks to repository by @ericmjl
-   [DOC] Fix formatting code in `CONTRIBUTING.rst` by @hectormz
-   [DOC] Changed the typing for most "column_name(s)" to Hashable rather than enforcing strings, to more closely match Pandas API by @dendrondal
-   [INF] Edited pycodestyle and Black parameters to avoid venvs by @dendrondal

## [v0.18.2]

-   [INF] Make requirements.txt smaller @eyaltrabelsi
-   [ENH] Add a reset_index parameter to shuffle @eyaltrabelsi
-   [DOC] Added contribution page link to readme @eyaltrabelsi
-   [DOC] fix example for `update_where`, provide a bit more detail, and expand the bad_values example notebook to demonstrate its use by @anzelpwj.
-   [INF] Fix pytest marks by @ericmjl (issue #520)
-   [ENH] add example notebook with use of finance submodule methods by @rahosbach
-   [DOC] added a couple of admonitions for Windows users. h/t @anzelpwj for debugging
    help when a few tests failed for `win32` @Ram-N
-   [ENH] Pyjanitor for PySpark @zjpoh
-   [ENH] Add pyspark clean_names @zjpoh
-   [ENH] Convert asserts to raise exceptions by @hectormz
-   [ENH] Add decorator functions for missing and error handling @jiafengkevinchen
-   [DOC] Update README with functional `pandas` API example. @ericmjl
-   [INF] Move `get_features_targets()` to new `ml.py` module by @hectormz
-   [ENH] Add chirality to morgan fingerprints in janitor.chemistry submodule by @Clayton-Springer
-   [INF] `import_message` suggests python dist. appropriate installs by @hectormz
-   [ENH] Add count_cumulative_unique() method to janitor.functions submodule by @rahosbach
-   [ENH] Add `update_where()` method to `janitor.spark.functions` submodule by @zjpoh

## [v0.18.1]

-   [ENH] extend find_replace functionality to allow both exact match and
    regular-expression-based fuzzy match by @shandou
-   [ENH] add preserve_position kwarg to deconcatenate_column with tests
    by @shandou and @ericmjl
-   [DOC] add contributions that did not leave `git` traces by @ericmjl
-   [ENH] add inflation adjustment in finance submodule by @rahosbach
-   [DOC] clarified how new functions should be implemented by @shandou
-   [ENH] add optional removal of accents on functions.clean_names, enabled by
    default by @mralbu
-   [ENH] add camelCase conversion to snake_case on `clean_names` by @ericmjl,
    h/t @jtaylor for sharing original
-   [ENH] Added `null_flag` function which can mark null values in rows.
    Implemented by @anzelpwj
-   [ENH] add engineering submodule with unit conversion method by @rahosbach
-   [DOC] add PyPI project description
-   [ENH] add example notebook with use of finance submodule methods
    by @rahosbach

For changes that happened prior to v0.18.1,
please consult the closed PRs,
which can be found [here](https://github.com/pyjanitor-devs/pyjanitor/pulls?q=is%3Apr+is%3Aclosed).

We thank all contributors
who have helped make `pyjanitor`
the package that it is today.

[Unreleased]: https://github.com/pyjanitor-devs/pyjanitor/compare/v0.22.0...HEAD

[v0.22.0]: https://github.com/pyjanitor-devs/pyjanitor/compare/v0.21.2...v0.22.0

[v0.21.2]: https://github.com/pyjanitor-devs/pyjanitor/compare/v0.21.1...v0.21.2

[v0.21.1]: https://github.com/pyjanitor-devs/pyjanitor/compare/v0.21.0...v0.21.1

[v0.21.0]: https://github.com/pyjanitor-devs/pyjanitor/compare/v0.20.14...v0.21.0

[v0.20.14]: https://github.com/pyjanitor-devs/pyjanitor/compare/v0.20.13...v0.20.14

[v0.20.13]: https://github.com/pyjanitor-devs/pyjanitor/compare/v0.20.12...v0.20.13

[v0.20.12]: https://github.com/pyjanitor-devs/pyjanitor/compare/v0.20.11...v0.20.12

[v0.20.11]: https://github.com/pyjanitor-devs/pyjanitor/compare/v0.20.10...v0.20.11

[v0.20.10]: https://github.com/pyjanitor-devs/pyjanitor/compare/v0.20.9...v0.20.10

[v0.20.9]: https://github.com/pyjanitor-devs/pyjanitor/compare/v0.20.8...v0.20.9

[v0.20.8]: https://github.com/pyjanitor-devs/pyjanitor/compare/v0.20.7...v0.20.8

[v0.20.7]: https://github.com/pyjanitor-devs/pyjanitor/compare/v0.20.5...v0.20.7

[v0.20.6]: https://github.com/pyjanitor-devs/pyjanitor/compare/v0.20.5...v0.20.7

[v0.20.5]: https://github.com/pyjanitor-devs/pyjanitor/compare/v0.20.1...v0.20.5

[v0.20.1]: https://github.com/pyjanitor-devs/pyjanitor/compare/v0.20.0...v0.20.1

[v0.20.0]: https://github.com/pyjanitor-devs/pyjanitor/compare/v0.19.0...v0.20.0

[v0.19.0]: https://github.com/pyjanitor-devs/pyjanitor/compare/v0.18.3...v0.19.0

[v0.18.3]: https://github.com/pyjanitor-devs/pyjanitor/compare/v0.18.2...v0.18.3

[v0.18.2]: https://github.com/pyjanitor-devs/pyjanitor/compare/v0.18.1...v0.18.2

[v0.18.1]: https://github.com/pyjanitor-devs/pyjanitor/compare/v0.18.0...v0.18.1<|MERGE_RESOLUTION|>--- conflicted
+++ resolved
@@ -19,12 +19,8 @@
 -   [BUG] Make `factorize_columns` (PR #1028) and `truncate_datetime_dataframe` (PR #1040) functions non-mutating. @thatlittleboy
 -   [BUG] Fix SettingWithCopyWarning and other minor bugs when using `truncate_datetime_dataframe`, along with further performance improvements (PR #1040). @thatlittleboy
 -   [ENH] Performance improvement for `conditional_join`. @samukweku
-<<<<<<< HEAD
 -   [ENH] Multiple `.value` is now supported in `pivot_longer`. Multiple values_to is also supported, when names_pattern is a list or tuple. #1034, #1048 @samukweku
-=======
--   [ENH] Multiple `.value` is now supported in `pivot_longer`. #1034 @samukweku
 -   [ENH] Add `xlsx_cell` for reading a spreadsheet as a table of individual cells. #929 @samukweku.
->>>>>>> 2d69e49c
 -   [EHN] Let `filter_string` suit parameters of `Series.str.contains` Issue #1003 and #1047. @Zeroto521
 
 ## [v0.22.0] - 2021-11-21
