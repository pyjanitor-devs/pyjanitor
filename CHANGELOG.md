# Changelog

## [Unreleased]
-   [DOC] Fix references and broken links in AUTHORS.rst. @loganthomas
-   [DOC] Updated Broken links in the README and contributing docs. @nvamsikrishna05
-   [INF] Update pre-commit hooks and remove mutable references. Issue #844. @loganthomas
-   [INF] Add GitHub Release pointer to auto-release script. Issue #818. @loganthomas
-   [INF] Updated black version in github actions code-checks to match pre-commit hooks. @nvamsikrishna05
-   [ENH] Add reset_index flag to row_to_names function. @fireddd
-   [ENH] Updated `label_encode` to use pandas factorize instead of scikit-learn LabelEncoder. @nvamsikrishna05
-   [INF] Removed the scikit-learn package from the dependencies from environment-dev.yml and base.in files. @nvamsikrishna05
-   [ENH] Add function to remove constant columns. @fireddd
-   [ENH] Added `factorize_columns` method which will deprecate the `label_encode` method in future release. @nvamsikrishna05
-   [DOC] Delete Read the Docs project and remove all readthedocs.io references from the repo. Issue #863. @loganthomas
-   [DOC] Updated various documentation sources to reflect pyjanitor-dev ownership. @loganthomas
-   [INF] Fix `isort` automatic checks. Issue #845. @loganthomas
<<<<<<< HEAD
-   [EHN] Set `expand_column`'s `sep` default is `"|"`, same to `pandas.Series.str.get_dummies`. Issue #876. @Zeroto521
=======
-   [ENH] Deprecate `limit` from fill_direction. fill_direction now uses kwargs. @samukweku
>>>>>>> 631c812e

## [v0.21.0] - 2021-07-16

-   [ENH] Drop `fill_value` parameter from `complete`. Users can use `fillna` instead. @samukweku
-   [BUG] Fix bug in `pivot_longer` with single level columns. @samukweku
-   [BUG] Disable exchange rates API until we can find another one to hit. @ericmjl
-   [ENH] Change `coalesce` to return columns; also use `bfill`, `ffill`,
    which is faster than `combine_first` @samukweku
-   [ENH] Use `eval` for string conditions in `update_where`. @samukweku
-   [ENH] Add clearer error messages for `pivot_longer`. h/t to @tdhock
    for the observation. -@samukweku
-   [ENH] `select_columns` now uses variable arguments (\*args),
    to provide a simpler selection without the need for lists. - @samukweku
-   [ENH] `encode_categoricals` refactored to use generic functions
    via `functools.dispatch`. - @samukweku
-   [ENH] Updated convert_excel_date to throw meaningful error when values contain non-numeric. @nvamsikrishna05

## [v0.20.14] - 2021-03-25

-   [ENH] Add `dropna` parameter to groupby_agg. @samukweku
-   [ENH] `complete` adds a `by` parameter to expose explicit missing values per group, via groupby. @samukweku
-   [ENH] Fix check_column to support single inputs - fixes `label_encode`. @zbarry

## [v0.20.13] - 2021-02-25

-   [ENH] Performance improvements to `expand_grid`. @samukweku
-   [HOTFIX] Add `multipledispatch` to pip requirements. @ericmjl

## [v0.20.12] - 2021-02-25

-   [INF] Auto-release GitHub action maintenance. @loganthomas

## [v0.20.11] - 2021-02-24

-   [INF] Setup auto-release GitHub action. @loganthomas
-   [INF] Deploy `darglint` package for docstring linting. Issue #745. @loganthomas
-   [ENH] Added optional truncation to `clean_names` function. Issue #753. @richardqiu
-   [ENH] Added `timeseries.flag_jumps()` function. Issue #711. @loganthomas
-   [ENH] `pivot_longer` can handle multiple values in paired columns, and can reshape
    using a list/tuple of regular expressions in `names_pattern`. @samukweku
-   [ENH] Replaced default numeric conversion of dataframe with a `dtypes` parameter,
    allowing the user to control the data types. - @samukweku
-   [INF] Loosen dependency specifications. Switch to pip-tools for managing
    dependencies. Issue #760. @MinchinWeb
-   [DOC] added pipenv installation instructions @evan-anderson
-   [ENH] Add `pivot_wider` function, which is the inverse of the `pivot_longer`
    function. @samukweku
-   [INF] Add `openpyxl` to `environment-dev.yml`. @samukweku
-   [ENH] Reduce code by reusing existing functions for fill_direction. @samukweku
-   [ENH] Improvements to `pivot_longer` function, with improved speed and cleaner code.
    `dtypes` parameter dropped; user can change dtypes with pandas' `astype` method, or
    pyjanitor's `change_type` method. @samukweku
-   [ENH] Add kwargs to `encode_categorical` function, to create ordered categorical columns,
    or categorical columns with explicit categories. @samukweku
-   [ENH] Improvements to `complete` method. Use `pd.merge` to handle duplicates and
    null values. @samukweku
-   [ENH] Add `new_column_names` parameter to `process_text`, allowing a user to
    create a new column name after processing a text column. Also added a `merge_frame`
    parameter, allowing dataframe merging, if the result of the text processing is a
    dataframe.@samukweku
-   [ENH] Add `aggfunc` parameter to pivot_wider. @samukweku
-   [ENH] Modified the `check` function in utils to verify if a value is a callable. @samukweku
-   [ENH] Add a base `_select_column` function, using `functools.singledispatch`,
    to allow for flexible columns selection. @samukweku
-   [ENH] pivot_longer and pivot_wider now support janitor.select_columns syntax,
    allowing for more flexible and dynamic column selection. @samukweku

## [v0.20.10]

-   [ENH] Added function `sort_timestamps_monotonically` to timeseries functions @UGuntupalli
-   [ENH] Added the complete function for converting implicit missing values
    to explicit ones. @samukweku
-   [ENH] Further simplification of expand_grid. @samukweku
-   [BUGFIX] Added copy() method to original dataframe, to avoid mutation. Issue #729. @samukweku
-   [ENH] Added `also` method for running functions in chain with no return values.
-   [DOC] Added a `timeseries` module section to website docs. Issue #742. @loganthomas
-   [ENH] Added a `pivot_longer` function, a wrapper around `pd.melt` and similar to
    tidyr's `pivot_longer` function. Also added an example notebook. @samukweku
-   [ENH] Fixed code to returns error if `fill_value` is not a dictionary. @samukweku
-   [INF] Welcome bot (.github/config.yml) for new users added. Issue #739. @samukweku

## [v0.20.9]

-   [ENH] Updated groupby_agg function to account for null entries in the `by` argument. @samukweku
-   [ENH] Added function `groupby_topk` to janitor functions @mphirke

## [v0.20.8]

-   [ENH] Upgraded `update_where` function to use either the pandas query style,
    or boolean indexing via the `loc` method. Also updated `find_replace` function to use the `loc`
    method directly, instead of routing it through the `update_where` function. @samukweku
-   [INF] Update `pandas` minimum version to 1.0.0. @hectormz
-   [DOC] Updated the general functions API page to show all available functions. @samukweku
-   [DOC] Fix the few lacking type annotations of functions. @VPerrollaz
-   [DOC] Changed the signature from str to Optional[str] when initialized by None. @VPerrollaz
-   [DOC] Add the Optional type for all signatures of the API. @VPerrollaz
-   [TST] Updated test_expand_grid to account for int dtype difference in Windows OS @samukweku
-   [TST] Make importing `pandas` testing functions follow uniform pattern. @hectormz
-   [ENH] Added `process_text` wrapper function for all Pandas string methods. @samukweku
-   [TST] Only skip tests for non-installed libraries on local machine. @hectormz
-   [DOC] Fix minor issues in documentation. @hectormz
-   [ENH] Added `fill_direction` function for forward/backward fills on missing values
    for selected columns in a dataframe. @samukweku
-   [ENH] Simpler logic and less lines of code for expand_grid function @samukweku

## [v0.20.7]

-   [TST] Add a test for transform_column to check for nonmutation. @VPerrollaz
-   [ENH] Contributed `expand_grid` function by @samukweku

## [v0.20.6]

-   [DOC] Pep8 all examples. @VPerrollaz
-   [TST] Add docstrings to tests @hectormz
-   [INF] Add `debug-statements`, `requirements-txt-fixer`, and `interrogate` to `pre-commit`. @hectormz
-   [ENH] Upgraded transform_column to use df.assign underneath the hood,
    and also added option to transform column elementwise (via apply)
    or columnwise (thus operating on a series). @ericmjl

## [v0.20.5]

-   [INF] Replace `pycodestyle` with `flake8` in order to add `pandas-vet` linter @hectormz
-   [ENH] `select_columns()` now raises `NameError` if column label in
    `search_columns_labels` is missing from `DataFrame` columns. @smu095

## [v0.20.1]

-   [DOC] Added an example for groupby_agg in general functions @samukweku
-   [ENH] Contributed `sort_naturally()` function. @ericmjl

## [v0.20.0]

-   [DOC] Edited transform_column dest_column_name kwarg description to be clearer on defaults by @evan-anderson.
-   [ENH] Replace `apply()` in favor of `pandas` functions in several functions. @hectormz
-   [ENH] Add `ecdf()` Series function by @ericmjl.
-   [DOC] Update API policy for clarity. @ericmjl
-   [ENH] Enforce string conversion when cleaning names. @ericmjl
-   [ENH] Change `find_replace` implementation to use keyword arguments to specify columns to perform find and replace on. @ericmjl
-   [ENH] Add `jitter()` dataframe function by @rahosbach

## [v0.19.0]

-   [ENH] Add xarray support and clone_using / convert_datetime_to_number funcs by @zbarry.

## [v0.18.3]

-   [ENH] Series toset() functionality #570 @eyaltrabelsi
-   [ENH] Added option to coalesce function to not delete coalesced columns. @gddcunh
-   [ENH] Added functionality to deconcatenate tuple/list/collections in a column to deconcatenate_column @zbarry
-   [ENH] Fix error message when length of new_column_names is wrong @DollofCutty
-   [DOC] Fixed several examples of functional syntax in `functions.py`. @bdice
-   [DOC] Fix #noqa comments showing up in docs by @hectormz
-   [ENH] Add unionizing a group of dataframes' categoricals. @zbarry
-   [DOC] Fix contributions hyperlinks in `AUTHORS.rst` and contributions by @hectormz
-   [INF] Add `pre-commit` hooks to repository by @ericmjl
-   [DOC] Fix formatting code in `CONTRIBUTING.rst` by @hectormz
-   [DOC] Changed the typing for most "column_name(s)" to Hashable rather than enforcing strings, to more closely match Pandas API by @dendrondal
-   [INF] Edited pycodestyle and Black parameters to avoid venvs by @dendrondal

## [v0.18.2]

-   [INF] Make requirements.txt smaller @eyaltrabelsi
-   [ENH] Add a reset_index parameter to shuffle @eyaltrabelsi
-   [DOC] Added contribution page link to readme @eyaltrabelsi
-   [DOC] fix example for `update_where`, provide a bit more detail, and expand the bad_values example notebook to demonstrate its use by @anzelpwj.
-   [INF] Fix pytest marks by @ericmjl (issue #520)
-   [ENH] add example notebook with use of finance submodule methods by @rahosbach
-   [DOC] added a couple of admonitions for Windows users. h/t @anzelpwj for debugging
    help when a few tests failed for `win32` @Ram-N
-   [ENH] Pyjanitor for PySpark @zjpoh
-   [ENH] Add pyspark clean_names @zjpoh
-   [ENH] Convert asserts to raise exceptions by @hectormz
-   [ENH] Add decorator functions for missing and error handling @jiafengkevinchen
-   [DOC] Update README with functional `pandas` API example. @ericmjl
-   [INF] Move `get_features_targets()` to new `ml.py` module by @hectormz
-   [ENH] Add chirality to morgan fingerprints in janitor.chemistry submodule by @Clayton-Springer
-   [INF] `import_message` suggests python dist. appropriate installs by @hectormz
-   [ENH] Add count_cumulative_unique() method to janitor.functions submodule by @rahosbach
-   [ENH] Add `update_where()` method to `janitor.spark.functions` submodule by @zjpoh

## [v0.18.1]

-   [ENH] extend find_replace functionality to allow both exact match and
    regular-expression-based fuzzy match by @shandou
-   [ENH] add preserve_position kwarg to deconcatenate_column with tests
    by @shandou and @ericmjl
-   [DOC] add contributions that did not leave `git` traces by @ericmjl
-   [ENH] add inflation adjustment in finance submodule by @rahosbach
-   [DOC] clarified how new functions should be implemented by @shandou
-   [ENH] add optional removal of accents on functions.clean_names, enabled by
    default by @mralbu
-   [ENH] add camelCase conversion to snake_case on `clean_names` by @ericmjl,
    h/t @jtaylor for sharing original
-   [ENH] Added `null_flag` function which can mark null values in rows.
    Implemented by @anzelpwj
-   [ENH] add engineering submodule with unit conversion method by @rahosbach
-   [DOC] add PyPI project description
-   [ENH] add example notebook with use of finance submodule methods
    by @rahosbach

For changes that happened prior to v0.18.1,
please consult the closed PRs,
which can be found [here](https://github.com/pyjanitor-devs/pyjanitor/pulls?q=is%3Apr+is%3Aclosed).

We thank all contributors
who have helped make `pyjanitor`
the package that it is today.

[Unreleased]: https://github.com/pyjanitor-devs/pyjanitor/compare/v0.21.0...HEAD

[v0.21.0]: https://github.com/pyjanitor-devs/pyjanitor/compare/v0.20.14...v0.21.0

[v0.20.14]: https://github.com/pyjanitor-devs/pyjanitor/compare/v0.20.13...v0.20.14

[v0.20.13]: https://github.com/pyjanitor-devs/pyjanitor/compare/v0.20.12...v0.20.13

[v0.20.12]: https://github.com/pyjanitor-devs/pyjanitor/compare/v0.20.11...v0.20.12

[v0.20.11]: https://github.com/pyjanitor-devs/pyjanitor/compare/v0.20.10...v0.20.11

[v0.20.10]: https://github.com/pyjanitor-devs/pyjanitor/compare/v0.20.9...v0.20.10

[v0.20.9]: https://github.com/pyjanitor-devs/pyjanitor/compare/v0.20.8...v0.20.9

[v0.20.8]: https://github.com/pyjanitor-devs/pyjanitor/compare/v0.20.7...v0.20.8

[v0.20.7]: https://github.com/pyjanitor-devs/pyjanitor/compare/v0.20.5...v0.20.7

[v0.20.6]: https://github.com/pyjanitor-devs/pyjanitor/compare/v0.20.5...v0.20.7

[v0.20.5]: https://github.com/pyjanitor-devs/pyjanitor/compare/v0.20.1...v0.20.5

[v0.20.1]: https://github.com/pyjanitor-devs/pyjanitor/compare/v0.20.0...v0.20.1

[v0.20.0]: https://github.com/pyjanitor-devs/pyjanitor/compare/v0.19.0...v0.20.0

[v0.19.0]: https://github.com/pyjanitor-devs/pyjanitor/compare/v0.18.3...v0.19.0

[v0.18.3]: https://github.com/pyjanitor-devs/pyjanitor/compare/v0.18.2...v0.18.3

[v0.18.2]: https://github.com/pyjanitor-devs/pyjanitor/compare/v0.18.1...v0.18.2

[v0.18.1]: https://github.com/pyjanitor-devs/pyjanitor/compare/v0.18.0...v0.18.1<|MERGE_RESOLUTION|>--- conflicted
+++ resolved
@@ -1,6 +1,7 @@
 # Changelog
 
 ## [Unreleased]
+
 -   [DOC] Fix references and broken links in AUTHORS.rst. @loganthomas
 -   [DOC] Updated Broken links in the README and contributing docs. @nvamsikrishna05
 -   [INF] Update pre-commit hooks and remove mutable references. Issue #844. @loganthomas
@@ -14,11 +15,8 @@
 -   [DOC] Delete Read the Docs project and remove all readthedocs.io references from the repo. Issue #863. @loganthomas
 -   [DOC] Updated various documentation sources to reflect pyjanitor-dev ownership. @loganthomas
 -   [INF] Fix `isort` automatic checks. Issue #845. @loganthomas
-<<<<<<< HEAD
 -   [EHN] Set `expand_column`'s `sep` default is `"|"`, same to `pandas.Series.str.get_dummies`. Issue #876. @Zeroto521
-=======
 -   [ENH] Deprecate `limit` from fill_direction. fill_direction now uses kwargs. @samukweku
->>>>>>> 631c812e
 
 ## [v0.21.0] - 2021-07-16
 
