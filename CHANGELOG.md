# Changelog

## [Unreleased]
<<<<<<< HEAD
-   [DOC] Updated developer guide docs.
=======

## [v0.23.1] - 2022-05-03

>>>>>>> 3f8f2643
-   [DOC] Updated `fill.py` and `update_where.py` documentation with working examples.
-   [ENH] Deprecate `num_bins` from `bin_numeric` in favour of `bins`, and allow generic `**kwargs` to be passed into `pd.cut`. Issue #969. @thatlittleboy
-   [ENH] Fix `concatenate_columns` not working on category inputs @zbarry
-   [INF] Simplify CI system @ericmjl
-   [ENH] Added "read_commandline" function to janitor.io @BaritoneBeard
-   [BUG] Fix bug with the complement parameter of `filter_on`. Issue #988. @thatlittleboy
-   [ENH] Add `xlsx_table`, for reading tables from an Excel sheet. @samukweku
-   [ENH] minor improvements for conditional_join; equality only joins are no longer supported; there has to be at least one non-equi join present. @samukweku
-   [BUG] `sort_column_value_order` no longer mutates original dataframe.
-   [BUG] Extend `fill_empty`'s `column_names` type range. Issue #998. @Zeroto521
-   [BUG] Removed/updated error-inducing default arguments in `row_to_names` (#1004) and `round_to_fraction` (#1005). @thatlittleboy
-   [ENH] `patterns` deprecated in favour of importing `re.compile`. #1007 @samukweku
-   [ENH] Changes to kwargs in `encode_categorical`, where the values can either be a string or a 1D array. #1021 @samukweku
-   [ENH] Add `fill_value` and `explicit` parameters to the `complete` function. #1019 @samukweku
-   [ENH] Performance improvement for `expand_grid`. @samukweku
-   [BUG] Make `factorize_columns` (PR #1028) and `truncate_datetime_dataframe` (PR #1040) functions non-mutating. @thatlittleboy
-   [BUG] Fix SettingWithCopyWarning and other minor bugs when using `truncate_datetime_dataframe`, along with further performance improvements (PR #1040). @thatlittleboy
-   [ENH] Performance improvement for `conditional_join`. @samukweku
-   [ENH] Multiple `.value` is now supported in `pivot_longer`. Multiple values_to is also supported, when names_pattern is a list or tuple. `names_transform` parameter added, for efficient dtype transformation of unpivoted columns. #1034, #1048, #1051 @samukweku
-   [ENH] Add `xlsx_cells` for reading a spreadsheet as a table of individual cells. #929 @samukweku.
-   [ENH] Let `filter_string` suit parameters of `Series.str.contains` Issue #1003 and #1047. @Zeroto521
-   [ENH] `names_glue` in `pivot_wider` now takes a string form, using str.format_map under the hood. `levels_order` is also deprecated. @samukweku
-   [BUG] Fixed bug in `transform_columns` which ignored the `column_names` specification when `new_column_names` dictionary was provided as an argument, issue #1063. @thatlittleboy
-   [BUG] `count_cumulative_unique` no longer modifies the column being counted in the output when `case_sensitive` argument is set to False, issue #1065. @thatlittleboy
-   [BUG] Fix for gcc missing error in dev container
-   [DOC] Added a step in the dev guide to install `Remote Container` in VS Code. @ashenafiyb
-   [DOC] Convert `expand_column` and `find_replace` code examples to doctests, issue #972. @gahjelle
-   [DOC] Convert `expand_column` code examples to doctests, issue #972. @gahjelle
-   [DOC] Convert `get_dupes` code examples to doctests, issue #972. @ethompsy
-   [DOC] Convert `engineering` code examples to doctests, issue #972 @ashenafiyb
-   [DOC] Convert `groupby_topk` code examples to doctests, issue #972. @ethompsy
-   [DOC] Add doctests to `math`, issue #972. @gahjelle
-   [DOC] Add doctests to `math` and `ml`, issue #972. @gahjelle
-   [DOC] Add doctests to `math`, `ml`, and `xarray`, issue #972. @gahjelle

## [v0.22.0] - 2021-11-21

-   [BUG] Fix conditional join issue for multiple conditions, where pd.eval fails to evaluate if numexpr is installed. #898 @samukweku
-   [ENH] Added `case_when` to handle multiple conditionals and replacement values. Issue #736. @robertmitchellv
-   [ENH] Deprecate `new_column_names` and `merge_frame` from `process_text`. Only existing columns are supported. @samukweku
-   [ENH] `complete` uses `pd.merge` internally, providing a simpler logic, with some speed improvements in certain cases over `pd.reindex`. @samukweku
-   [ENH] `expand_grid` returns a MultiIndex DataFrame, allowing the user to decide how to manipulate the columns. @samukweku
-   [INF] Simplify a bit linting, use pre-commit as the CI linting checker. @Zeroto521
-   [ENH] Fix bug in `pivot_longer` for wrong output when `names_pattern` is a sequence with a single value. Issue #885 @samukweku
-   [ENH] Deprecate `aggfunc` from `pivot_wider`; aggregation can be chained with pandas' `groupby`.
-   [ENH] `As_Categorical` deprecated from `encode_categorical`; a tuple of `(categories, order)` suffices for \*\*kwargs. @samukweku
-   [ENH] Deprecate `names_sort` from `pivot_wider`.@samukweku
-   [ENH] Add `softmax` to `math` module. Issue #902. @loganthomas

## [v0.21.2] - 2021-09-01

-   [ENH] Fix warning message in `coalesce`, from bfill/fill;`coalesce` now uses variable arguments. Issue #882 @samukweku
-   [INF] Add SciPy as explicit dependency in `base.in`. Issue #895 @ericmjl

## [v0.21.1] - 2021-08-29

-   [DOC] Fix references and broken links in AUTHORS.rst. @loganthomas
-   [DOC] Updated Broken links in the README and contributing docs. @nvamsikrishna05
-   [INF] Update pre-commit hooks and remove mutable references. Issue #844. @loganthomas
-   [INF] Add GitHub Release pointer to auto-release script. Issue #818. @loganthomas
-   [INF] Updated black version in github actions code-checks to match pre-commit hooks. @nvamsikrishna05
-   [ENH] Add reset_index flag to row_to_names function. @fireddd
-   [ENH] Updated `label_encode` to use pandas factorize instead of scikit-learn LabelEncoder. @nvamsikrishna05
-   [INF] Removed the scikit-learn package from the dependencies from environment-dev.yml and base.in files. @nvamsikrishna05
-   [ENH] Add function to remove constant columns. @fireddd
-   [ENH] Added `factorize_columns` method which will deprecate the `label_encode` method in future release. @nvamsikrishna05
-   [DOC] Delete Read the Docs project and remove all readthedocs.io references from the repo. Issue #863. @loganthomas
-   [DOC] Updated various documentation sources to reflect pyjanitor-dev ownership. @loganthomas
-   [INF] Fix `isort` automatic checks. Issue #845. @loganthomas
-   [ENH] `complete` function now uses variable args (\*args) - @samukweku
-   [EHN] Set `expand_column`'s `sep` default is `"|"`, same to `pandas.Series.str.get_dummies`. Issue #876. @Zeroto521
-   [ENH] Deprecate `limit` from fill_direction. fill_direction now uses kwargs. @samukweku
-   [ENH] Added `conditional_join` function that supports joins on non-equi operators. @samukweku
-   [INF] Speed up pytest via `-n` (pytest-xdist) option. Issue #881. @Zeroto521
-   [DOC] Add list mark to keep `select_columns`'s example same style. @Zeroto521
-   [ENH] Updated `rename_columns` to take optional function argument for mapping. @nvamsikrishna05

## [v0.21.0] - 2021-07-16

-   [ENH] Drop `fill_value` parameter from `complete`. Users can use `fillna` instead. @samukweku
-   [BUG] Fix bug in `pivot_longer` with single level columns. @samukweku
-   [BUG] Disable exchange rates API until we can find another one to hit. @ericmjl
-   [ENH] Change `coalesce` to return columns; also use `bfill`, `ffill`,
    which is faster than `combine_first` @samukweku
-   [ENH] Use `eval` for string conditions in `update_where`. @samukweku
-   [ENH] Add clearer error messages for `pivot_longer`. h/t to @tdhock
    for the observation. Issue #836 @samukweku
-   [ENH] `select_columns` now uses variable arguments (\*args),
    to provide a simpler selection without the need for lists. - @samukweku
-   [ENH] `encode_categoricals` refactored to use generic functions
    via `functools.dispatch`. - @samukweku
-   [ENH] Updated convert_excel_date to throw meaningful error when values contain non-numeric. @nvamsikrishna05

## [v0.20.14] - 2021-03-25

-   [ENH] Add `dropna` parameter to groupby_agg. @samukweku
-   [ENH] `complete` adds a `by` parameter to expose explicit missing values per group, via groupby. @samukweku
-   [ENH] Fix check_column to support single inputs - fixes `label_encode`. @zbarry

## [v0.20.13] - 2021-02-25

-   [ENH] Performance improvements to `expand_grid`. @samukweku
-   [HOTFIX] Add `multipledispatch` to pip requirements. @ericmjl

## [v0.20.12] - 2021-02-25

-   [INF] Auto-release GitHub action maintenance. @loganthomas

## [v0.20.11] - 2021-02-24

-   [INF] Setup auto-release GitHub action. @loganthomas
-   [INF] Deploy `darglint` package for docstring linting. Issue #745. @loganthomas
-   [ENH] Added optional truncation to `clean_names` function. Issue #753. @richardqiu
-   [ENH] Added `timeseries.flag_jumps()` function. Issue #711. @loganthomas
-   [ENH] `pivot_longer` can handle multiple values in paired columns, and can reshape
    using a list/tuple of regular expressions in `names_pattern`. @samukweku
-   [ENH] Replaced default numeric conversion of dataframe with a `dtypes` parameter,
    allowing the user to control the data types. - @samukweku
-   [INF] Loosen dependency specifications. Switch to pip-tools for managing
    dependencies. Issue #760. @MinchinWeb
-   [DOC] added pipenv installation instructions @evan-anderson
-   [ENH] Add `pivot_wider` function, which is the inverse of the `pivot_longer`
    function. @samukweku
-   [INF] Add `openpyxl` to `environment-dev.yml`. @samukweku
-   [ENH] Reduce code by reusing existing functions for fill_direction. @samukweku
-   [ENH] Improvements to `pivot_longer` function, with improved speed and cleaner code.
    `dtypes` parameter dropped; user can change dtypes with pandas' `astype` method, or
    pyjanitor's `change_type` method. @samukweku
-   [ENH] Add kwargs to `encode_categorical` function, to create ordered categorical columns,
    or categorical columns with explicit categories. @samukweku
-   [ENH] Improvements to `complete` method. Use `pd.merge` to handle duplicates and
    null values. @samukweku
-   [ENH] Add `new_column_names` parameter to `process_text`, allowing a user to
    create a new column name after processing a text column. Also added a `merge_frame`
    parameter, allowing dataframe merging, if the result of the text processing is a
    dataframe.@samukweku
-   [ENH] Add `aggfunc` parameter to pivot_wider. @samukweku
-   [ENH] Modified the `check` function in utils to verify if a value is a callable. @samukweku
-   [ENH] Add a base `_select_column` function, using `functools.singledispatch`,
    to allow for flexible columns selection. @samukweku
-   [ENH] pivot_longer and pivot_wider now support janitor.select_columns syntax,
    allowing for more flexible and dynamic column selection. @samukweku

## [v0.20.10]

-   [ENH] Added function `sort_timestamps_monotonically` to timeseries functions @UGuntupalli
-   [ENH] Added the complete function for converting implicit missing values
    to explicit ones. @samukweku
-   [ENH] Further simplification of expand_grid. @samukweku
-   [BUGFIX] Added copy() method to original dataframe, to avoid mutation. Issue #729. @samukweku
-   [ENH] Added `also` method for running functions in chain with no return values.
-   [DOC] Added a `timeseries` module section to website docs. Issue #742. @loganthomas
-   [ENH] Added a `pivot_longer` function, a wrapper around `pd.melt` and similar to
    tidyr's `pivot_longer` function. Also added an example notebook. @samukweku
-   [ENH] Fixed code to returns error if `fill_value` is not a dictionary. @samukweku
-   [INF] Welcome bot (.github/config.yml) for new users added. Issue #739. @samukweku

## [v0.20.9]

-   [ENH] Updated groupby_agg function to account for null entries in the `by` argument. @samukweku
-   [ENH] Added function `groupby_topk` to janitor functions @mphirke

## [v0.20.8]

-   [ENH] Upgraded `update_where` function to use either the pandas query style,
    or boolean indexing via the `loc` method. Also updated `find_replace` function to use the `loc`
    method directly, instead of routing it through the `update_where` function. @samukweku
-   [INF] Update `pandas` minimum version to 1.0.0. @hectormz
-   [DOC] Updated the general functions API page to show all available functions. @samukweku
-   [DOC] Fix the few lacking type annotations of functions. @VPerrollaz
-   [DOC] Changed the signature from str to Optional[str] when initialized by None. @VPerrollaz
-   [DOC] Add the Optional type for all signatures of the API. @VPerrollaz
-   [TST] Updated test_expand_grid to account for int dtype difference in Windows OS @samukweku
-   [TST] Make importing `pandas` testing functions follow uniform pattern. @hectormz
-   [ENH] Added `process_text` wrapper function for all Pandas string methods. @samukweku
-   [TST] Only skip tests for non-installed libraries on local machine. @hectormz
-   [DOC] Fix minor issues in documentation. @hectormz
-   [ENH] Added `fill_direction` function for forward/backward fills on missing values
    for selected columns in a dataframe. @samukweku
-   [ENH] Simpler logic and less lines of code for expand_grid function @samukweku

## [v0.20.7]

-   [TST] Add a test for transform_column to check for nonmutation. @VPerrollaz
-   [ENH] Contributed `expand_grid` function by @samukweku

## [v0.20.6]

-   [DOC] Pep8 all examples. @VPerrollaz
-   [TST] Add docstrings to tests @hectormz
-   [INF] Add `debug-statements`, `requirements-txt-fixer`, and `interrogate` to `pre-commit`. @hectormz
-   [ENH] Upgraded transform_column to use df.assign underneath the hood,
    and also added option to transform column elementwise (via apply)
    or columnwise (thus operating on a series). @ericmjl

## [v0.20.5]

-   [INF] Replace `pycodestyle` with `flake8` in order to add `pandas-vet` linter @hectormz
-   [ENH] `select_columns()` now raises `NameError` if column label in
    `search_columns_labels` is missing from `DataFrame` columns. @smu095

## [v0.20.1]

-   [DOC] Added an example for groupby_agg in general functions @samukweku
-   [ENH] Contributed `sort_naturally()` function. @ericmjl

## [v0.20.0]

-   [DOC] Edited transform_column dest_column_name kwarg description to be clearer on defaults by @evan-anderson.
-   [ENH] Replace `apply()` in favor of `pandas` functions in several functions. @hectormz
-   [ENH] Add `ecdf()` Series function by @ericmjl.
-   [DOC] Update API policy for clarity. @ericmjl
-   [ENH] Enforce string conversion when cleaning names. @ericmjl
-   [ENH] Change `find_replace` implementation to use keyword arguments to specify columns to perform find and replace on. @ericmjl
-   [ENH] Add `jitter()` dataframe function by @rahosbach

## [v0.19.0]

-   [ENH] Add xarray support and clone_using / convert_datetime_to_number funcs by @zbarry.

## [v0.18.3]

-   [ENH] Series toset() functionality #570 @eyaltrabelsi
-   [ENH] Added option to coalesce function to not delete coalesced columns. @gddcunh
-   [ENH] Added functionality to deconcatenate tuple/list/collections in a column to deconcatenate_column @zbarry
-   [ENH] Fix error message when length of new_column_names is wrong @DollofCutty
-   [DOC] Fixed several examples of functional syntax in `functions.py`. @bdice
-   [DOC] Fix #noqa comments showing up in docs by @hectormz
-   [ENH] Add unionizing a group of dataframes' categoricals. @zbarry
-   [DOC] Fix contributions hyperlinks in `AUTHORS.rst` and contributions by @hectormz
-   [INF] Add `pre-commit` hooks to repository by @ericmjl
-   [DOC] Fix formatting code in `CONTRIBUTING.rst` by @hectormz
-   [DOC] Changed the typing for most "column_name(s)" to Hashable rather than enforcing strings, to more closely match Pandas API by @dendrondal
-   [INF] Edited pycodestyle and Black parameters to avoid venvs by @dendrondal

## [v0.18.2]

-   [INF] Make requirements.txt smaller @eyaltrabelsi
-   [ENH] Add a reset_index parameter to shuffle @eyaltrabelsi
-   [DOC] Added contribution page link to readme @eyaltrabelsi
-   [DOC] fix example for `update_where`, provide a bit more detail, and expand the bad_values example notebook to demonstrate its use by @anzelpwj.
-   [INF] Fix pytest marks by @ericmjl (issue #520)
-   [ENH] add example notebook with use of finance submodule methods by @rahosbach
-   [DOC] added a couple of admonitions for Windows users. h/t @anzelpwj for debugging
    help when a few tests failed for `win32` @Ram-N
-   [ENH] Pyjanitor for PySpark @zjpoh
-   [ENH] Add pyspark clean_names @zjpoh
-   [ENH] Convert asserts to raise exceptions by @hectormz
-   [ENH] Add decorator functions for missing and error handling @jiafengkevinchen
-   [DOC] Update README with functional `pandas` API example. @ericmjl
-   [INF] Move `get_features_targets()` to new `ml.py` module by @hectormz
-   [ENH] Add chirality to morgan fingerprints in janitor.chemistry submodule by @Clayton-Springer
-   [INF] `import_message` suggests python dist. appropriate installs by @hectormz
-   [ENH] Add count_cumulative_unique() method to janitor.functions submodule by @rahosbach
-   [ENH] Add `update_where()` method to `janitor.spark.functions` submodule by @zjpoh

## [v0.18.1]

-   [ENH] extend find_replace functionality to allow both exact match and
    regular-expression-based fuzzy match by @shandou
-   [ENH] add preserve_position kwarg to deconcatenate_column with tests
    by @shandou and @ericmjl
-   [DOC] add contributions that did not leave `git` traces by @ericmjl
-   [ENH] add inflation adjustment in finance submodule by @rahosbach
-   [DOC] clarified how new functions should be implemented by @shandou
-   [ENH] add optional removal of accents on functions.clean_names, enabled by
    default by @mralbu
-   [ENH] add camelCase conversion to snake_case on `clean_names` by @ericmjl,
    h/t @jtaylor for sharing original
-   [ENH] Added `null_flag` function which can mark null values in rows.
    Implemented by @anzelpwj
-   [ENH] add engineering submodule with unit conversion method by @rahosbach
-   [DOC] add PyPI project description
-   [ENH] add example notebook with use of finance submodule methods
    by @rahosbach

For changes that happened prior to v0.18.1,
please consult the closed PRs,
which can be found [here](https://github.com/pyjanitor-devs/pyjanitor/pulls?q=is%3Apr+is%3Aclosed).

We thank all contributors
who have helped make `pyjanitor`
the package that it is today.

[Unreleased]: https://github.com/pyjanitor-devs/pyjanitor/compare/v0.23.1...HEAD

[v0.23.1]: https://github.com/pyjanitor-devs/pyjanitor/compare/v0.22.0...v0.23.1

[v0.22.0]: https://github.com/pyjanitor-devs/pyjanitor/compare/v0.21.2...v0.22.0

[v0.21.2]: https://github.com/pyjanitor-devs/pyjanitor/compare/v0.21.1...v0.21.2

[v0.21.1]: https://github.com/pyjanitor-devs/pyjanitor/compare/v0.21.0...v0.21.1

[v0.21.0]: https://github.com/pyjanitor-devs/pyjanitor/compare/v0.20.14...v0.21.0

[v0.20.14]: https://github.com/pyjanitor-devs/pyjanitor/compare/v0.20.13...v0.20.14

[v0.20.13]: https://github.com/pyjanitor-devs/pyjanitor/compare/v0.20.12...v0.20.13

[v0.20.12]: https://github.com/pyjanitor-devs/pyjanitor/compare/v0.20.11...v0.20.12

[v0.20.11]: https://github.com/pyjanitor-devs/pyjanitor/compare/v0.20.10...v0.20.11

[v0.20.10]: https://github.com/pyjanitor-devs/pyjanitor/compare/v0.20.9...v0.20.10

[v0.20.9]: https://github.com/pyjanitor-devs/pyjanitor/compare/v0.20.8...v0.20.9

[v0.20.8]: https://github.com/pyjanitor-devs/pyjanitor/compare/v0.20.7...v0.20.8

[v0.20.7]: https://github.com/pyjanitor-devs/pyjanitor/compare/v0.20.5...v0.20.7

[v0.20.6]: https://github.com/pyjanitor-devs/pyjanitor/compare/v0.20.5...v0.20.7

[v0.20.5]: https://github.com/pyjanitor-devs/pyjanitor/compare/v0.20.1...v0.20.5

[v0.20.1]: https://github.com/pyjanitor-devs/pyjanitor/compare/v0.20.0...v0.20.1

[v0.20.0]: https://github.com/pyjanitor-devs/pyjanitor/compare/v0.19.0...v0.20.0

[v0.19.0]: https://github.com/pyjanitor-devs/pyjanitor/compare/v0.18.3...v0.19.0

[v0.18.3]: https://github.com/pyjanitor-devs/pyjanitor/compare/v0.18.2...v0.18.3

[v0.18.2]: https://github.com/pyjanitor-devs/pyjanitor/compare/v0.18.1...v0.18.2

[v0.18.1]: https://github.com/pyjanitor-devs/pyjanitor/compare/v0.18.0...v0.18.1<|MERGE_RESOLUTION|>--- conflicted
+++ resolved
@@ -1,13 +1,11 @@
 # Changelog
 
 ## [Unreleased]
-<<<<<<< HEAD
+
 -   [DOC] Updated developer guide docs.
-=======
 
 ## [v0.23.1] - 2022-05-03
 
->>>>>>> 3f8f2643
 -   [DOC] Updated `fill.py` and `update_where.py` documentation with working examples.
 -   [ENH] Deprecate `num_bins` from `bin_numeric` in favour of `bins`, and allow generic `**kwargs` to be passed into `pd.cut`. Issue #969. @thatlittleboy
 -   [ENH] Fix `concatenate_columns` not working on category inputs @zbarry
