# Changelog

## [Unreleased]

## [v0.21.1] - 2021-08-29

-   [DOC] Fix references and broken links in AUTHORS.rst. @loganthomas
-   [DOC] Updated Broken links in the README and contributing docs. @nvamsikrishna05
-   [INF] Update pre-commit hooks and remove mutable references. Issue #844. @loganthomas
-   [INF] Add GitHub Release pointer to auto-release script. Issue #818. @loganthomas
-   [INF] Updated black version in github actions code-checks to match pre-commit hooks. @nvamsikrishna05
-   [ENH] Add reset_index flag to row_to_names function. @fireddd
-   [ENH] Updated `label_encode` to use pandas factorize instead of scikit-learn LabelEncoder. @nvamsikrishna05
-   [INF] Removed the scikit-learn package from the dependencies from environment-dev.yml and base.in files. @nvamsikrishna05
-   [ENH] Add function to remove constant columns. @fireddd
-   [ENH] Added `factorize_columns` method which will deprecate the `label_encode` method in future release. @nvamsikrishna05
-   [DOC] Delete Read the Docs project and remove all readthedocs.io references from the repo. Issue #863. @loganthomas
-   [DOC] Updated various documentation sources to reflect pyjanitor-dev ownership. @loganthomas
-   [INF] Fix `isort` automatic checks. Issue #845. @loganthomas
-   [ENH] `complete` function now uses variable args (\*args) - @samukweku
-   [EHN] Set `expand_column`'s `sep` default is `"|"`, same to `pandas.Series.str.get_dummies`. Issue #876. @Zeroto521
-   [ENH] Deprecate `limit` from fill_direction. fill_direction now uses kwargs. @samukweku
-   [ENH] Added `conditional_join` function that supports joins on non-equi operators. @samukweku
-   [INF] Speed up pytest via `-n` (pytest-xdist) option. Issue #881. @Zeroto521
<<<<<<< HEAD
-   [ENH] Fix bug in `pivot_longer` for wrong output when `names_pattern` is a sequence with a single value. Issue #885 @samukweku
=======
-   [DOC] Add list mark to keep `select_columns`'s example same style. @Zeroto521
-   [ENH] Updated `rename_columns` to take optional function argument for mapping. @nvamsikrishna05
>>>>>>> 36d6a6b7

## [v0.21.0] - 2021-07-16

-   [ENH] Drop `fill_value` parameter from `complete`. Users can use `fillna` instead. @samukweku
-   [BUG] Fix bug in `pivot_longer` with single level columns. @samukweku
-   [BUG] Disable exchange rates API until we can find another one to hit. @ericmjl
-   [ENH] Change `coalesce` to return columns; also use `bfill`, `ffill`,
    which is faster than `combine_first` @samukweku
-   [ENH] Use `eval` for string conditions in `update_where`. @samukweku
-   [ENH] Add clearer error messages for `pivot_longer`. h/t to @tdhock
    for the observation. -@samukweku
-   [ENH] `select_columns` now uses variable arguments (\*args),
    to provide a simpler selection without the need for lists. - @samukweku
-   [ENH] `encode_categoricals` refactored to use generic functions
    via `functools.dispatch`. - @samukweku
-   [ENH] Updated convert_excel_date to throw meaningful error when values contain non-numeric. @nvamsikrishna05

## [v0.20.14] - 2021-03-25

-   [ENH] Add `dropna` parameter to groupby_agg. @samukweku
-   [ENH] `complete` adds a `by` parameter to expose explicit missing values per group, via groupby. @samukweku
-   [ENH] Fix check_column to support single inputs - fixes `label_encode`. @zbarry

## [v0.20.13] - 2021-02-25

-   [ENH] Performance improvements to `expand_grid`. @samukweku
-   [HOTFIX] Add `multipledispatch` to pip requirements. @ericmjl

## [v0.20.12] - 2021-02-25

-   [INF] Auto-release GitHub action maintenance. @loganthomas

## [v0.20.11] - 2021-02-24

-   [INF] Setup auto-release GitHub action. @loganthomas
-   [INF] Deploy `darglint` package for docstring linting. Issue #745. @loganthomas
-   [ENH] Added optional truncation to `clean_names` function. Issue #753. @richardqiu
-   [ENH] Added `timeseries.flag_jumps()` function. Issue #711. @loganthomas
-   [ENH] `pivot_longer` can handle multiple values in paired columns, and can reshape
    using a list/tuple of regular expressions in `names_pattern`. @samukweku
-   [ENH] Replaced default numeric conversion of dataframe with a `dtypes` parameter,
    allowing the user to control the data types. - @samukweku
-   [INF] Loosen dependency specifications. Switch to pip-tools for managing
    dependencies. Issue #760. @MinchinWeb
-   [DOC] added pipenv installation instructions @evan-anderson
-   [ENH] Add `pivot_wider` function, which is the inverse of the `pivot_longer`
    function. @samukweku
-   [INF] Add `openpyxl` to `environment-dev.yml`. @samukweku
-   [ENH] Reduce code by reusing existing functions for fill_direction. @samukweku
-   [ENH] Improvements to `pivot_longer` function, with improved speed and cleaner code.
    `dtypes` parameter dropped; user can change dtypes with pandas' `astype` method, or
    pyjanitor's `change_type` method. @samukweku
-   [ENH] Add kwargs to `encode_categorical` function, to create ordered categorical columns,
    or categorical columns with explicit categories. @samukweku
-   [ENH] Improvements to `complete` method. Use `pd.merge` to handle duplicates and
    null values. @samukweku
-   [ENH] Add `new_column_names` parameter to `process_text`, allowing a user to
    create a new column name after processing a text column. Also added a `merge_frame`
    parameter, allowing dataframe merging, if the result of the text processing is a
    dataframe.@samukweku
-   [ENH] Add `aggfunc` parameter to pivot_wider. @samukweku
-   [ENH] Modified the `check` function in utils to verify if a value is a callable. @samukweku
-   [ENH] Add a base `_select_column` function, using `functools.singledispatch`,
    to allow for flexible columns selection. @samukweku
-   [ENH] pivot_longer and pivot_wider now support janitor.select_columns syntax,
    allowing for more flexible and dynamic column selection. @samukweku

## [v0.20.10]

-   [ENH] Added function `sort_timestamps_monotonically` to timeseries functions @UGuntupalli
-   [ENH] Added the complete function for converting implicit missing values
    to explicit ones. @samukweku
-   [ENH] Further simplification of expand_grid. @samukweku
-   [BUGFIX] Added copy() method to original dataframe, to avoid mutation. Issue #729. @samukweku
-   [ENH] Added `also` method for running functions in chain with no return values.
-   [DOC] Added a `timeseries` module section to website docs. Issue #742. @loganthomas
-   [ENH] Added a `pivot_longer` function, a wrapper around `pd.melt` and similar to
    tidyr's `pivot_longer` function. Also added an example notebook. @samukweku
-   [ENH] Fixed code to returns error if `fill_value` is not a dictionary. @samukweku
-   [INF] Welcome bot (.github/config.yml) for new users added. Issue #739. @samukweku

## [v0.20.9]

-   [ENH] Updated groupby_agg function to account for null entries in the `by` argument. @samukweku
-   [ENH] Added function `groupby_topk` to janitor functions @mphirke

## [v0.20.8]

-   [ENH] Upgraded `update_where` function to use either the pandas query style,
    or boolean indexing via the `loc` method. Also updated `find_replace` function to use the `loc`
    method directly, instead of routing it through the `update_where` function. @samukweku
-   [INF] Update `pandas` minimum version to 1.0.0. @hectormz
-   [DOC] Updated the general functions API page to show all available functions. @samukweku
-   [DOC] Fix the few lacking type annotations of functions. @VPerrollaz
-   [DOC] Changed the signature from str to Optional[str] when initialized by None. @VPerrollaz
-   [DOC] Add the Optional type for all signatures of the API. @VPerrollaz
-   [TST] Updated test_expand_grid to account for int dtype difference in Windows OS @samukweku
-   [TST] Make importing `pandas` testing functions follow uniform pattern. @hectormz
-   [ENH] Added `process_text` wrapper function for all Pandas string methods. @samukweku
-   [TST] Only skip tests for non-installed libraries on local machine. @hectormz
-   [DOC] Fix minor issues in documentation. @hectormz
-   [ENH] Added `fill_direction` function for forward/backward fills on missing values
    for selected columns in a dataframe. @samukweku
-   [ENH] Simpler logic and less lines of code for expand_grid function @samukweku

## [v0.20.7]

-   [TST] Add a test for transform_column to check for nonmutation. @VPerrollaz
-   [ENH] Contributed `expand_grid` function by @samukweku

## [v0.20.6]

-   [DOC] Pep8 all examples. @VPerrollaz
-   [TST] Add docstrings to tests @hectormz
-   [INF] Add `debug-statements`, `requirements-txt-fixer`, and `interrogate` to `pre-commit`. @hectormz
-   [ENH] Upgraded transform_column to use df.assign underneath the hood,
    and also added option to transform column elementwise (via apply)
    or columnwise (thus operating on a series). @ericmjl

## [v0.20.5]

-   [INF] Replace `pycodestyle` with `flake8` in order to add `pandas-vet` linter @hectormz
-   [ENH] `select_columns()` now raises `NameError` if column label in
    `search_columns_labels` is missing from `DataFrame` columns. @smu095

## [v0.20.1]

-   [DOC] Added an example for groupby_agg in general functions @samukweku
-   [ENH] Contributed `sort_naturally()` function. @ericmjl

## [v0.20.0]

-   [DOC] Edited transform_column dest_column_name kwarg description to be clearer on defaults by @evan-anderson.
-   [ENH] Replace `apply()` in favor of `pandas` functions in several functions. @hectormz
-   [ENH] Add `ecdf()` Series function by @ericmjl.
-   [DOC] Update API policy for clarity. @ericmjl
-   [ENH] Enforce string conversion when cleaning names. @ericmjl
-   [ENH] Change `find_replace` implementation to use keyword arguments to specify columns to perform find and replace on. @ericmjl
-   [ENH] Add `jitter()` dataframe function by @rahosbach

## [v0.19.0]

-   [ENH] Add xarray support and clone_using / convert_datetime_to_number funcs by @zbarry.

## [v0.18.3]

-   [ENH] Series toset() functionality #570 @eyaltrabelsi
-   [ENH] Added option to coalesce function to not delete coalesced columns. @gddcunh
-   [ENH] Added functionality to deconcatenate tuple/list/collections in a column to deconcatenate_column @zbarry
-   [ENH] Fix error message when length of new_column_names is wrong @DollofCutty
-   [DOC] Fixed several examples of functional syntax in `functions.py`. @bdice
-   [DOC] Fix #noqa comments showing up in docs by @hectormz
-   [ENH] Add unionizing a group of dataframes' categoricals. @zbarry
-   [DOC] Fix contributions hyperlinks in `AUTHORS.rst` and contributions by @hectormz
-   [INF] Add `pre-commit` hooks to repository by @ericmjl
-   [DOC] Fix formatting code in `CONTRIBUTING.rst` by @hectormz
-   [DOC] Changed the typing for most "column_name(s)" to Hashable rather than enforcing strings, to more closely match Pandas API by @dendrondal
-   [INF] Edited pycodestyle and Black parameters to avoid venvs by @dendrondal

## [v0.18.2]

-   [INF] Make requirements.txt smaller @eyaltrabelsi
-   [ENH] Add a reset_index parameter to shuffle @eyaltrabelsi
-   [DOC] Added contribution page link to readme @eyaltrabelsi
-   [DOC] fix example for `update_where`, provide a bit more detail, and expand the bad_values example notebook to demonstrate its use by @anzelpwj.
-   [INF] Fix pytest marks by @ericmjl (issue #520)
-   [ENH] add example notebook with use of finance submodule methods by @rahosbach
-   [DOC] added a couple of admonitions for Windows users. h/t @anzelpwj for debugging
    help when a few tests failed for `win32` @Ram-N
-   [ENH] Pyjanitor for PySpark @zjpoh
-   [ENH] Add pyspark clean_names @zjpoh
-   [ENH] Convert asserts to raise exceptions by @hectormz
-   [ENH] Add decorator functions for missing and error handling @jiafengkevinchen
-   [DOC] Update README with functional `pandas` API example. @ericmjl
-   [INF] Move `get_features_targets()` to new `ml.py` module by @hectormz
-   [ENH] Add chirality to morgan fingerprints in janitor.chemistry submodule by @Clayton-Springer
-   [INF] `import_message` suggests python dist. appropriate installs by @hectormz
-   [ENH] Add count_cumulative_unique() method to janitor.functions submodule by @rahosbach
-   [ENH] Add `update_where()` method to `janitor.spark.functions` submodule by @zjpoh

## [v0.18.1]

-   [ENH] extend find_replace functionality to allow both exact match and
    regular-expression-based fuzzy match by @shandou
-   [ENH] add preserve_position kwarg to deconcatenate_column with tests
    by @shandou and @ericmjl
-   [DOC] add contributions that did not leave `git` traces by @ericmjl
-   [ENH] add inflation adjustment in finance submodule by @rahosbach
-   [DOC] clarified how new functions should be implemented by @shandou
-   [ENH] add optional removal of accents on functions.clean_names, enabled by
    default by @mralbu
-   [ENH] add camelCase conversion to snake_case on `clean_names` by @ericmjl,
    h/t @jtaylor for sharing original
-   [ENH] Added `null_flag` function which can mark null values in rows.
    Implemented by @anzelpwj
-   [ENH] add engineering submodule with unit conversion method by @rahosbach
-   [DOC] add PyPI project description
-   [ENH] add example notebook with use of finance submodule methods
    by @rahosbach

For changes that happened prior to v0.18.1,
please consult the closed PRs,
which can be found [here](https://github.com/pyjanitor-devs/pyjanitor/pulls?q=is%3Apr+is%3Aclosed).

We thank all contributors
who have helped make `pyjanitor`
the package that it is today.

[Unreleased]: https://github.com/pyjanitor-devs/pyjanitor/compare/v0.21.1...HEAD

[v0.21.1]: https://github.com/pyjanitor-devs/pyjanitor/compare/v0.21.0...v0.21.1

[v0.21.0]: https://github.com/pyjanitor-devs/pyjanitor/compare/v0.20.14...v0.21.0

[v0.20.14]: https://github.com/pyjanitor-devs/pyjanitor/compare/v0.20.13...v0.20.14

[v0.20.13]: https://github.com/pyjanitor-devs/pyjanitor/compare/v0.20.12...v0.20.13

[v0.20.12]: https://github.com/pyjanitor-devs/pyjanitor/compare/v0.20.11...v0.20.12

[v0.20.11]: https://github.com/pyjanitor-devs/pyjanitor/compare/v0.20.10...v0.20.11

[v0.20.10]: https://github.com/pyjanitor-devs/pyjanitor/compare/v0.20.9...v0.20.10

[v0.20.9]: https://github.com/pyjanitor-devs/pyjanitor/compare/v0.20.8...v0.20.9

[v0.20.8]: https://github.com/pyjanitor-devs/pyjanitor/compare/v0.20.7...v0.20.8

[v0.20.7]: https://github.com/pyjanitor-devs/pyjanitor/compare/v0.20.5...v0.20.7

[v0.20.6]: https://github.com/pyjanitor-devs/pyjanitor/compare/v0.20.5...v0.20.7

[v0.20.5]: https://github.com/pyjanitor-devs/pyjanitor/compare/v0.20.1...v0.20.5

[v0.20.1]: https://github.com/pyjanitor-devs/pyjanitor/compare/v0.20.0...v0.20.1

[v0.20.0]: https://github.com/pyjanitor-devs/pyjanitor/compare/v0.19.0...v0.20.0

[v0.19.0]: https://github.com/pyjanitor-devs/pyjanitor/compare/v0.18.3...v0.19.0

[v0.18.3]: https://github.com/pyjanitor-devs/pyjanitor/compare/v0.18.2...v0.18.3

[v0.18.2]: https://github.com/pyjanitor-devs/pyjanitor/compare/v0.18.1...v0.18.2

[v0.18.1]: https://github.com/pyjanitor-devs/pyjanitor/compare/v0.18.0...v0.18.1<|MERGE_RESOLUTION|>--- conflicted
+++ resolved
@@ -1,6 +1,8 @@
 # Changelog
 
 ## [Unreleased]
+
+-   [ENH] Fix bug in `pivot_longer` for wrong output when `names_pattern` is a sequence with a single value. Issue #885 @samukweku
 
 ## [v0.21.1] - 2021-08-29
 
@@ -22,12 +24,8 @@
 -   [ENH] Deprecate `limit` from fill_direction. fill_direction now uses kwargs. @samukweku
 -   [ENH] Added `conditional_join` function that supports joins on non-equi operators. @samukweku
 -   [INF] Speed up pytest via `-n` (pytest-xdist) option. Issue #881. @Zeroto521
-<<<<<<< HEAD
--   [ENH] Fix bug in `pivot_longer` for wrong output when `names_pattern` is a sequence with a single value. Issue #885 @samukweku
-=======
 -   [DOC] Add list mark to keep `select_columns`'s example same style. @Zeroto521
 -   [ENH] Updated `rename_columns` to take optional function argument for mapping. @nvamsikrishna05
->>>>>>> 36d6a6b7
 
 ## [v0.21.0] - 2021-07-16
 
