# Changelog

## [Unreleased]

-   [ENH] Add lazy imports to speed up the time taken to load pyjanitor (part 2)
-   [DOC] Updated developer guide docs.
-   [ENH] Allow column selection/renaming within conditional_join. Issue #1102. Also allow first or last match. Issue #1020 @samukweku.
-   [ENH] New decorator `deprecated_kwargs` for breaking API. #1103 @Zeroto521
-   [ENH] Extend select_columns to support non-string columns. Issue #1105 @samukweku
-   [ENH] Performance improvement for groupby_topk. Issue #1093 @samukweku
-   [ENH] `min_max_scale` drop `old_min` and `old_max` to fit sklearn's method API. Issue #1068 @Zeroto521
-   [ENH] Add `jointly` option for `min_max_scale` support to transform each column values or entire values. Default transform each column, similar behavior to `sklearn.preprocessing.MinMaxScaler`. (Issue #1067, PR #1112, PR #1123) @Zeroto521
-   [INF] Require pyspark minimal version is v3.2.0 to cut duplicates codes. Issue #1110 @Zeroto521
-   [ENH] Add support for extension arrays in `expand_grid`. Issue #1121 @samukweku
-   [ENH] Add `names_expand` and `index_expand` parameters to `pivot_wider` for exposing missing categoricals. Issue #1108 @samukweku
-   [ENH] Add fix for slicing error when selecting columns in `pivot_wider`. Issue #1134 @samukweku
-   [ENH] `dropna` parameter added to `pivot_longer`. Issue #1132 @samukweku
-   [INF] Update `mkdocstrings` version and to fit its new coming features. PR #1138 @Zeroto521
-   [BUG] Force `math.softmax` returning `Series`. PR #1139 @Zeroto521
-   [INF] Set independent environment for building documentation. PR #1141 @Zeroto521
-   [DOC] Add local documentation preview via github action artifact. PR #1149 @Zeroto521
-   [ENH] Enable `encode_categorical` handle 2 (or more ) dimensions array. PR #1153 @Zeroto521
-   [TST] Fix testcases failing on Window. Issue #1160 @Zeroto521, and @samukweku
-   [INF] Cancel old workflow runs via Github Action `concurrency`. PR #1161 @Zeroto521
-   [ENH] Faster computation for non-equi join, with a numba engine. Speed improvement for left/right joins when `sort_by_appearance` is False. Issue #1102 @samukweku
-   [BUG] Avoid `change_type` mutating original `DataFrame`. PR #1162 @Zeroto521
-   [ENH] The parameter `column_name` of `change_type` totally supports inputing multi-column now. #1163 @Zeroto521
-   [ENH] Fix error when `sort_by_appearance=True` is combined with `dropna=True`. Issue #1168 @samukweku
-   [ENH] Add explicit default parameter to `case_when` function. Issue #1159 @samukweku
-   [BUG] pandas 1.5.x `_MergeOperation` doesn't have `copy` keyword anymore. Issue #1174 @Zeroto521
-   [ENH] `select_rows` function added for flexible row selection. Add support for MultiIndex selection via dictionary. Issue #1124 @samukweku
-   [TST] Compat with macos and window, to fix `FailedHealthCheck` Issue #1181 @Zeroto521
-   [INF] Merge two docs CIs (`docs-preview.yml` and `docs.yml`) to one. And add `documentation` pytest mark. PR #1183 @Zeroto521
<<<<<<< HEAD
-   [TST] Fix failure for test/timeseries/test_fill_missing_timestamp. Issue #1184
=======
-   [INF] Merge `codecov.yml` (only works for the dev branch pushing event) into `tests.yml` (only works for PR event). PR #1185 @Zeroto521
>>>>>>> 9c02ab8f

## [v0.23.1] - 2022-05-03

-   [DOC] Updated `fill.py` and `update_where.py` documentation with working examples.
-   [ENH] Deprecate `num_bins` from `bin_numeric` in favour of `bins`, and allow generic `**kwargs` to be passed into `pd.cut`. Issue #969. @thatlittleboy
-   [ENH] Fix `concatenate_columns` not working on category inputs @zbarry
-   [INF] Simplify CI system @ericmjl
-   [ENH] Added "read_commandline" function to janitor.io @BaritoneBeard
-   [BUG] Fix bug with the complement parameter of `filter_on`. Issue #988. @thatlittleboy
-   [ENH] Add `xlsx_table`, for reading tables from an Excel sheet. @samukweku
-   [ENH] minor improvements for conditional_join; equality only joins are no longer supported; there has to be at least one non-equi join present. @samukweku
-   [BUG] `sort_column_value_order` no longer mutates original dataframe.
-   [BUG] Extend `fill_empty`'s `column_names` type range. Issue #998. @Zeroto521
-   [BUG] Removed/updated error-inducing default arguments in `row_to_names` (#1004) and `round_to_fraction` (#1005). @thatlittleboy
-   [ENH] `patterns` deprecated in favour of importing `re.compile`. #1007 @samukweku
-   [ENH] Changes to kwargs in `encode_categorical`, where the values can either be a string or a 1D array. #1021 @samukweku
-   [ENH] Add `fill_value` and `explicit` parameters to the `complete` function. #1019 @samukweku
-   [ENH] Performance improvement for `expand_grid`. @samukweku
-   [BUG] Make `factorize_columns` (PR #1028) and `truncate_datetime_dataframe` (PR #1040) functions non-mutating. @thatlittleboy
-   [BUG] Fix SettingWithCopyWarning and other minor bugs when using `truncate_datetime_dataframe`, along with further performance improvements (PR #1040). @thatlittleboy
-   [ENH] Performance improvement for `conditional_join`. @samukweku
-   [ENH] Multiple `.value` is now supported in `pivot_longer`. Multiple values_to is also supported, when names_pattern is a list or tuple. `names_transform` parameter added, for efficient dtype transformation of unpivoted columns. #1034, #1048, #1051 @samukweku
-   [ENH] Add `xlsx_cells` for reading a spreadsheet as a table of individual cells. #929 @samukweku.
-   [ENH] Let `filter_string` suit parameters of `Series.str.contains` Issue #1003 and #1047. @Zeroto521
-   [ENH] `names_glue` in `pivot_wider` now takes a string form, using str.format_map under the hood. `levels_order` is also deprecated. @samukweku
-   [BUG] Fixed bug in `transform_columns` which ignored the `column_names` specification when `new_column_names` dictionary was provided as an argument, issue #1063. @thatlittleboy
-   [BUG] `count_cumulative_unique` no longer modifies the column being counted in the output when `case_sensitive` argument is set to False, issue #1065. @thatlittleboy
-   [BUG] Fix for gcc missing error in dev container
-   [DOC] Added a step in the dev guide to install `Remote Container` in VS Code. @ashenafiyb
-   [DOC] Convert `expand_column` and `find_replace` code examples to doctests, issue #972. @gahjelle
-   [DOC] Convert `expand_column` code examples to doctests, issue #972. @gahjelle
-   [DOC] Convert `get_dupes` code examples to doctests, issue #972. @ethompsy
-   [DOC] Convert `engineering` code examples to doctests, issue #972 @ashenafiyb
-   [DOC] Convert `groupby_topk` code examples to doctests, issue #972. @ethompsy
-   [DOC] Add doctests to `math`, issue #972. @gahjelle
-   [DOC] Add doctests to `math` and `ml`, issue #972. @gahjelle
-   [DOC] Add doctests to `math`, `ml`, and `xarray`, issue #972. @gahjelle

## [v0.22.0] - 2021-11-21

-   [BUG] Fix conditional join issue for multiple conditions, where pd.eval fails to evaluate if numexpr is installed. #898 @samukweku
-   [ENH] Added `case_when` to handle multiple conditionals and replacement values. Issue #736. @robertmitchellv
-   [ENH] Deprecate `new_column_names` and `merge_frame` from `process_text`. Only existing columns are supported. @samukweku
-   [ENH] `complete` uses `pd.merge` internally, providing a simpler logic, with some speed improvements in certain cases over `pd.reindex`. @samukweku
-   [ENH] `expand_grid` returns a MultiIndex DataFrame, allowing the user to decide how to manipulate the columns. @samukweku
-   [INF] Simplify a bit linting, use pre-commit as the CI linting checker. @Zeroto521
-   [ENH] Fix bug in `pivot_longer` for wrong output when `names_pattern` is a sequence with a single value. Issue #885 @samukweku
-   [ENH] Deprecate `aggfunc` from `pivot_wider`; aggregation can be chained with pandas' `groupby`.
-   [ENH] `As_Categorical` deprecated from `encode_categorical`; a tuple of `(categories, order)` suffices for \*\*kwargs. @samukweku
-   [ENH] Deprecate `names_sort` from `pivot_wider`.@samukweku
-   [ENH] Add `softmax` to `math` module. Issue #902. @loganthomas

## [v0.21.2] - 2021-09-01

-   [ENH] Fix warning message in `coalesce`, from bfill/fill;`coalesce` now uses variable arguments. Issue #882 @samukweku
-   [INF] Add SciPy as explicit dependency in `base.in`. Issue #895 @ericmjl

## [v0.21.1] - 2021-08-29

-   [DOC] Fix references and broken links in AUTHORS.rst. @loganthomas
-   [DOC] Updated Broken links in the README and contributing docs. @nvamsikrishna05
-   [INF] Update pre-commit hooks and remove mutable references. Issue #844. @loganthomas
-   [INF] Add GitHub Release pointer to auto-release script. Issue #818. @loganthomas
-   [INF] Updated black version in github actions code-checks to match pre-commit hooks. @nvamsikrishna05
-   [ENH] Add reset_index flag to row_to_names function. @fireddd
-   [ENH] Updated `label_encode` to use pandas factorize instead of scikit-learn LabelEncoder. @nvamsikrishna05
-   [INF] Removed the scikit-learn package from the dependencies from environment-dev.yml and base.in files. @nvamsikrishna05
-   [ENH] Add function to remove constant columns. @fireddd
-   [ENH] Added `factorize_columns` method which will deprecate the `label_encode` method in future release. @nvamsikrishna05
-   [DOC] Delete Read the Docs project and remove all readthedocs.io references from the repo. Issue #863. @loganthomas
-   [DOC] Updated various documentation sources to reflect pyjanitor-dev ownership. @loganthomas
-   [INF] Fix `isort` automatic checks. Issue #845. @loganthomas
-   [ENH] `complete` function now uses variable args (\*args) - @samukweku
-   [ENH] Set `expand_column`'s `sep` default is `"|"`, same to `pandas.Series.str.get_dummies`. Issue #876. @Zeroto521
-   [ENH] Deprecate `limit` from fill_direction. fill_direction now uses kwargs. @samukweku
-   [ENH] Added `conditional_join` function that supports joins on non-equi operators. @samukweku
-   [INF] Speed up pytest via `-n` (pytest-xdist) option. Issue #881. @Zeroto521
-   [DOC] Add list mark to keep `select_columns`'s example same style. @Zeroto521
-   [ENH] Updated `rename_columns` to take optional function argument for mapping. @nvamsikrishna05

## [v0.21.0] - 2021-07-16

-   [ENH] Drop `fill_value` parameter from `complete`. Users can use `fillna` instead. @samukweku
-   [BUG] Fix bug in `pivot_longer` with single level columns. @samukweku
-   [BUG] Disable exchange rates API until we can find another one to hit. @ericmjl
-   [ENH] Change `coalesce` to return columns; also use `bfill`, `ffill`,
    which is faster than `combine_first` @samukweku
-   [ENH] Use `eval` for string conditions in `update_where`. @samukweku
-   [ENH] Add clearer error messages for `pivot_longer`. h/t to @tdhock
    for the observation. Issue #836 @samukweku
-   [ENH] `select_columns` now uses variable arguments (\*args),
    to provide a simpler selection without the need for lists. - @samukweku
-   [ENH] `encode_categoricals` refactored to use generic functions
    via `functools.dispatch`. - @samukweku
-   [ENH] Updated convert_excel_date to throw meaningful error when values contain non-numeric. @nvamsikrishna05

## [v0.20.14] - 2021-03-25

-   [ENH] Add `dropna` parameter to groupby_agg. @samukweku
-   [ENH] `complete` adds a `by` parameter to expose explicit missing values per group, via groupby. @samukweku
-   [ENH] Fix check_column to support single inputs - fixes `label_encode`. @zbarry

## [v0.20.13] - 2021-02-25

-   [ENH] Performance improvements to `expand_grid`. @samukweku
-   [HOTFIX] Add `multipledispatch` to pip requirements. @ericmjl

## [v0.20.12] - 2021-02-25

-   [INF] Auto-release GitHub action maintenance. @loganthomas

## [v0.20.11] - 2021-02-24

-   [INF] Setup auto-release GitHub action. @loganthomas
-   [INF] Deploy `darglint` package for docstring linting. Issue #745. @loganthomas
-   [ENH] Added optional truncation to `clean_names` function. Issue #753. @richardqiu
-   [ENH] Added `timeseries.flag_jumps()` function. Issue #711. @loganthomas
-   [ENH] `pivot_longer` can handle multiple values in paired columns, and can reshape
    using a list/tuple of regular expressions in `names_pattern`. @samukweku
-   [ENH] Replaced default numeric conversion of dataframe with a `dtypes` parameter,
    allowing the user to control the data types. - @samukweku
-   [INF] Loosen dependency specifications. Switch to pip-tools for managing
    dependencies. Issue #760. @MinchinWeb
-   [DOC] added pipenv installation instructions @evan-anderson
-   [ENH] Add `pivot_wider` function, which is the inverse of the `pivot_longer`
    function. @samukweku
-   [INF] Add `openpyxl` to `environment-dev.yml`. @samukweku
-   [ENH] Reduce code by reusing existing functions for fill_direction. @samukweku
-   [ENH] Improvements to `pivot_longer` function, with improved speed and cleaner code.
    `dtypes` parameter dropped; user can change dtypes with pandas' `astype` method, or
    pyjanitor's `change_type` method. @samukweku
-   [ENH] Add kwargs to `encode_categorical` function, to create ordered categorical columns,
    or categorical columns with explicit categories. @samukweku
-   [ENH] Improvements to `complete` method. Use `pd.merge` to handle duplicates and
    null values. @samukweku
-   [ENH] Add `new_column_names` parameter to `process_text`, allowing a user to
    create a new column name after processing a text column. Also added a `merge_frame`
    parameter, allowing dataframe merging, if the result of the text processing is a
    dataframe.@samukweku
-   [ENH] Add `aggfunc` parameter to pivot_wider. @samukweku
-   [ENH] Modified the `check` function in utils to verify if a value is a callable. @samukweku
-   [ENH] Add a base `_select_column` function, using `functools.singledispatch`,
    to allow for flexible columns selection. @samukweku
-   [ENH] pivot_longer and pivot_wider now support janitor.select_columns syntax,
    allowing for more flexible and dynamic column selection. @samukweku

## [v0.20.10]

-   [ENH] Added function `sort_timestamps_monotonically` to timeseries functions @UGuntupalli
-   [ENH] Added the complete function for converting implicit missing values
    to explicit ones. @samukweku
-   [ENH] Further simplification of expand_grid. @samukweku
-   [BUGFIX] Added copy() method to original dataframe, to avoid mutation. Issue #729. @samukweku
-   [ENH] Added `also` method for running functions in chain with no return values.
-   [DOC] Added a `timeseries` module section to website docs. Issue #742. @loganthomas
-   [ENH] Added a `pivot_longer` function, a wrapper around `pd.melt` and similar to
    tidyr's `pivot_longer` function. Also added an example notebook. @samukweku
-   [ENH] Fixed code to returns error if `fill_value` is not a dictionary. @samukweku
-   [INF] Welcome bot (.github/config.yml) for new users added. Issue #739. @samukweku

## [v0.20.9]

-   [ENH] Updated groupby_agg function to account for null entries in the `by` argument. @samukweku
-   [ENH] Added function `groupby_topk` to janitor functions @mphirke

## [v0.20.8]

-   [ENH] Upgraded `update_where` function to use either the pandas query style,
    or boolean indexing via the `loc` method. Also updated `find_replace` function to use the `loc`
    method directly, instead of routing it through the `update_where` function. @samukweku
-   [INF] Update `pandas` minimum version to 1.0.0. @hectormz
-   [DOC] Updated the general functions API page to show all available functions. @samukweku
-   [DOC] Fix the few lacking type annotations of functions. @VPerrollaz
-   [DOC] Changed the signature from str to Optional[str] when initialized by None. @VPerrollaz
-   [DOC] Add the Optional type for all signatures of the API. @VPerrollaz
-   [TST] Updated test_expand_grid to account for int dtype difference in Windows OS @samukweku
-   [TST] Make importing `pandas` testing functions follow uniform pattern. @hectormz
-   [ENH] Added `process_text` wrapper function for all Pandas string methods. @samukweku
-   [TST] Only skip tests for non-installed libraries on local machine. @hectormz
-   [DOC] Fix minor issues in documentation. @hectormz
-   [ENH] Added `fill_direction` function for forward/backward fills on missing values
    for selected columns in a dataframe. @samukweku
-   [ENH] Simpler logic and less lines of code for expand_grid function @samukweku

## [v0.20.7]

-   [TST] Add a test for transform_column to check for nonmutation. @VPerrollaz
-   [ENH] Contributed `expand_grid` function by @samukweku

## [v0.20.6]

-   [DOC] Pep8 all examples. @VPerrollaz
-   [TST] Add docstrings to tests @hectormz
-   [INF] Add `debug-statements`, `requirements-txt-fixer`, and `interrogate` to `pre-commit`. @hectormz
-   [ENH] Upgraded transform_column to use df.assign underneath the hood,
    and also added option to transform column elementwise (via apply)
    or columnwise (thus operating on a series). @ericmjl

## [v0.20.5]

-   [INF] Replace `pycodestyle` with `flake8` in order to add `pandas-vet` linter @hectormz
-   [ENH] `select_columns()` now raises `NameError` if column label in
    `search_columns_labels` is missing from `DataFrame` columns. @smu095

## [v0.20.1]

-   [DOC] Added an example for groupby_agg in general functions @samukweku
-   [ENH] Contributed `sort_naturally()` function. @ericmjl

## [v0.20.0]

-   [DOC] Edited transform_column dest_column_name kwarg description to be clearer on defaults by @evan-anderson.
-   [ENH] Replace `apply()` in favor of `pandas` functions in several functions. @hectormz
-   [ENH] Add `ecdf()` Series function by @ericmjl.
-   [DOC] Update API policy for clarity. @ericmjl
-   [ENH] Enforce string conversion when cleaning names. @ericmjl
-   [ENH] Change `find_replace` implementation to use keyword arguments to specify columns to perform find and replace on. @ericmjl
-   [ENH] Add `jitter()` dataframe function by @rahosbach

## [v0.19.0]

-   [ENH] Add xarray support and clone_using / convert_datetime_to_number funcs by @zbarry.

## [v0.18.3]

-   [ENH] Series toset() functionality #570 @eyaltrabelsi
-   [ENH] Added option to coalesce function to not delete coalesced columns. @gddcunh
-   [ENH] Added functionality to deconcatenate tuple/list/collections in a column to deconcatenate_column @zbarry
-   [ENH] Fix error message when length of new_column_names is wrong @DollofCutty
-   [DOC] Fixed several examples of functional syntax in `functions.py`. @bdice
-   [DOC] Fix #noqa comments showing up in docs by @hectormz
-   [ENH] Add unionizing a group of dataframes' categoricals. @zbarry
-   [DOC] Fix contributions hyperlinks in `AUTHORS.rst` and contributions by @hectormz
-   [INF] Add `pre-commit` hooks to repository by @ericmjl
-   [DOC] Fix formatting code in `CONTRIBUTING.rst` by @hectormz
-   [DOC] Changed the typing for most "column_name(s)" to Hashable rather than enforcing strings, to more closely match Pandas API by @dendrondal
-   [INF] Edited pycodestyle and Black parameters to avoid venvs by @dendrondal

## [v0.18.2]

-   [INF] Make requirements.txt smaller @eyaltrabelsi
-   [ENH] Add a reset_index parameter to shuffle @eyaltrabelsi
-   [DOC] Added contribution page link to readme @eyaltrabelsi
-   [DOC] fix example for `update_where`, provide a bit more detail, and expand the bad_values example notebook to demonstrate its use by @anzelpwj.
-   [INF] Fix pytest marks by @ericmjl (issue #520)
-   [ENH] add example notebook with use of finance submodule methods by @rahosbach
-   [DOC] added a couple of admonitions for Windows users. h/t @anzelpwj for debugging
    help when a few tests failed for `win32` @Ram-N
-   [ENH] Pyjanitor for PySpark @zjpoh
-   [ENH] Add pyspark clean_names @zjpoh
-   [ENH] Convert asserts to raise exceptions by @hectormz
-   [ENH] Add decorator functions for missing and error handling @jiafengkevinchen
-   [DOC] Update README with functional `pandas` API example. @ericmjl
-   [INF] Move `get_features_targets()` to new `ml.py` module by @hectormz
-   [ENH] Add chirality to morgan fingerprints in janitor.chemistry submodule by @Clayton-Springer
-   [INF] `import_message` suggests python dist. appropriate installs by @hectormz
-   [ENH] Add count_cumulative_unique() method to janitor.functions submodule by @rahosbach
-   [ENH] Add `update_where()` method to `janitor.spark.functions` submodule by @zjpoh

## [v0.18.1]

-   [ENH] extend find_replace functionality to allow both exact match and
    regular-expression-based fuzzy match by @shandou
-   [ENH] add preserve_position kwarg to deconcatenate_column with tests
    by @shandou and @ericmjl
-   [DOC] add contributions that did not leave `git` traces by @ericmjl
-   [ENH] add inflation adjustment in finance submodule by @rahosbach
-   [DOC] clarified how new functions should be implemented by @shandou
-   [ENH] add optional removal of accents on functions.clean_names, enabled by
    default by @mralbu
-   [ENH] add camelCase conversion to snake_case on `clean_names` by @ericmjl,
    h/t @jtaylor for sharing original
-   [ENH] Added `null_flag` function which can mark null values in rows.
    Implemented by @anzelpwj
-   [ENH] add engineering submodule with unit conversion method by @rahosbach
-   [DOC] add PyPI project description
-   [ENH] add example notebook with use of finance submodule methods
    by @rahosbach

For changes that happened prior to v0.18.1,
please consult the closed PRs,
which can be found [here](https://github.com/pyjanitor-devs/pyjanitor/pulls?q=is%3Apr+is%3Aclosed).

We thank all contributors
who have helped make `pyjanitor`
the package that it is today.

[Unreleased]: https://github.com/pyjanitor-devs/pyjanitor/compare/v0.23.1...HEAD

[v0.23.1]: https://github.com/pyjanitor-devs/pyjanitor/compare/v0.22.0...v0.23.1

[v0.22.0]: https://github.com/pyjanitor-devs/pyjanitor/compare/v0.21.2...v0.22.0

[v0.21.2]: https://github.com/pyjanitor-devs/pyjanitor/compare/v0.21.1...v0.21.2

[v0.21.1]: https://github.com/pyjanitor-devs/pyjanitor/compare/v0.21.0...v0.21.1

[v0.21.0]: https://github.com/pyjanitor-devs/pyjanitor/compare/v0.20.14...v0.21.0

[v0.20.14]: https://github.com/pyjanitor-devs/pyjanitor/compare/v0.20.13...v0.20.14

[v0.20.13]: https://github.com/pyjanitor-devs/pyjanitor/compare/v0.20.12...v0.20.13

[v0.20.12]: https://github.com/pyjanitor-devs/pyjanitor/compare/v0.20.11...v0.20.12

[v0.20.11]: https://github.com/pyjanitor-devs/pyjanitor/compare/v0.20.10...v0.20.11

[v0.20.10]: https://github.com/pyjanitor-devs/pyjanitor/compare/v0.20.9...v0.20.10

[v0.20.9]: https://github.com/pyjanitor-devs/pyjanitor/compare/v0.20.8...v0.20.9

[v0.20.8]: https://github.com/pyjanitor-devs/pyjanitor/compare/v0.20.7...v0.20.8

[v0.20.7]: https://github.com/pyjanitor-devs/pyjanitor/compare/v0.20.5...v0.20.7

[v0.20.6]: https://github.com/pyjanitor-devs/pyjanitor/compare/v0.20.5...v0.20.7

[v0.20.5]: https://github.com/pyjanitor-devs/pyjanitor/compare/v0.20.1...v0.20.5

[v0.20.1]: https://github.com/pyjanitor-devs/pyjanitor/compare/v0.20.0...v0.20.1

[v0.20.0]: https://github.com/pyjanitor-devs/pyjanitor/compare/v0.19.0...v0.20.0

[v0.19.0]: https://github.com/pyjanitor-devs/pyjanitor/compare/v0.18.3...v0.19.0

[v0.18.3]: https://github.com/pyjanitor-devs/pyjanitor/compare/v0.18.2...v0.18.3

[v0.18.2]: https://github.com/pyjanitor-devs/pyjanitor/compare/v0.18.1...v0.18.2

[v0.18.1]: https://github.com/pyjanitor-devs/pyjanitor/compare/v0.18.0...v0.18.1<|MERGE_RESOLUTION|>--- conflicted
+++ resolved
@@ -31,11 +31,8 @@
 -   [ENH] `select_rows` function added for flexible row selection. Add support for MultiIndex selection via dictionary. Issue #1124 @samukweku
 -   [TST] Compat with macos and window, to fix `FailedHealthCheck` Issue #1181 @Zeroto521
 -   [INF] Merge two docs CIs (`docs-preview.yml` and `docs.yml`) to one. And add `documentation` pytest mark. PR #1183 @Zeroto521
-<<<<<<< HEAD
+-   [INF] Merge `codecov.yml` (only works for the dev branch pushing event) into `tests.yml` (only works for PR event). PR #1185 @Zeroto521
 -   [TST] Fix failure for test/timeseries/test_fill_missing_timestamp. Issue #1184
-=======
--   [INF] Merge `codecov.yml` (only works for the dev branch pushing event) into `tests.yml` (only works for PR event). PR #1185 @Zeroto521
->>>>>>> 9c02ab8f
 
 ## [v0.23.1] - 2022-05-03
 
