--- conflicted
+++ resolved
@@ -2,18 +2,9 @@
 
 ## [Unreleased]
 
-<<<<<<< HEAD
-## [v0.21.2] - 2021-09-01
-
--   [ENH] Fix warning message in `coalesce`, from bfill/fill;`coalesce` now uses variable arguments. Issue #882 @samukweku
--   [INF] Add SciPy as explicit dependency in `base.in`. Issue #895 @ericmjl
 -   [ENH] Deprecate `aggfunc` from `pivot_wider`; aggregation can be chained with pandas' `groupby`.
 
-=======
--   [ENH] Deprecate `aggfunc` from `pivot_wider`; aggregation can be chained with pandas' `groupby`.
-
-
->>>>>>> 4f5ae1bc
+
 ## [v0.21.1] - 2021-08-29
 
 -   [DOC] Fix references and broken links in AUTHORS.rst. @loganthomas
@@ -36,7 +27,6 @@
 -   [INF] Speed up pytest via `-n` (pytest-xdist) option. Issue #881. @Zeroto521
 -   [DOC] Add list mark to keep `select_columns`'s example same style. @Zeroto521
 -   [ENH] Updated `rename_columns` to take optional function argument for mapping. @nvamsikrishna05
-
 
 ## [v0.21.0] - 2021-07-16
 
