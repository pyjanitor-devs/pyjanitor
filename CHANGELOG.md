# Changelog

## [Unreleased]
-   [DOC] Fix references and broken links in AUTHORS.rst. @loganthomas
-   [DOC] Updated Broken links in the README and contributing docs. @nvamsikrishna05
-   [INF] Update pre-commit hooks and remove mutable references. Issue #844. @loganthomas
-   [INF] Add GitHub Release pointer to auto-release script. Issue #818. @loganthomas
-   [INF] Updated black version in github actions code-checks to match pre-commit hooks. @nvamsikrishna05
-   [ENH] Add reset_index flag to row_to_names function. @fireddd
-   [ENH] Updated `label_encode` to use pandas factorize instead of scikit-learn LabelEncoder. @nvamsikrishna05
-   [INF] Removed the scikit-learn package from the dependencies from environment-dev.yml and base.in files. @nvamsikrishna05
-   [ENH] Add function to remove constant columsn. @fireddd
-   [ENH] Added `factorize_columns` method which will deprecate the `label_encode` method in future release. @nvamsikrishna05
<<<<<<< HEAD
-   [ENH] `complete` function now uses variable args (*args) - @samukweku
=======
-   [DOC] Delete Read the Docs project and remove all readthedocs.io references from the repo. Issue #863. @loganthomas
-   [DOC] Updated various documentation sources to reflect pyjanitor-dev ownership. @loganthomas
>>>>>>> 1db94985

## [v0.21.0] - 2021-07-16

-   [ENH] Drop `fill_value` parameter from `complete`. Users can use `fillna` instead. @samukweku
-   [BUG] Fix bug in `pivot_longer` with single level columns. @samukweku
-   [BUG] Disable exchange rates API until we can find another one to hit. @ericmjl
-   [ENH] Change `coalesce` to return columns; also use `bfill`, `ffill`,
    which is faster than `combine_first` @samukweku
-   [ENH] Use `eval` for string conditions in `update_where`. @samukweku
-   [ENH] Add clearer error messages for `pivot_longer`. h/t to @tdhock
    for the observation. -@samukweku
-   [ENH] `select_columns` now uses variable arguments (\*args),
    to provide a simpler selection without the need for lists. - @samukweku
-   [ENH] `encode_categoricals` refactored to use generic functions
    via `functools.dispatch`. - @samukweku
-   [ENH] Updated convert_excel_date to throw meaningful error when values contain non-numeric. @nvamsikrishna05

## [v0.20.14] - 2021-03-25

-   [ENH] Add `dropna` parameter to groupby_agg. @samukweku
-   [ENH] `complete` adds a `by` parameter to expose explicit missing values per group, via groupby. @samukweku
-   [ENH] Fix check_column to support single inputs - fixes `label_encode`. @zbarry

## [v0.20.13] - 2021-02-25

-   [ENH] Performance improvements to `expand_grid`. @samukweku
-   [HOTFIX] Add `multipledispatch` to pip requirements. @ericmjl

## [v0.20.12] - 2021-02-25

-   [INF] Auto-release GitHub action maintenance. @loganthomas

## [v0.20.11] - 2021-02-24

-   [INF] Setup auto-release GitHub action. @loganthomas
-   [INF] Deploy `darglint` package for docstring linting. Issue #745. @loganthomas
-   [ENH] Added optional truncation to `clean_names` function. Issue #753. @richardqiu
-   [ENH] Added `timeseries.flag_jumps()` function. Issue #711. @loganthomas
-   [ENH] `pivot_longer` can handle multiple values in paired columns, and can reshape
    using a list/tuple of regular expressions in `names_pattern`. @samukweku
-   [ENH] Replaced default numeric conversion of dataframe with a `dtypes` parameter,
    allowing the user to control the data types. - @samukweku
-   [INF] Loosen dependency specifications. Switch to pip-tools for managing
    dependencies. Issue #760. @MinchinWeb
-   [DOC] added pipenv installation instructions @evan-anderson
-   [ENH] Add `pivot_wider` function, which is the inverse of the `pivot_longer`
    function. @samukweku
-   [INF] Add `openpyxl` to `environment-dev.yml`. @samukweku
-   [ENH] Reduce code by reusing existing functions for fill_direction. @samukweku
-   [ENH] Improvements to `pivot_longer` function, with improved speed and cleaner code.
    `dtypes` parameter dropped; user can change dtypes with pandas' `astype` method, or
    pyjanitor's `change_type` method. @samukweku
-   [ENH] Add kwargs to `encode_categorical` function, to create ordered categorical columns,
    or categorical columns with explicit categories. @samukweku
-   [ENH] Improvements to `complete` method. Use `pd.merge` to handle duplicates and
    null values. @samukweku
-   [ENH] Add `new_column_names` parameter to `process_text`, allowing a user to
    create a new column name after processing a text column. Also added a `merge_frame`
    parameter, allowing dataframe merging, if the result of the text processing is a
    dataframe.@samukweku
-   [ENH] Add `aggfunc` parameter to pivot_wider. @samukweku
-   [ENH] Modified the `check` function in utils to verify if a value is a callable. @samukweku
-   [ENH] Add a base `_select_column` function, using `functools.singledispatch`,
    to allow for flexible columns selection. @samukweku
-   [ENH] pivot_longer and pivot_wider now support janitor.select_columns syntax,
    allowing for more flexible and dynamic column selection. @samukweku

## [v0.20.10]

-   [ENH] Added function `sort_timestamps_monotonically` to timeseries functions @UGuntupalli
-   [ENH] Added the complete function for converting implicit missing values
    to explicit ones. @samukweku
-   [ENH] Further simplification of expand_grid. @samukweku
-   [BUGFIX] Added copy() method to original dataframe, to avoid mutation. Issue #729. @samukweku
-   [ENH] Added `also` method for running functions in chain with no return values.
-   [DOC] Added a `timeseries` module section to website docs. Issue #742. @loganthomas
-   [ENH] Added a `pivot_longer` function, a wrapper around `pd.melt` and similar to
    tidyr's `pivot_longer` function. Also added an example notebook. @samukweku
-   [ENH] Fixed code to returns error if `fill_value` is not a dictionary. @samukweku
-   [INF] Welcome bot (.github/config.yml) for new users added. Issue #739. @samukweku

## [v0.20.9]

-   [ENH] Updated groupby_agg function to account for null entries in the `by` argument. @samukweku
-   [ENH] Added function `groupby_topk` to janitor functions @mphirke

## [v0.20.8]

-   [ENH] Upgraded `update_where` function to use either the pandas query style,
    or boolean indexing via the `loc` method. Also updated `find_replace` function to use the `loc`
    method directly, instead of routing it through the `update_where` function. @samukweku
-   [INF] Update `pandas` minimum version to 1.0.0. @hectormz
-   [DOC] Updated the general functions API page to show all available functions. @samukweku
-   [DOC] Fix the few lacking type annotations of functions. @VPerrollaz
-   [DOC] Changed the signature from str to Optional[str] when initialized by None. @VPerrollaz
-   [DOC] Add the Optional type for all signatures of the API. @VPerrollaz
-   [TST] Updated test_expand_grid to account for int dtype difference in Windows OS @samukweku
-   [TST] Make importing `pandas` testing functions follow uniform pattern. @hectormz
-   [ENH] Added `process_text` wrapper function for all Pandas string methods. @samukweku
-   [TST] Only skip tests for non-installed libraries on local machine. @hectormz
-   [DOC] Fix minor issues in documentation. @hectormz
-   [ENH] Added `fill_direction` function for forward/backward fills on missing values
    for selected columns in a dataframe. @samukweku
-   [ENH] Simpler logic and less lines of code for expand_grid function @samukweku

## [v0.20.7]

-   [TST] Add a test for transform_column to check for nonmutation. @VPerrollaz
-   [ENH] Contributed `expand_grid` function by @samukweku

## [v0.20.6]

-   [DOC] Pep8 all examples. @VPerrollaz
-   [TST] Add docstrings to tests @hectormz
-   [INF] Add `debug-statements`, `requirements-txt-fixer`, and `interrogate` to `pre-commit`. @hectormz
-   [ENH] Upgraded transform_column to use df.assign underneath the hood,
    and also added option to transform column elementwise (via apply)
    or columnwise (thus operating on a series). @ericmjl

## [v0.20.5]

-   [INF] Replace `pycodestyle` with `flake8` in order to add `pandas-vet` linter @hectormz
-   [ENH] `select_columns()` now raises `NameError` if column label in
    `search_columns_labels` is missing from `DataFrame` columns. @smu095

## [v0.20.1]

-   [DOC] Added an example for groupby_agg in general functions @samukweku
-   [ENH] Contributed `sort_naturally()` function. @ericmjl

## [v0.20.0]

-   [DOC] Edited transform_column dest_column_name kwarg description to be clearer on defaults by @evan-anderson.
-   [ENH] Replace `apply()` in favor of `pandas` functions in several functions. @hectormz
-   [ENH] Add `ecdf()` Series function by @ericmjl.
-   [DOC] Update API policy for clarity. @ericmjl
-   [ENH] Enforce string conversion when cleaning names. @ericmjl
-   [ENH] Change `find_replace` implementation to use keyword arguments to specify columns to perform find and replace on. @ericmjl
-   [ENH] Add `jitter()` dataframe function by @rahosbach

## [v0.19.0]

-   [ENH] Add xarray support and clone_using / convert_datetime_to_number funcs by @zbarry.

## [v0.18.3]

-   [ENH] Series toset() functionality #570 @eyaltrabelsi
-   [ENH] Added option to coalesce function to not delete coalesced columns. @gddcunh
-   [ENH] Added functionality to deconcatenate tuple/list/collections in a column to deconcatenate_column @zbarry
-   [ENH] Fix error message when length of new_column_names is wrong @DollofCutty
-   [DOC] Fixed several examples of functional syntax in `functions.py`. @bdice
-   [DOC] Fix #noqa comments showing up in docs by @hectormz
-   [ENH] Add unionizing a group of dataframes' categoricals. @zbarry
-   [DOC] Fix contributions hyperlinks in `AUTHORS.rst` and contributions by @hectormz
-   [INF] Add `pre-commit` hooks to repository by @ericmjl
-   [DOC] Fix formatting code in `CONTRIBUTING.rst` by @hectormz
-   [DOC] Changed the typing for most "column_name(s)" to Hashable rather than enforcing strings, to more closely match Pandas API by @dendrondal
-   [INF] Edited pycodestyle and Black parameters to avoid venvs by @dendrondal

## [v0.18.2]

-   [INF] Make requirements.txt smaller @eyaltrabelsi
-   [ENH] Add a reset_index parameter to shuffle @eyaltrabelsi
-   [DOC] Added contribution page link to readme @eyaltrabelsi
-   [DOC] fix example for `update_where`, provide a bit more detail, and expand the bad_values example notebook to demonstrate its use by @anzelpwj.
-   [INF] Fix pytest marks by @ericmjl (issue #520)
-   [ENH] add example notebook with use of finance submodule methods by @rahosbach
-   [DOC] added a couple of admonitions for Windows users. h/t @anzelpwj for debugging
    help when a few tests failed for `win32` @Ram-N
-   [ENH] Pyjanitor for PySpark @zjpoh
-   [ENH] Add pyspark clean_names @zjpoh
-   [ENH] Convert asserts to raise exceptions by @hectormz
-   [ENH] Add decorator functions for missing and error handling @jiafengkevinchen
-   [DOC] Update README with functional `pandas` API example. @ericmjl
-   [INF] Move `get_features_targets()` to new `ml.py` module by @hectormz
-   [ENH] Add chirality to morgan fingerprints in janitor.chemistry submodule by @Clayton-Springer
-   [INF] `import_message` suggests python dist. appropriate installs by @hectormz
-   [ENH] Add count_cumulative_unique() method to janitor.functions submodule by @rahosbach
-   [ENH] Add `update_where()` method to `janitor.spark.functions` submodule by @zjpoh

## [v0.18.1]

-   [ENH] extend find_replace functionality to allow both exact match and
    regular-expression-based fuzzy match by @shandou
-   [ENH] add preserve_position kwarg to deconcatenate_column with tests
    by @shandou and @ericmjl
-   [DOC] add contributions that did not leave `git` traces by @ericmjl
-   [ENH] add inflation adjustment in finance submodule by @rahosbach
-   [DOC] clarified how new functions should be implemented by @shandou
-   [ENH] add optional removal of accents on functions.clean_names, enabled by
    default by @mralbu
-   [ENH] add camelCase conversion to snake_case on `clean_names` by @ericmjl,
    h/t @jtaylor for sharing original
-   [ENH] Added `null_flag` function which can mark null values in rows.
    Implemented by @anzelpwj
-   [ENH] add engineering submodule with unit conversion method by @rahosbach
-   [DOC] add PyPI project description
-   [ENH] add example notebook with use of finance submodule methods
    by @rahosbach

For changes that happened prior to v0.18.1,
please consult the closed PRs,
which can be found [here](https://github.com/pyjanitor-devs/pyjanitor/pulls?q=is%3Apr+is%3Aclosed).

We thank all contributors
who have helped make `pyjanitor`
the package that it is today.

[Unreleased]: https://github.com/pyjanitor-devs/pyjanitor/compare/v0.21.0...HEAD

[v0.21.0]: https://github.com/pyjanitor-devs/pyjanitor/compare/v0.20.14...v0.21.0

[v0.20.14]: https://github.com/pyjanitor-devs/pyjanitor/compare/v0.20.13...v0.20.14

[v0.20.13]: https://github.com/pyjanitor-devs/pyjanitor/compare/v0.20.12...v0.20.13

[v0.20.12]: https://github.com/pyjanitor-devs/pyjanitor/compare/v0.20.11...v0.20.12

[v0.20.11]: https://github.com/pyjanitor-devs/pyjanitor/compare/v0.20.10...v0.20.11

[v0.20.10]: https://github.com/pyjanitor-devs/pyjanitor/compare/v0.20.9...v0.20.10

[v0.20.9]: https://github.com/pyjanitor-devs/pyjanitor/compare/v0.20.8...v0.20.9

[v0.20.8]: https://github.com/pyjanitor-devs/pyjanitor/compare/v0.20.7...v0.20.8

[v0.20.7]: https://github.com/pyjanitor-devs/pyjanitor/compare/v0.20.5...v0.20.7

[v0.20.6]: https://github.com/pyjanitor-devs/pyjanitor/compare/v0.20.5...v0.20.7

[v0.20.5]: https://github.com/pyjanitor-devs/pyjanitor/compare/v0.20.1...v0.20.5

[v0.20.1]: https://github.com/pyjanitor-devs/pyjanitor/compare/v0.20.0...v0.20.1

[v0.20.0]: https://github.com/pyjanitor-devs/pyjanitor/compare/v0.19.0...v0.20.0

[v0.19.0]: https://github.com/pyjanitor-devs/pyjanitor/compare/v0.18.3...v0.19.0

[v0.18.3]: https://github.com/pyjanitor-devs/pyjanitor/compare/v0.18.2...v0.18.3

[v0.18.2]: https://github.com/pyjanitor-devs/pyjanitor/compare/v0.18.1...v0.18.2

[v0.18.1]: https://github.com/pyjanitor-devs/pyjanitor/compare/v0.18.0...v0.18.1<|MERGE_RESOLUTION|>--- conflicted
+++ resolved
@@ -11,12 +11,8 @@
 -   [INF] Removed the scikit-learn package from the dependencies from environment-dev.yml and base.in files. @nvamsikrishna05
 -   [ENH] Add function to remove constant columsn. @fireddd
 -   [ENH] Added `factorize_columns` method which will deprecate the `label_encode` method in future release. @nvamsikrishna05
-<<<<<<< HEAD
--   [ENH] `complete` function now uses variable args (*args) - @samukweku
-=======
 -   [DOC] Delete Read the Docs project and remove all readthedocs.io references from the repo. Issue #863. @loganthomas
 -   [DOC] Updated various documentation sources to reflect pyjanitor-dev ownership. @loganthomas
->>>>>>> 1db94985
 
 ## [v0.21.0] - 2021-07-16
 
