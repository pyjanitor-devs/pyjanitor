# Changelog

## [Unreleased]

-   [DOC] Fix references and broken links in AUTHORS.rst. @loganthomas
-   [DOC] Updated Broken links in the README and contributing docs. @nvamsikrishna05
-   [INF] Update pre-commit hooks and remove mutable references. Issue #844. @loganthomas
-   [INF] Add GitHub Release pointer to auto-release script. Issue #818. @loganthomas
-   [INF] Updated black version in github actions code-checks to match pre-commit hooks. @nvamsikrishna05
-   [ENH] Add reset_index flag to row_to_names function. @fireddd
-   [ENH] Updated `label_encode` to use pandas factorize instead of scikit-learn LabelEncoder. @nvamsikrishna05
-   [INF] Removed the scikit-learn package from the dependencies from environment-dev.yml and base.in files. @nvamsikrishna05
-   [ENH] Add function to remove constant columns. @fireddd
-   [ENH] Added `factorize_columns` method which will deprecate the `label_encode` method in future release. @nvamsikrishna05
-   [DOC] Delete Read the Docs project and remove all readthedocs.io references from the repo. Issue #863. @loganthomas
-   [DOC] Updated various documentation sources to reflect pyjanitor-dev ownership. @loganthomas
-   [INF] Fix `isort` automatic checks. Issue #845. @loganthomas
-   [ENH] `complete` function now uses variable args (*args) - @samukweku
-   [EHN] Set `expand_column`'s `sep` default is `"|"`, same to `pandas.Series.str.get_dummies`. Issue #876. @Zeroto521
-   [ENH] Deprecate `limit` from fill_direction. fill_direction now uses kwargs. @samukweku
<<<<<<< HEAD
-   [ENH] Fix warning message in `coalesce`, from bfill/fill;`coalesce` now uses variable arguments. @samukweku Issue  #882
=======
-   [ENH] Added `conditional_join` function that supports joins on non-equi operators. @samukweku
-   [INF] Speed up pytest via `-n` (pytest-xdist) option. Issue #881. @Zeroto521
>>>>>>> c25235ae

## [v0.21.0] - 2021-07-16

-   [ENH] Drop `fill_value` parameter from `complete`. Users can use `fillna` instead. @samukweku
-   [BUG] Fix bug in `pivot_longer` with single level columns. @samukweku
-   [BUG] Disable exchange rates API until we can find another one to hit. @ericmjl
-   [ENH] Change `coalesce` to return columns; also use `bfill`, `ffill`,
    which is faster than `combine_first` @samukweku
-   [ENH] Use `eval` for string conditions in `update_where`. @samukweku
-   [ENH] Add clearer error messages for `pivot_longer`. h/t to @tdhock
    for the observation. -@samukweku Issue #836
-   [ENH] `select_columns` now uses variable arguments (\*args),
    to provide a simpler selection without the need for lists. - @samukweku
-   [ENH] `encode_categoricals` refactored to use generic functions
    via `functools.dispatch`. - @samukweku
-   [ENH] Updated convert_excel_date to throw meaningful error when values contain non-numeric. @nvamsikrishna05

## [v0.20.14] - 2021-03-25

-   [ENH] Add `dropna` parameter to groupby_agg. @samukweku
-   [ENH] `complete` adds a `by` parameter to expose explicit missing values per group, via groupby. @samukweku
-   [ENH] Fix check_column to support single inputs - fixes `label_encode`. @zbarry

## [v0.20.13] - 2021-02-25

-   [ENH] Performance improvements to `expand_grid`. @samukweku
-   [HOTFIX] Add `multipledispatch` to pip requirements. @ericmjl

## [v0.20.12] - 2021-02-25

-   [INF] Auto-release GitHub action maintenance. @loganthomas

## [v0.20.11] - 2021-02-24

-   [INF] Setup auto-release GitHub action. @loganthomas
-   [INF] Deploy `darglint` package for docstring linting. Issue #745. @loganthomas
-   [ENH] Added optional truncation to `clean_names` function. Issue #753. @richardqiu
-   [ENH] Added `timeseries.flag_jumps()` function. Issue #711. @loganthomas
-   [ENH] `pivot_longer` can handle multiple values in paired columns, and can reshape
    using a list/tuple of regular expressions in `names_pattern`. @samukweku
-   [ENH] Replaced default numeric conversion of dataframe with a `dtypes` parameter,
    allowing the user to control the data types. - @samukweku
-   [INF] Loosen dependency specifications. Switch to pip-tools for managing
    dependencies. Issue #760. @MinchinWeb
-   [DOC] added pipenv installation instructions @evan-anderson
-   [ENH] Add `pivot_wider` function, which is the inverse of the `pivot_longer`
    function. @samukweku
-   [INF] Add `openpyxl` to `environment-dev.yml`. @samukweku
-   [ENH] Reduce code by reusing existing functions for fill_direction. @samukweku
-   [ENH] Improvements to `pivot_longer` function, with improved speed and cleaner code.
    `dtypes` parameter dropped; user can change dtypes with pandas' `astype` method, or
    pyjanitor's `change_type` method. @samukweku
-   [ENH] Add kwargs to `encode_categorical` function, to create ordered categorical columns,
    or categorical columns with explicit categories. @samukweku
-   [ENH] Improvements to `complete` method. Use `pd.merge` to handle duplicates and
    null values. @samukweku
-   [ENH] Add `new_column_names` parameter to `process_text`, allowing a user to
    create a new column name after processing a text column. Also added a `merge_frame`
    parameter, allowing dataframe merging, if the result of the text processing is a
    dataframe.@samukweku
-   [ENH] Add `aggfunc` parameter to pivot_wider. @samukweku
-   [ENH] Modified the `check` function in utils to verify if a value is a callable. @samukweku
-   [ENH] Add a base `_select_column` function, using `functools.singledispatch`,
    to allow for flexible columns selection. @samukweku
-   [ENH] pivot_longer and pivot_wider now support janitor.select_columns syntax,
    allowing for more flexible and dynamic column selection. @samukweku

## [v0.20.10]

-   [ENH] Added function `sort_timestamps_monotonically` to timeseries functions @UGuntupalli
-   [ENH] Added the complete function for converting implicit missing values
    to explicit ones. @samukweku
-   [ENH] Further simplification of expand_grid. @samukweku
-   [BUGFIX] Added copy() method to original dataframe, to avoid mutation. Issue #729. @samukweku
-   [ENH] Added `also` method for running functions in chain with no return values.
-   [DOC] Added a `timeseries` module section to website docs. Issue #742. @loganthomas
-   [ENH] Added a `pivot_longer` function, a wrapper around `pd.melt` and similar to
    tidyr's `pivot_longer` function. Also added an example notebook. @samukweku
-   [ENH] Fixed code to returns error if `fill_value` is not a dictionary. @samukweku
-   [INF] Welcome bot (.github/config.yml) for new users added. Issue #739. @samukweku

## [v0.20.9]

-   [ENH] Updated groupby_agg function to account for null entries in the `by` argument. @samukweku
-   [ENH] Added function `groupby_topk` to janitor functions @mphirke

## [v0.20.8]

-   [ENH] Upgraded `update_where` function to use either the pandas query style,
    or boolean indexing via the `loc` method. Also updated `find_replace` function to use the `loc`
    method directly, instead of routing it through the `update_where` function. @samukweku
-   [INF] Update `pandas` minimum version to 1.0.0. @hectormz
-   [DOC] Updated the general functions API page to show all available functions. @samukweku
-   [DOC] Fix the few lacking type annotations of functions. @VPerrollaz
-   [DOC] Changed the signature from str to Optional[str] when initialized by None. @VPerrollaz
-   [DOC] Add the Optional type for all signatures of the API. @VPerrollaz
-   [TST] Updated test_expand_grid to account for int dtype difference in Windows OS @samukweku
-   [TST] Make importing `pandas` testing functions follow uniform pattern. @hectormz
-   [ENH] Added `process_text` wrapper function for all Pandas string methods. @samukweku
-   [TST] Only skip tests for non-installed libraries on local machine. @hectormz
-   [DOC] Fix minor issues in documentation. @hectormz
-   [ENH] Added `fill_direction` function for forward/backward fills on missing values
    for selected columns in a dataframe. @samukweku
-   [ENH] Simpler logic and less lines of code for expand_grid function @samukweku

## [v0.20.7]

-   [TST] Add a test for transform_column to check for nonmutation. @VPerrollaz
-   [ENH] Contributed `expand_grid` function by @samukweku

## [v0.20.6]

-   [DOC] Pep8 all examples. @VPerrollaz
-   [TST] Add docstrings to tests @hectormz
-   [INF] Add `debug-statements`, `requirements-txt-fixer`, and `interrogate` to `pre-commit`. @hectormz
-   [ENH] Upgraded transform_column to use df.assign underneath the hood,
    and also added option to transform column elementwise (via apply)
    or columnwise (thus operating on a series). @ericmjl

## [v0.20.5]

-   [INF] Replace `pycodestyle` with `flake8` in order to add `pandas-vet` linter @hectormz
-   [ENH] `select_columns()` now raises `NameError` if column label in
    `search_columns_labels` is missing from `DataFrame` columns. @smu095

## [v0.20.1]

-   [DOC] Added an example for groupby_agg in general functions @samukweku
-   [ENH] Contributed `sort_naturally()` function. @ericmjl

## [v0.20.0]

-   [DOC] Edited transform_column dest_column_name kwarg description to be clearer on defaults by @evan-anderson.
-   [ENH] Replace `apply()` in favor of `pandas` functions in several functions. @hectormz
-   [ENH] Add `ecdf()` Series function by @ericmjl.
-   [DOC] Update API policy for clarity. @ericmjl
-   [ENH] Enforce string conversion when cleaning names. @ericmjl
-   [ENH] Change `find_replace` implementation to use keyword arguments to specify columns to perform find and replace on. @ericmjl
-   [ENH] Add `jitter()` dataframe function by @rahosbach

## [v0.19.0]

-   [ENH] Add xarray support and clone_using / convert_datetime_to_number funcs by @zbarry.

## [v0.18.3]

-   [ENH] Series toset() functionality #570 @eyaltrabelsi
-   [ENH] Added option to coalesce function to not delete coalesced columns. @gddcunh
-   [ENH] Added functionality to deconcatenate tuple/list/collections in a column to deconcatenate_column @zbarry
-   [ENH] Fix error message when length of new_column_names is wrong @DollofCutty
-   [DOC] Fixed several examples of functional syntax in `functions.py`. @bdice
-   [DOC] Fix #noqa comments showing up in docs by @hectormz
-   [ENH] Add unionizing a group of dataframes' categoricals. @zbarry
-   [DOC] Fix contributions hyperlinks in `AUTHORS.rst` and contributions by @hectormz
-   [INF] Add `pre-commit` hooks to repository by @ericmjl
-   [DOC] Fix formatting code in `CONTRIBUTING.rst` by @hectormz
-   [DOC] Changed the typing for most "column_name(s)" to Hashable rather than enforcing strings, to more closely match Pandas API by @dendrondal
-   [INF] Edited pycodestyle and Black parameters to avoid venvs by @dendrondal

## [v0.18.2]

-   [INF] Make requirements.txt smaller @eyaltrabelsi
-   [ENH] Add a reset_index parameter to shuffle @eyaltrabelsi
-   [DOC] Added contribution page link to readme @eyaltrabelsi
-   [DOC] fix example for `update_where`, provide a bit more detail, and expand the bad_values example notebook to demonstrate its use by @anzelpwj.
-   [INF] Fix pytest marks by @ericmjl (issue #520)
-   [ENH] add example notebook with use of finance submodule methods by @rahosbach
-   [DOC] added a couple of admonitions for Windows users. h/t @anzelpwj for debugging
    help when a few tests failed for `win32` @Ram-N
-   [ENH] Pyjanitor for PySpark @zjpoh
-   [ENH] Add pyspark clean_names @zjpoh
-   [ENH] Convert asserts to raise exceptions by @hectormz
-   [ENH] Add decorator functions for missing and error handling @jiafengkevinchen
-   [DOC] Update README with functional `pandas` API example. @ericmjl
-   [INF] Move `get_features_targets()` to new `ml.py` module by @hectormz
-   [ENH] Add chirality to morgan fingerprints in janitor.chemistry submodule by @Clayton-Springer
-   [INF] `import_message` suggests python dist. appropriate installs by @hectormz
-   [ENH] Add count_cumulative_unique() method to janitor.functions submodule by @rahosbach
-   [ENH] Add `update_where()` method to `janitor.spark.functions` submodule by @zjpoh

## [v0.18.1]

-   [ENH] extend find_replace functionality to allow both exact match and
    regular-expression-based fuzzy match by @shandou
-   [ENH] add preserve_position kwarg to deconcatenate_column with tests
    by @shandou and @ericmjl
-   [DOC] add contributions that did not leave `git` traces by @ericmjl
-   [ENH] add inflation adjustment in finance submodule by @rahosbach
-   [DOC] clarified how new functions should be implemented by @shandou
-   [ENH] add optional removal of accents on functions.clean_names, enabled by
    default by @mralbu
-   [ENH] add camelCase conversion to snake_case on `clean_names` by @ericmjl,
    h/t @jtaylor for sharing original
-   [ENH] Added `null_flag` function which can mark null values in rows.
    Implemented by @anzelpwj
-   [ENH] add engineering submodule with unit conversion method by @rahosbach
-   [DOC] add PyPI project description
-   [ENH] add example notebook with use of finance submodule methods
    by @rahosbach

For changes that happened prior to v0.18.1,
please consult the closed PRs,
which can be found [here](https://github.com/pyjanitor-devs/pyjanitor/pulls?q=is%3Apr+is%3Aclosed).

We thank all contributors
who have helped make `pyjanitor`
the package that it is today.

[Unreleased]: https://github.com/pyjanitor-devs/pyjanitor/compare/v0.21.0...HEAD
[v0.21.0]: https://github.com/pyjanitor-devs/pyjanitor/compare/v0.20.14...v0.21.0

[v0.20.14]: https://github.com/pyjanitor-devs/pyjanitor/compare/v0.20.13...v0.20.14

[v0.20.13]: https://github.com/pyjanitor-devs/pyjanitor/compare/v0.20.12...v0.20.13

[v0.20.12]: https://github.com/pyjanitor-devs/pyjanitor/compare/v0.20.11...v0.20.12

[v0.20.11]: https://github.com/pyjanitor-devs/pyjanitor/compare/v0.20.10...v0.20.11

[v0.20.10]: https://github.com/pyjanitor-devs/pyjanitor/compare/v0.20.9...v0.20.10

[v0.20.9]: https://github.com/pyjanitor-devs/pyjanitor/compare/v0.20.8...v0.20.9

[v0.20.8]: https://github.com/pyjanitor-devs/pyjanitor/compare/v0.20.7...v0.20.8

[v0.20.7]: https://github.com/pyjanitor-devs/pyjanitor/compare/v0.20.5...v0.20.7

[v0.20.6]: https://github.com/pyjanitor-devs/pyjanitor/compare/v0.20.5...v0.20.7

[v0.20.5]: https://github.com/pyjanitor-devs/pyjanitor/compare/v0.20.1...v0.20.5

[v0.20.1]: https://github.com/pyjanitor-devs/pyjanitor/compare/v0.20.0...v0.20.1

[v0.20.0]: https://github.com/pyjanitor-devs/pyjanitor/compare/v0.19.0...v0.20.0

[v0.19.0]: https://github.com/pyjanitor-devs/pyjanitor/compare/v0.18.3...v0.19.0

[v0.18.3]: https://github.com/pyjanitor-devs/pyjanitor/compare/v0.18.2...v0.18.3

[v0.18.2]: https://github.com/pyjanitor-devs/pyjanitor/compare/v0.18.1...v0.18.2

[v0.18.1]: https://github.com/pyjanitor-devs/pyjanitor/compare/v0.18.0...v0.18.1<|MERGE_RESOLUTION|>--- conflicted
+++ resolved
@@ -18,12 +18,9 @@
 -   [ENH] `complete` function now uses variable args (*args) - @samukweku
 -   [EHN] Set `expand_column`'s `sep` default is `"|"`, same to `pandas.Series.str.get_dummies`. Issue #876. @Zeroto521
 -   [ENH] Deprecate `limit` from fill_direction. fill_direction now uses kwargs. @samukweku
-<<<<<<< HEAD
--   [ENH] Fix warning message in `coalesce`, from bfill/fill;`coalesce` now uses variable arguments. @samukweku Issue  #882
-=======
 -   [ENH] Added `conditional_join` function that supports joins on non-equi operators. @samukweku
 -   [INF] Speed up pytest via `-n` (pytest-xdist) option. Issue #881. @Zeroto521
->>>>>>> c25235ae
+-   [ENH] Fix warning message in `coalesce`, from bfill/fill;`coalesce` now uses variable arguments. @samukweku Issue  #882
 
 ## [v0.21.0] - 2021-07-16
 
