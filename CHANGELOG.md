# Changelog

## [Unreleased]

-   [ENH] Add lazy imports to speed up the time taken to load pyjanitor (part 2)
-   [DOC] Updated developer guide docs.
-   [ENH] Allow column selection/renaming within conditional_join. Issue #1102. Also allow first or last match. Issue #1020 @samukweku.
-   [ENH] New decorator `deprecated_kwargs` for breaking API. #1103 @Zeroto521
-   [ENH] Extend select_columns to support non-string columns. Issue #1105 @samukweku
-   [ENH] Performance improvement for groupby_topk. Issue #1093 @samukweku
-   [ENH] `min_max_scale` drop `old_min` and `old_max` to fit sklearn's method API. Issue #1068 @Zeroto521
-   [ENH] Add `jointly` option for `min_max_scale` support to transform each column values or entire values. Default transform each column, similar behavior to `sklearn.preprocessing.MinMaxScaler`. (Issue #1067, PR #1112, PR #1123) @Zeroto521
-   [INF] Require pyspark minimal version is v3.2.0 to cut duplicates codes. Issue #1110 @Zeroto521
-   [ENH] Add support for extension arrays in `expand_grid`. Issue #1121 @samukweku
-   [ENH] Add `names_expand` and `index_expand` parameters to `pivot_wider` for exposing missing categoricals. Issue #1108 @samukweku
-   [ENH] Add fix for slicing error when selecting columns in `pivot_wider`. Issue #1134 @samukweku
-   [ENH] `dropna` parameter added to `pivot_longer`. Issue #1132 @samukweku
-   [INF] Update `mkdocstrings` version and to fit its new coming features. PR #1138 @Zeroto521
-   [BUG] Force `math.softmax` returning `Series`. PR #1139 @Zeroto521
-   [INF] Set independent environment for building documentation. PR #1141 @Zeroto521
-   [DOC] Add local documentation preview via github action artifact. PR #1149 @Zeroto521
-   [ENH] Enable `encode_categorical` handle 2 (or more ) dimensions array. PR #1153 @Zeroto521
-   [TST] Fix testcases failing on Window. Issue #1160 @Zeroto521, and @samukweku
-   [INF] Cancel old workflow runs via Github Action `concurrency`. PR #1161 @Zeroto521
<<<<<<< HEAD
-   [BUG] Modify ignore_empty output in `concatenate_columns`. PR #1164 @Fu-Jie
=======
-   [ENH] Faster computation for non-equi join, with a numba engine. Speed improvement for left/right joins when `sort_by_appearance` is False. Issue #1102 @samukweku
-   [BUG] Avoid `change_type` mutating original `DataFrame`. PR #1162 @Zeroto521
-   [ENH] The parameter `column_name` of `change_type` totally supports inputing multi-column now. #1163 @Zeroto521
-   [ENH] Fix error when `sort_by_appearance=True` is combined with `dropna=True`. Issue #1168 @samukweku
-   [ENH] Add explicit default parameter to `case_when` function. Issue #1159 @samukweku
-   [BUG] pandas 1.5.x `_MergeOperation` doesn't have `copy` keyword anymore. Issue #1174 @Zeroto521
-   [ENH] `select_rows` function added for flexible row selection. Add support for MultiIndex selection via dictionary. Issue #1124 @samukweku
-   [TST] Compat with macos and window, to fix `FailedHealthCheck` Issue #1181 @Zeroto521
-   [INF] Merge two docs CIs (`docs-preview.yml` and `docs.yml`) to one. And add `documentation` pytest mark. PR #1183 @Zeroto521
-   [INF] Merge `codecov.yml` (only works for the dev branch pushing event) into `tests.yml` (only works for PR event). PR #1185 @Zeroto521
>>>>>>> 9c02ab8f

## [v0.23.1] - 2022-05-03

-   [DOC] Updated `fill.py` and `update_where.py` documentation with working examples.
-   [ENH] Deprecate `num_bins` from `bin_numeric` in favour of `bins`, and allow generic `**kwargs` to be passed into `pd.cut`. Issue #969. @thatlittleboy
-   [ENH] Fix `concatenate_columns` not working on category inputs @zbarry
-   [INF] Simplify CI system @ericmjl
-   [ENH] Added "read_commandline" function to janitor.io @BaritoneBeard
-   [BUG] Fix bug with the complement parameter of `filter_on`. Issue #988. @thatlittleboy
-   [ENH] Add `xlsx_table`, for reading tables from an Excel sheet. @samukweku
-   [ENH] minor improvements for conditional_join; equality only joins are no longer supported; there has to be at least one non-equi join present. @samukweku
-   [BUG] `sort_column_value_order` no longer mutates original dataframe.
-   [BUG] Extend `fill_empty`'s `column_names` type range. Issue #998. @Zeroto521
-   [BUG] Removed/updated error-inducing default arguments in `row_to_names` (#1004) and `round_to_fraction` (#1005). @thatlittleboy
-   [ENH] `patterns` deprecated in favour of importing `re.compile`. #1007 @samukweku
-   [ENH] Changes to kwargs in `encode_categorical`, where the values can either be a string or a 1D array. #1021 @samukweku
-   [ENH] Add `fill_value` and `explicit` parameters to the `complete` function. #1019 @samukweku
-   [ENH] Performance improvement for `expand_grid`. @samukweku
-   [BUG] Make `factorize_columns` (PR #1028) and `truncate_datetime_dataframe` (PR #1040) functions non-mutating. @thatlittleboy
-   [BUG] Fix SettingWithCopyWarning and other minor bugs when using `truncate_datetime_dataframe`, along with further performance improvements (PR #1040). @thatlittleboy
-   [ENH] Performance improvement for `conditional_join`. @samukweku
-   [ENH] Multiple `.value` is now supported in `pivot_longer`. Multiple values_to is also supported, when names_pattern is a list or tuple. `names_transform` parameter added, for efficient dtype transformation of unpivoted columns. #1034, #1048, #1051 @samukweku
-   [ENH] Add `xlsx_cells` for reading a spreadsheet as a table of individual cells. #929 @samukweku.
-   [ENH] Let `filter_string` suit parameters of `Series.str.contains` Issue #1003 and #1047. @Zeroto521
-   [ENH] `names_glue` in `pivot_wider` now takes a string form, using str.format_map under the hood. `levels_order` is also deprecated. @samukweku
-   [BUG] Fixed bug in `transform_columns` which ignored the `column_names` specification when `new_column_names` dictionary was provided as an argument, issue #1063. @thatlittleboy
-   [BUG] `count_cumulative_unique` no longer modifies the column being counted in the output when `case_sensitive` argument is set to False, issue #1065. @thatlittleboy
-   [BUG] Fix for gcc missing error in dev container
-   [DOC] Added a step in the dev guide to install `Remote Container` in VS Code. @ashenafiyb
-   [DOC] Convert `expand_column` and `find_replace` code examples to doctests, issue #972. @gahjelle
-   [DOC] Convert `expand_column` code examples to doctests, issue #972. @gahjelle
-   [DOC] Convert `get_dupes` code examples to doctests, issue #972. @ethompsy
-   [DOC] Convert `engineering` code examples to doctests, issue #972 @ashenafiyb
-   [DOC] Convert `groupby_topk` code examples to doctests, issue #972. @ethompsy
-   [DOC] Add doctests to `math`, issue #972. @gahjelle
-   [DOC] Add doctests to `math` and `ml`, issue #972. @gahjelle
-   [DOC] Add doctests to `math`, `ml`, and `xarray`, issue #972. @gahjelle

## [v0.22.0] - 2021-11-21

-   [BUG] Fix conditional join issue for multiple conditions, where pd.eval fails to evaluate if numexpr is installed. #898 @samukweku
-   [ENH] Added `case_when` to handle multiple conditionals and replacement values. Issue #736. @robertmitchellv
-   [ENH] Deprecate `new_column_names` and `merge_frame` from `process_text`. Only existing columns are supported. @samukweku
-   [ENH] `complete` uses `pd.merge` internally, providing a simpler logic, with some speed improvements in certain cases over `pd.reindex`. @samukweku
-   [ENH] `expand_grid` returns a MultiIndex DataFrame, allowing the user to decide how to manipulate the columns. @samukweku
-   [INF] Simplify a bit linting, use pre-commit as the CI linting checker. @Zeroto521
-   [ENH] Fix bug in `pivot_longer` for wrong output when `names_pattern` is a sequence with a single value. Issue #885 @samukweku
-   [ENH] Deprecate `aggfunc` from `pivot_wider`; aggregation can be chained with pandas' `groupby`.
-   [ENH] `As_Categorical` deprecated from `encode_categorical`; a tuple of `(categories, order)` suffices for \*\*kwargs. @samukweku
-   [ENH] Deprecate `names_sort` from `pivot_wider`.@samukweku
-   [ENH] Add `softmax` to `math` module. Issue #902. @loganthomas

## [v0.21.2] - 2021-09-01

-   [ENH] Fix warning message in `coalesce`, from bfill/fill;`coalesce` now uses variable arguments. Issue #882 @samukweku
-   [INF] Add SciPy as explicit dependency in `base.in`. Issue #895 @ericmjl

## [v0.21.1] - 2021-08-29

-   [DOC] Fix references and broken links in AUTHORS.rst. @loganthomas
-   [DOC] Updated Broken links in the README and contributing docs. @nvamsikrishna05
-   [INF] Update pre-commit hooks and remove mutable references. Issue #844. @loganthomas
-   [INF] Add GitHub Release pointer to auto-release script. Issue #818. @loganthomas
-   [INF] Updated black version in github actions code-checks to match pre-commit hooks. @nvamsikrishna05
-   [ENH] Add reset_index flag to row_to_names function. @fireddd
-   [ENH] Updated `label_encode` to use pandas factorize instead of scikit-learn LabelEncoder. @nvamsikrishna05
-   [INF] Removed the scikit-learn package from the dependencies from environment-dev.yml and base.in files. @nvamsikrishna05
-   [ENH] Add function to remove constant columns. @fireddd
-   [ENH] Added `factorize_columns` method which will deprecate the `label_encode` method in future release. @nvamsikrishna05
-   [DOC] Delete Read the Docs project and remove all readthedocs.io references from the repo. Issue #863. @loganthomas
-   [DOC] Updated various documentation sources to reflect pyjanitor-dev ownership. @loganthomas
-   [INF] Fix `isort` automatic checks. Issue #845. @loganthomas
-   [ENH] `complete` function now uses variable args (\*args) - @samukweku
-   [ENH] Set `expand_column`'s `sep` default is `"|"`, same to `pandas.Series.str.get_dummies`. Issue #876. @Zeroto521
-   [ENH] Deprecate `limit` from fill_direction. fill_direction now uses kwargs. @samukweku
-   [ENH] Added `conditional_join` function that supports joins on non-equi operators. @samukweku
-   [INF] Speed up pytest via `-n` (pytest-xdist) option. Issue #881. @Zeroto521
-   [DOC] Add list mark to keep `select_columns`'s example same style. @Zeroto521
-   [ENH] Updated `rename_columns` to take optional function argument for mapping. @nvamsikrishna05

## [v0.21.0] - 2021-07-16

-   [ENH] Drop `fill_value` parameter from `complete`. Users can use `fillna` instead. @samukweku
-   [BUG] Fix bug in `pivot_longer` with single level columns. @samukweku
-   [BUG] Disable exchange rates API until we can find another one to hit. @ericmjl
-   [ENH] Change `coalesce` to return columns; also use `bfill`, `ffill`,
    which is faster than `combine_first` @samukweku
-   [ENH] Use `eval` for string conditions in `update_where`. @samukweku
-   [ENH] Add clearer error messages for `pivot_longer`. h/t to @tdhock
    for the observation. Issue #836 @samukweku
-   [ENH] `select_columns` now uses variable arguments (\*args),
    to provide a simpler selection without the need for lists. - @samukweku
-   [ENH] `encode_categoricals` refactored to use generic functions
    via `functools.dispatch`. - @samukweku
-   [ENH] Updated convert_excel_date to throw meaningful error when values contain non-numeric. @nvamsikrishna05

## [v0.20.14] - 2021-03-25

-   [ENH] Add `dropna` parameter to groupby_agg. @samukweku
-   [ENH] `complete` adds a `by` parameter to expose explicit missing values per group, via groupby. @samukweku
-   [ENH] Fix check_column to support single inputs - fixes `label_encode`. @zbarry

## [v0.20.13] - 2021-02-25

-   [ENH] Performance improvements to `expand_grid`. @samukweku
-   [HOTFIX] Add `multipledispatch` to pip requirements. @ericmjl

## [v0.20.12] - 2021-02-25

-   [INF] Auto-release GitHub action maintenance. @loganthomas

## [v0.20.11] - 2021-02-24

-   [INF] Setup auto-release GitHub action. @loganthomas
-   [INF] Deploy `darglint` package for docstring linting. Issue #745. @loganthomas
-   [ENH] Added optional truncation to `clean_names` function. Issue #753. @richardqiu
-   [ENH] Added `timeseries.flag_jumps()` function. Issue #711. @loganthomas
-   [ENH] `pivot_longer` can handle multiple values in paired columns, and can reshape
    using a list/tuple of regular expressions in `names_pattern`. @samukweku
-   [ENH] Replaced default numeric conversion of dataframe with a `dtypes` parameter,
    allowing the user to control the data types. - @samukweku
-   [INF] Loosen dependency specifications. Switch to pip-tools for managing
    dependencies. Issue #760. @MinchinWeb
-   [DOC] added pipenv installation instructions @evan-anderson
-   [ENH] Add `pivot_wider` function, which is the inverse of the `pivot_longer`
    function. @samukweku
-   [INF] Add `openpyxl` to `environment-dev.yml`. @samukweku
-   [ENH] Reduce code by reusing existing functions for fill_direction. @samukweku
-   [ENH] Improvements to `pivot_longer` function, with improved speed and cleaner code.
    `dtypes` parameter dropped; user can change dtypes with pandas' `astype` method, or
    pyjanitor's `change_type` method. @samukweku
-   [ENH] Add kwargs to `encode_categorical` function, to create ordered categorical columns,
    or categorical columns with explicit categories. @samukweku
-   [ENH] Improvements to `complete` method. Use `pd.merge` to handle duplicates and
    null values. @samukweku
-   [ENH] Add `new_column_names` parameter to `process_text`, allowing a user to
    create a new column name after processing a text column. Also added a `merge_frame`
    parameter, allowing dataframe merging, if the result of the text processing is a
    dataframe.@samukweku
-   [ENH] Add `aggfunc` parameter to pivot_wider. @samukweku
-   [ENH] Modified the `check` function in utils to verify if a value is a callable. @samukweku
-   [ENH] Add a base `_select_column` function, using `functools.singledispatch`,
    to allow for flexible columns selection. @samukweku
-   [ENH] pivot_longer and pivot_wider now support janitor.select_columns syntax,
    allowing for more flexible and dynamic column selection. @samukweku

## [v0.20.10]

-   [ENH] Added function `sort_timestamps_monotonically` to timeseries functions @UGuntupalli
-   [ENH] Added the complete function for converting implicit missing values
    to explicit ones. @samukweku
-   [ENH] Further simplification of expand_grid. @samukweku
-   [BUGFIX] Added copy() method to original dataframe, to avoid mutation. Issue #729. @samukweku
-   [ENH] Added `also` method for running functions in chain with no return values.
-   [DOC] Added a `timeseries` module section to website docs. Issue #742. @loganthomas
-   [ENH] Added a `pivot_longer` function, a wrapper around `pd.melt` and similar to
    tidyr's `pivot_longer` function. Also added an example notebook. @samukweku
-   [ENH] Fixed code to returns error if `fill_value` is not a dictionary. @samukweku
-   [INF] Welcome bot (.github/config.yml) for new users added. Issue #739. @samukweku

## [v0.20.9]

-   [ENH] Updated groupby_agg function to account for null entries in the `by` argument. @samukweku
-   [ENH] Added function `groupby_topk` to janitor functions @mphirke

## [v0.20.8]

-   [ENH] Upgraded `update_where` function to use either the pandas query style,
    or boolean indexing via the `loc` method. Also updated `find_replace` function to use the `loc`
    method directly, instead of routing it through the `update_where` function. @samukweku
-   [INF] Update `pandas` minimum version to 1.0.0. @hectormz
-   [DOC] Updated the general functions API page to show all available functions. @samukweku
-   [DOC] Fix the few lacking type annotations of functions. @VPerrollaz
-   [DOC] Changed the signature from str to Optional[str] when initialized by None. @VPerrollaz
-   [DOC] Add the Optional type for all signatures of the API. @VPerrollaz
-   [TST] Updated test_expand_grid to account for int dtype difference in Windows OS @samukweku
-   [TST] Make importing `pandas` testing functions follow uniform pattern. @hectormz
-   [ENH] Added `process_text` wrapper function for all Pandas string methods. @samukweku
-   [TST] Only skip tests for non-installed libraries on local machine. @hectormz
-   [DOC] Fix minor issues in documentation. @hectormz
-   [ENH] Added `fill_direction` function for forward/backward fills on missing values
    for selected columns in a dataframe. @samukweku
-   [ENH] Simpler logic and less lines of code for expand_grid function @samukweku

## [v0.20.7]

-   [TST] Add a test for transform_column to check for nonmutation. @VPerrollaz
-   [ENH] Contributed `expand_grid` function by @samukweku

## [v0.20.6]

-   [DOC] Pep8 all examples. @VPerrollaz
-   [TST] Add docstrings to tests @hectormz
-   [INF] Add `debug-statements`, `requirements-txt-fixer`, and `interrogate` to `pre-commit`. @hectormz
-   [ENH] Upgraded transform_column to use df.assign underneath the hood,
    and also added option to transform column elementwise (via apply)
    or columnwise (thus operating on a series). @ericmjl

## [v0.20.5]

-   [INF] Replace `pycodestyle` with `flake8` in order to add `pandas-vet` linter @hectormz
-   [ENH] `select_columns()` now raises `NameError` if column label in
    `search_columns_labels` is missing from `DataFrame` columns. @smu095

## [v0.20.1]

-   [DOC] Added an example for groupby_agg in general functions @samukweku
-   [ENH] Contributed `sort_naturally()` function. @ericmjl

## [v0.20.0]

-   [DOC] Edited transform_column dest_column_name kwarg description to be clearer on defaults by @evan-anderson.
-   [ENH] Replace `apply()` in favor of `pandas` functions in several functions. @hectormz
-   [ENH] Add `ecdf()` Series function by @ericmjl.
-   [DOC] Update API policy for clarity. @ericmjl
-   [ENH] Enforce string conversion when cleaning names. @ericmjl
-   [ENH] Change `find_replace` implementation to use keyword arguments to specify columns to perform find and replace on. @ericmjl
-   [ENH] Add `jitter()` dataframe function by @rahosbach

## [v0.19.0]

-   [ENH] Add xarray support and clone_using / convert_datetime_to_number funcs by @zbarry.

## [v0.18.3]

-   [ENH] Series toset() functionality #570 @eyaltrabelsi
-   [ENH] Added option to coalesce function to not delete coalesced columns. @gddcunh
-   [ENH] Added functionality to deconcatenate tuple/list/collections in a column to deconcatenate_column @zbarry
-   [ENH] Fix error message when length of new_column_names is wrong @DollofCutty
-   [DOC] Fixed several examples of functional syntax in `functions.py`. @bdice
-   [DOC] Fix #noqa comments showing up in docs by @hectormz
-   [ENH] Add unionizing a group of dataframes' categoricals. @zbarry
-   [DOC] Fix contributions hyperlinks in `AUTHORS.rst` and contributions by @hectormz
-   [INF] Add `pre-commit` hooks to repository by @ericmjl
-   [DOC] Fix formatting code in `CONTRIBUTING.rst` by @hectormz
-   [DOC] Changed the typing for most "column_name(s)" to Hashable rather than enforcing strings, to more closely match Pandas API by @dendrondal
-   [INF] Edited pycodestyle and Black parameters to avoid venvs by @dendrondal

## [v0.18.2]

-   [INF] Make requirements.txt smaller @eyaltrabelsi
-   [ENH] Add a reset_index parameter to shuffle @eyaltrabelsi
-   [DOC] Added contribution page link to readme @eyaltrabelsi
-   [DOC] fix example for `update_where`, provide a bit more detail, and expand the bad_values example notebook to demonstrate its use by @anzelpwj.
-   [INF] Fix pytest marks by @ericmjl (issue #520)
-   [ENH] add example notebook with use of finance submodule methods by @rahosbach
-   [DOC] added a couple of admonitions for Windows users. h/t @anzelpwj for debugging
    help when a few tests failed for `win32` @Ram-N
-   [ENH] Pyjanitor for PySpark @zjpoh
-   [ENH] Add pyspark clean_names @zjpoh
-   [ENH] Convert asserts to raise exceptions by @hectormz
-   [ENH] Add decorator functions for missing and error handling @jiafengkevinchen
-   [DOC] Update README with functional `pandas` API example. @ericmjl
-   [INF] Move `get_features_targets()` to new `ml.py` module by @hectormz
-   [ENH] Add chirality to morgan fingerprints in janitor.chemistry submodule by @Clayton-Springer
-   [INF] `import_message` suggests python dist. appropriate installs by @hectormz
-   [ENH] Add count_cumulative_unique() method to janitor.functions submodule by @rahosbach
-   [ENH] Add `update_where()` method to `janitor.spark.functions` submodule by @zjpoh

## [v0.18.1]

-   [ENH] extend find_replace functionality to allow both exact match and
    regular-expression-based fuzzy match by @shandou
-   [ENH] add preserve_position kwarg to deconcatenate_column with tests
    by @shandou and @ericmjl
-   [DOC] add contributions that did not leave `git` traces by @ericmjl
-   [ENH] add inflation adjustment in finance submodule by @rahosbach
-   [DOC] clarified how new functions should be implemented by @shandou
-   [ENH] add optional removal of accents on functions.clean_names, enabled by
    default by @mralbu
-   [ENH] add camelCase conversion to snake_case on `clean_names` by @ericmjl,
    h/t @jtaylor for sharing original
-   [ENH] Added `null_flag` function which can mark null values in rows.
    Implemented by @anzelpwj
-   [ENH] add engineering submodule with unit conversion method by @rahosbach
-   [DOC] add PyPI project description
-   [ENH] add example notebook with use of finance submodule methods
    by @rahosbach

For changes that happened prior to v0.18.1,
please consult the closed PRs,
which can be found [here](https://github.com/pyjanitor-devs/pyjanitor/pulls?q=is%3Apr+is%3Aclosed).

We thank all contributors
who have helped make `pyjanitor`
the package that it is today.

[Unreleased]: https://github.com/pyjanitor-devs/pyjanitor/compare/v0.23.1...HEAD

[v0.23.1]: https://github.com/pyjanitor-devs/pyjanitor/compare/v0.22.0...v0.23.1

[v0.22.0]: https://github.com/pyjanitor-devs/pyjanitor/compare/v0.21.2...v0.22.0

[v0.21.2]: https://github.com/pyjanitor-devs/pyjanitor/compare/v0.21.1...v0.21.2

[v0.21.1]: https://github.com/pyjanitor-devs/pyjanitor/compare/v0.21.0...v0.21.1

[v0.21.0]: https://github.com/pyjanitor-devs/pyjanitor/compare/v0.20.14...v0.21.0

[v0.20.14]: https://github.com/pyjanitor-devs/pyjanitor/compare/v0.20.13...v0.20.14

[v0.20.13]: https://github.com/pyjanitor-devs/pyjanitor/compare/v0.20.12...v0.20.13

[v0.20.12]: https://github.com/pyjanitor-devs/pyjanitor/compare/v0.20.11...v0.20.12

[v0.20.11]: https://github.com/pyjanitor-devs/pyjanitor/compare/v0.20.10...v0.20.11

[v0.20.10]: https://github.com/pyjanitor-devs/pyjanitor/compare/v0.20.9...v0.20.10

[v0.20.9]: https://github.com/pyjanitor-devs/pyjanitor/compare/v0.20.8...v0.20.9

[v0.20.8]: https://github.com/pyjanitor-devs/pyjanitor/compare/v0.20.7...v0.20.8

[v0.20.7]: https://github.com/pyjanitor-devs/pyjanitor/compare/v0.20.5...v0.20.7

[v0.20.6]: https://github.com/pyjanitor-devs/pyjanitor/compare/v0.20.5...v0.20.7

[v0.20.5]: https://github.com/pyjanitor-devs/pyjanitor/compare/v0.20.1...v0.20.5

[v0.20.1]: https://github.com/pyjanitor-devs/pyjanitor/compare/v0.20.0...v0.20.1

[v0.20.0]: https://github.com/pyjanitor-devs/pyjanitor/compare/v0.19.0...v0.20.0

[v0.19.0]: https://github.com/pyjanitor-devs/pyjanitor/compare/v0.18.3...v0.19.0

[v0.18.3]: https://github.com/pyjanitor-devs/pyjanitor/compare/v0.18.2...v0.18.3

[v0.18.2]: https://github.com/pyjanitor-devs/pyjanitor/compare/v0.18.1...v0.18.2

[v0.18.1]: https://github.com/pyjanitor-devs/pyjanitor/compare/v0.18.0...v0.18.1<|MERGE_RESOLUTION|>--- conflicted
+++ resolved
@@ -22,9 +22,7 @@
 -   [ENH] Enable `encode_categorical` handle 2 (or more ) dimensions array. PR #1153 @Zeroto521
 -   [TST] Fix testcases failing on Window. Issue #1160 @Zeroto521, and @samukweku
 -   [INF] Cancel old workflow runs via Github Action `concurrency`. PR #1161 @Zeroto521
-<<<<<<< HEAD
 -   [BUG] Modify ignore_empty output in `concatenate_columns`. PR #1164 @Fu-Jie
-=======
 -   [ENH] Faster computation for non-equi join, with a numba engine. Speed improvement for left/right joins when `sort_by_appearance` is False. Issue #1102 @samukweku
 -   [BUG] Avoid `change_type` mutating original `DataFrame`. PR #1162 @Zeroto521
 -   [ENH] The parameter `column_name` of `change_type` totally supports inputing multi-column now. #1163 @Zeroto521
@@ -35,7 +33,6 @@
 -   [TST] Compat with macos and window, to fix `FailedHealthCheck` Issue #1181 @Zeroto521
 -   [INF] Merge two docs CIs (`docs-preview.yml` and `docs.yml`) to one. And add `documentation` pytest mark. PR #1183 @Zeroto521
 -   [INF] Merge `codecov.yml` (only works for the dev branch pushing event) into `tests.yml` (only works for PR event). PR #1185 @Zeroto521
->>>>>>> 9c02ab8f
 
 ## [v0.23.1] - 2022-05-03
 
