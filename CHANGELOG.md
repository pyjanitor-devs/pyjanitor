# Changelog

## [Unreleased]

<<<<<<< HEAD
-   [INF] Set a series of complete testing envs. Issue #1127 @Zeroto521

=======
-   [INF] Replace `pytest.ini` file with `pyproject.toml` file. PR #1204 @Zeroto521
-   [INF] Extract docstrings tests from all tests. PR #1205 @Zeroto521
>>>>>>> 634093f2

## [v0.24.0] - 2022-11-12

-   [ENH] Add lazy imports to speed up the time taken to load pyjanitor (part 2)
-   [DOC] Updated developer guide docs.
-   [ENH] Allow column selection/renaming within conditional_join. Issue #1102. Also allow first or last match. Issue #1020 @samukweku.
-   [ENH] New decorator `deprecated_kwargs` for breaking API. #1103 @Zeroto521
-   [ENH] Extend select_columns to support non-string columns. Issue #1105 @samukweku
-   [ENH] Performance improvement for groupby_topk. Issue #1093 @samukweku
-   [ENH] `min_max_scale` drop `old_min` and `old_max` to fit sklearn's method API. Issue #1068 @Zeroto521
-   [ENH] Add `jointly` option for `min_max_scale` support to transform each column values or entire values. Default transform each column, similar behavior to `sklearn.preprocessing.MinMaxScaler`. (Issue #1067, PR #1112, PR #1123) @Zeroto521
-   [INF] Require pyspark minimal version is v3.2.0 to cut duplicates codes. Issue #1110 @Zeroto521
-   [ENH] Add support for extension arrays in `expand_grid`. Issue #1121 @samukweku
-   [ENH] Add `names_expand` and `index_expand` parameters to `pivot_wider` for exposing missing categoricals. Issue #1108 @samukweku
-   [ENH] Add fix for slicing error when selecting columns in `pivot_wider`. Issue #1134 @samukweku
-   [ENH] `dropna` parameter added to `pivot_longer`. Issue #1132 @samukweku
-   [INF] Update `mkdocstrings` version and to fit its new coming features. PR #1138 @Zeroto521
-   [BUG] Force `math.softmax` returning `Series`. PR #1139 @Zeroto521
-   [INF] Set independent environment for building documentation. PR #1141 @Zeroto521
-   [DOC] Add local documentation preview via github action artifact. PR #1149 @Zeroto521
-   [ENH] Enable `encode_categorical` handle 2 (or more ) dimensions array. PR #1153 @Zeroto521
-   [TST] Fix testcases failing on Window. Issue #1160 @Zeroto521, and @samukweku
-   [INF] Cancel old workflow runs via Github Action `concurrency`. PR #1161 @Zeroto521
-   [ENH] Faster computation for non-equi join, with a numba engine. Speed improvement for left/right joins when `sort_by_appearance` is False. Issue #1102 @samukweku
-   [BUG] Avoid `change_type` mutating original `DataFrame`. PR #1162 @Zeroto521
-   [ENH] The parameter `column_name` of `change_type` totally supports inputing multi-column now. #1163 @Zeroto521
-   [ENH] Fix error when `sort_by_appearance=True` is combined with `dropna=True`. Issue #1168 @samukweku
-   [ENH] Add explicit default parameter to `case_when` function. Issue #1159 @samukweku
-   [BUG] pandas 1.5.x `_MergeOperation` doesn't have `copy` keyword anymore. Issue #1174 @Zeroto521
-   [ENH] `select_rows` function added for flexible row selection. Generic `select` function added as well. Add support for MultiIndex selection via dictionary. Issue #1124 @samukweku
-   [TST] Compat with macos and window, to fix `FailedHealthCheck` Issue #1181 @Zeroto521
-   [INF] Merge two docs CIs (`docs-preview.yml` and `docs.yml`) to one. And add `documentation` pytest mark. PR #1183 @Zeroto521
-   [INF] Merge `codecov.yml` (only works for the dev branch pushing event) into `tests.yml` (only works for PR event). PR #1185 @Zeroto521
-   [TST] Fix failure for test/timeseries/test_fill_missing_timestamp. Issue #1184 @samukweku
-   [BUG] Import `DataDescription` to fix: `AttributeError: 'DataFrame' object has no attribute 'data_description'`. PR #1191 @Zeroto521

## [v0.23.1] - 2022-05-03

-   [DOC] Updated `fill.py` and `update_where.py` documentation with working examples.
-   [ENH] Deprecate `num_bins` from `bin_numeric` in favour of `bins`, and allow generic `**kwargs` to be passed into `pd.cut`. Issue #969. @thatlittleboy
-   [ENH] Fix `concatenate_columns` not working on category inputs @zbarry
-   [INF] Simplify CI system @ericmjl
-   [ENH] Added "read_commandline" function to janitor.io @BaritoneBeard
-   [BUG] Fix bug with the complement parameter of `filter_on`. Issue #988. @thatlittleboy
-   [ENH] Add `xlsx_table`, for reading tables from an Excel sheet. @samukweku
-   [ENH] minor improvements for conditional_join; equality only joins are no longer supported; there has to be at least one non-equi join present. @samukweku
-   [BUG] `sort_column_value_order` no longer mutates original dataframe.
-   [BUG] Extend `fill_empty`'s `column_names` type range. Issue #998. @Zeroto521
-   [BUG] Removed/updated error-inducing default arguments in `row_to_names` (#1004) and `round_to_fraction` (#1005). @thatlittleboy
-   [ENH] `patterns` deprecated in favour of importing `re.compile`. #1007 @samukweku
-   [ENH] Changes to kwargs in `encode_categorical`, where the values can either be a string or a 1D array. #1021 @samukweku
-   [ENH] Add `fill_value` and `explicit` parameters to the `complete` function. #1019 @samukweku
-   [ENH] Performance improvement for `expand_grid`. @samukweku
-   [BUG] Make `factorize_columns` (PR #1028) and `truncate_datetime_dataframe` (PR #1040) functions non-mutating. @thatlittleboy
-   [BUG] Fix SettingWithCopyWarning and other minor bugs when using `truncate_datetime_dataframe`, along with further performance improvements (PR #1040). @thatlittleboy
-   [ENH] Performance improvement for `conditional_join`. @samukweku
-   [ENH] Multiple `.value` is now supported in `pivot_longer`. Multiple values_to is also supported, when names_pattern is a list or tuple. `names_transform` parameter added, for efficient dtype transformation of unpivoted columns. #1034, #1048, #1051 @samukweku
-   [ENH] Add `xlsx_cells` for reading a spreadsheet as a table of individual cells. #929 @samukweku.
-   [ENH] Let `filter_string` suit parameters of `Series.str.contains` Issue #1003 and #1047. @Zeroto521
-   [ENH] `names_glue` in `pivot_wider` now takes a string form, using str.format_map under the hood. `levels_order` is also deprecated. @samukweku
-   [BUG] Fixed bug in `transform_columns` which ignored the `column_names` specification when `new_column_names` dictionary was provided as an argument, issue #1063. @thatlittleboy
-   [BUG] `count_cumulative_unique` no longer modifies the column being counted in the output when `case_sensitive` argument is set to False, issue #1065. @thatlittleboy
-   [BUG] Fix for gcc missing error in dev container
-   [DOC] Added a step in the dev guide to install `Remote Container` in VS Code. @ashenafiyb
-   [DOC] Convert `expand_column` and `find_replace` code examples to doctests, issue #972. @gahjelle
-   [DOC] Convert `expand_column` code examples to doctests, issue #972. @gahjelle
-   [DOC] Convert `get_dupes` code examples to doctests, issue #972. @ethompsy
-   [DOC] Convert `engineering` code examples to doctests, issue #972 @ashenafiyb
-   [DOC] Convert `groupby_topk` code examples to doctests, issue #972. @ethompsy
-   [DOC] Add doctests to `math`, issue #972. @gahjelle
-   [DOC] Add doctests to `math` and `ml`, issue #972. @gahjelle
-   [DOC] Add doctests to `math`, `ml`, and `xarray`, issue #972. @gahjelle

## [v0.22.0] - 2021-11-21

-   [BUG] Fix conditional join issue for multiple conditions, where pd.eval fails to evaluate if numexpr is installed. #898 @samukweku
-   [ENH] Added `case_when` to handle multiple conditionals and replacement values. Issue #736. @robertmitchellv
-   [ENH] Deprecate `new_column_names` and `merge_frame` from `process_text`. Only existing columns are supported. @samukweku
-   [ENH] `complete` uses `pd.merge` internally, providing a simpler logic, with some speed improvements in certain cases over `pd.reindex`. @samukweku
-   [ENH] `expand_grid` returns a MultiIndex DataFrame, allowing the user to decide how to manipulate the columns. @samukweku
-   [INF] Simplify a bit linting, use pre-commit as the CI linting checker. @Zeroto521
-   [ENH] Fix bug in `pivot_longer` for wrong output when `names_pattern` is a sequence with a single value. Issue #885 @samukweku
-   [ENH] Deprecate `aggfunc` from `pivot_wider`; aggregation can be chained with pandas' `groupby`.
-   [ENH] `As_Categorical` deprecated from `encode_categorical`; a tuple of `(categories, order)` suffices for \*\*kwargs. @samukweku
-   [ENH] Deprecate `names_sort` from `pivot_wider`.@samukweku
-   [ENH] Add `softmax` to `math` module. Issue #902. @loganthomas

## [v0.21.2] - 2021-09-01

-   [ENH] Fix warning message in `coalesce`, from bfill/fill;`coalesce` now uses variable arguments. Issue #882 @samukweku
-   [INF] Add SciPy as explicit dependency in `base.in`. Issue #895 @ericmjl

## [v0.21.1] - 2021-08-29

-   [DOC] Fix references and broken links in AUTHORS.rst. @loganthomas
-   [DOC] Updated Broken links in the README and contributing docs. @nvamsikrishna05
-   [INF] Update pre-commit hooks and remove mutable references. Issue #844. @loganthomas
-   [INF] Add GitHub Release pointer to auto-release script. Issue #818. @loganthomas
-   [INF] Updated black version in github actions code-checks to match pre-commit hooks. @nvamsikrishna05
-   [ENH] Add reset_index flag to row_to_names function. @fireddd
-   [ENH] Updated `label_encode` to use pandas factorize instead of scikit-learn LabelEncoder. @nvamsikrishna05
-   [INF] Removed the scikit-learn package from the dependencies from environment-dev.yml and base.in files. @nvamsikrishna05
-   [ENH] Add function to remove constant columns. @fireddd
-   [ENH] Added `factorize_columns` method which will deprecate the `label_encode` method in future release. @nvamsikrishna05
-   [DOC] Delete Read the Docs project and remove all readthedocs.io references from the repo. Issue #863. @loganthomas
-   [DOC] Updated various documentation sources to reflect pyjanitor-dev ownership. @loganthomas
-   [INF] Fix `isort` automatic checks. Issue #845. @loganthomas
-   [ENH] `complete` function now uses variable args (\*args) - @samukweku
-   [ENH] Set `expand_column`'s `sep` default is `"|"`, same to `pandas.Series.str.get_dummies`. Issue #876. @Zeroto521
-   [ENH] Deprecate `limit` from fill_direction. fill_direction now uses kwargs. @samukweku
-   [ENH] Added `conditional_join` function that supports joins on non-equi operators. @samukweku
-   [INF] Speed up pytest via `-n` (pytest-xdist) option. Issue #881. @Zeroto521
-   [DOC] Add list mark to keep `select_columns`'s example same style. @Zeroto521
-   [ENH] Updated `rename_columns` to take optional function argument for mapping. @nvamsikrishna05

## [v0.21.0] - 2021-07-16

-   [ENH] Drop `fill_value` parameter from `complete`. Users can use `fillna` instead. @samukweku
-   [BUG] Fix bug in `pivot_longer` with single level columns. @samukweku
-   [BUG] Disable exchange rates API until we can find another one to hit. @ericmjl
-   [ENH] Change `coalesce` to return columns; also use `bfill`, `ffill`,
    which is faster than `combine_first` @samukweku
-   [ENH] Use `eval` for string conditions in `update_where`. @samukweku
-   [ENH] Add clearer error messages for `pivot_longer`. h/t to @tdhock
    for the observation. Issue #836 @samukweku
-   [ENH] `select_columns` now uses variable arguments (\*args),
    to provide a simpler selection without the need for lists. - @samukweku
-   [ENH] `encode_categoricals` refactored to use generic functions
    via `functools.dispatch`. - @samukweku
-   [ENH] Updated convert_excel_date to throw meaningful error when values contain non-numeric. @nvamsikrishna05

## [v0.20.14] - 2021-03-25

-   [ENH] Add `dropna` parameter to groupby_agg. @samukweku
-   [ENH] `complete` adds a `by` parameter to expose explicit missing values per group, via groupby. @samukweku
-   [ENH] Fix check_column to support single inputs - fixes `label_encode`. @zbarry

## [v0.20.13] - 2021-02-25

-   [ENH] Performance improvements to `expand_grid`. @samukweku
-   [HOTFIX] Add `multipledispatch` to pip requirements. @ericmjl

## [v0.20.12] - 2021-02-25

-   [INF] Auto-release GitHub action maintenance. @loganthomas

## [v0.20.11] - 2021-02-24

-   [INF] Setup auto-release GitHub action. @loganthomas
-   [INF] Deploy `darglint` package for docstring linting. Issue #745. @loganthomas
-   [ENH] Added optional truncation to `clean_names` function. Issue #753. @richardqiu
-   [ENH] Added `timeseries.flag_jumps()` function. Issue #711. @loganthomas
-   [ENH] `pivot_longer` can handle multiple values in paired columns, and can reshape
    using a list/tuple of regular expressions in `names_pattern`. @samukweku
-   [ENH] Replaced default numeric conversion of dataframe with a `dtypes` parameter,
    allowing the user to control the data types. - @samukweku
-   [INF] Loosen dependency specifications. Switch to pip-tools for managing
    dependencies. Issue #760. @MinchinWeb
-   [DOC] added pipenv installation instructions @evan-anderson
-   [ENH] Add `pivot_wider` function, which is the inverse of the `pivot_longer`
    function. @samukweku
-   [INF] Add `openpyxl` to `environment-dev.yml`. @samukweku
-   [ENH] Reduce code by reusing existing functions for fill_direction. @samukweku
-   [ENH] Improvements to `pivot_longer` function, with improved speed and cleaner code.
    `dtypes` parameter dropped; user can change dtypes with pandas' `astype` method, or
    pyjanitor's `change_type` method. @samukweku
-   [ENH] Add kwargs to `encode_categorical` function, to create ordered categorical columns,
    or categorical columns with explicit categories. @samukweku
-   [ENH] Improvements to `complete` method. Use `pd.merge` to handle duplicates and
    null values. @samukweku
-   [ENH] Add `new_column_names` parameter to `process_text`, allowing a user to
    create a new column name after processing a text column. Also added a `merge_frame`
    parameter, allowing dataframe merging, if the result of the text processing is a
    dataframe.@samukweku
-   [ENH] Add `aggfunc` parameter to pivot_wider. @samukweku
-   [ENH] Modified the `check` function in utils to verify if a value is a callable. @samukweku
-   [ENH] Add a base `_select_column` function, using `functools.singledispatch`,
    to allow for flexible columns selection. @samukweku
-   [ENH] pivot_longer and pivot_wider now support janitor.select_columns syntax,
    allowing for more flexible and dynamic column selection. @samukweku

## [v0.20.10]

-   [ENH] Added function `sort_timestamps_monotonically` to timeseries functions @UGuntupalli
-   [ENH] Added the complete function for converting implicit missing values
    to explicit ones. @samukweku
-   [ENH] Further simplification of expand_grid. @samukweku
-   [BUGFIX] Added copy() method to original dataframe, to avoid mutation. Issue #729. @samukweku
-   [ENH] Added `also` method for running functions in chain with no return values.
-   [DOC] Added a `timeseries` module section to website docs. Issue #742. @loganthomas
-   [ENH] Added a `pivot_longer` function, a wrapper around `pd.melt` and similar to
    tidyr's `pivot_longer` function. Also added an example notebook. @samukweku
-   [ENH] Fixed code to returns error if `fill_value` is not a dictionary. @samukweku
-   [INF] Welcome bot (.github/config.yml) for new users added. Issue #739. @samukweku

## [v0.20.9]

-   [ENH] Updated groupby_agg function to account for null entries in the `by` argument. @samukweku
-   [ENH] Added function `groupby_topk` to janitor functions @mphirke

## [v0.20.8]

-   [ENH] Upgraded `update_where` function to use either the pandas query style,
    or boolean indexing via the `loc` method. Also updated `find_replace` function to use the `loc`
    method directly, instead of routing it through the `update_where` function. @samukweku
-   [INF] Update `pandas` minimum version to 1.0.0. @hectormz
-   [DOC] Updated the general functions API page to show all available functions. @samukweku
-   [DOC] Fix the few lacking type annotations of functions. @VPerrollaz
-   [DOC] Changed the signature from str to Optional[str] when initialized by None. @VPerrollaz
-   [DOC] Add the Optional type for all signatures of the API. @VPerrollaz
-   [TST] Updated test_expand_grid to account for int dtype difference in Windows OS @samukweku
-   [TST] Make importing `pandas` testing functions follow uniform pattern. @hectormz
-   [ENH] Added `process_text` wrapper function for all Pandas string methods. @samukweku
-   [TST] Only skip tests for non-installed libraries on local machine. @hectormz
-   [DOC] Fix minor issues in documentation. @hectormz
-   [ENH] Added `fill_direction` function for forward/backward fills on missing values
    for selected columns in a dataframe. @samukweku
-   [ENH] Simpler logic and less lines of code for expand_grid function @samukweku

## [v0.20.7]

-   [TST] Add a test for transform_column to check for nonmutation. @VPerrollaz
-   [ENH] Contributed `expand_grid` function by @samukweku

## [v0.20.6]

-   [DOC] Pep8 all examples. @VPerrollaz
-   [TST] Add docstrings to tests @hectormz
-   [INF] Add `debug-statements`, `requirements-txt-fixer`, and `interrogate` to `pre-commit`. @hectormz
-   [ENH] Upgraded transform_column to use df.assign underneath the hood,
    and also added option to transform column elementwise (via apply)
    or columnwise (thus operating on a series). @ericmjl

## [v0.20.5]

-   [INF] Replace `pycodestyle` with `flake8` in order to add `pandas-vet` linter @hectormz
-   [ENH] `select_columns()` now raises `NameError` if column label in
    `search_columns_labels` is missing from `DataFrame` columns. @smu095

## [v0.20.1]

-   [DOC] Added an example for groupby_agg in general functions @samukweku
-   [ENH] Contributed `sort_naturally()` function. @ericmjl

## [v0.20.0]

-   [DOC] Edited transform_column dest_column_name kwarg description to be clearer on defaults by @evan-anderson.
-   [ENH] Replace `apply()` in favor of `pandas` functions in several functions. @hectormz
-   [ENH] Add `ecdf()` Series function by @ericmjl.
-   [DOC] Update API policy for clarity. @ericmjl
-   [ENH] Enforce string conversion when cleaning names. @ericmjl
-   [ENH] Change `find_replace` implementation to use keyword arguments to specify columns to perform find and replace on. @ericmjl
-   [ENH] Add `jitter()` dataframe function by @rahosbach

## [v0.19.0]

-   [ENH] Add xarray support and clone_using / convert_datetime_to_number funcs by @zbarry.

## [v0.18.3]

-   [ENH] Series toset() functionality #570 @eyaltrabelsi
-   [ENH] Added option to coalesce function to not delete coalesced columns. @gddcunh
-   [ENH] Added functionality to deconcatenate tuple/list/collections in a column to deconcatenate_column @zbarry
-   [ENH] Fix error message when length of new_column_names is wrong @DollofCutty
-   [DOC] Fixed several examples of functional syntax in `functions.py`. @bdice
-   [DOC] Fix #noqa comments showing up in docs by @hectormz
-   [ENH] Add unionizing a group of dataframes' categoricals. @zbarry
-   [DOC] Fix contributions hyperlinks in `AUTHORS.rst` and contributions by @hectormz
-   [INF] Add `pre-commit` hooks to repository by @ericmjl
-   [DOC] Fix formatting code in `CONTRIBUTING.rst` by @hectormz
-   [DOC] Changed the typing for most "column_name(s)" to Hashable rather than enforcing strings, to more closely match Pandas API by @dendrondal
-   [INF] Edited pycodestyle and Black parameters to avoid venvs by @dendrondal

## [v0.18.2]

-   [INF] Make requirements.txt smaller @eyaltrabelsi
-   [ENH] Add a reset_index parameter to shuffle @eyaltrabelsi
-   [DOC] Added contribution page link to readme @eyaltrabelsi
-   [DOC] fix example for `update_where`, provide a bit more detail, and expand the bad_values example notebook to demonstrate its use by @anzelpwj.
-   [INF] Fix pytest marks by @ericmjl (issue #520)
-   [ENH] add example notebook with use of finance submodule methods by @rahosbach
-   [DOC] added a couple of admonitions for Windows users. h/t @anzelpwj for debugging
    help when a few tests failed for `win32` @Ram-N
-   [ENH] Pyjanitor for PySpark @zjpoh
-   [ENH] Add pyspark clean_names @zjpoh
-   [ENH] Convert asserts to raise exceptions by @hectormz
-   [ENH] Add decorator functions for missing and error handling @jiafengkevinchen
-   [DOC] Update README with functional `pandas` API example. @ericmjl
-   [INF] Move `get_features_targets()` to new `ml.py` module by @hectormz
-   [ENH] Add chirality to morgan fingerprints in janitor.chemistry submodule by @Clayton-Springer
-   [INF] `import_message` suggests python dist. appropriate installs by @hectormz
-   [ENH] Add count_cumulative_unique() method to janitor.functions submodule by @rahosbach
-   [ENH] Add `update_where()` method to `janitor.spark.functions` submodule by @zjpoh

## [v0.18.1]

-   [ENH] extend find_replace functionality to allow both exact match and
    regular-expression-based fuzzy match by @shandou
-   [ENH] add preserve_position kwarg to deconcatenate_column with tests
    by @shandou and @ericmjl
-   [DOC] add contributions that did not leave `git` traces by @ericmjl
-   [ENH] add inflation adjustment in finance submodule by @rahosbach
-   [DOC] clarified how new functions should be implemented by @shandou
-   [ENH] add optional removal of accents on functions.clean_names, enabled by
    default by @mralbu
-   [ENH] add camelCase conversion to snake_case on `clean_names` by @ericmjl,
    h/t @jtaylor for sharing original
-   [ENH] Added `null_flag` function which can mark null values in rows.
    Implemented by @anzelpwj
-   [ENH] add engineering submodule with unit conversion method by @rahosbach
-   [DOC] add PyPI project description
-   [ENH] add example notebook with use of finance submodule methods
    by @rahosbach

For changes that happened prior to v0.18.1,
please consult the closed PRs,
which can be found [here](https://github.com/pyjanitor-devs/pyjanitor/pulls?q=is%3Apr+is%3Aclosed).

We thank all contributors
who have helped make `pyjanitor`
the package that it is today.

[Unreleased]: https://github.com/pyjanitor-devs/pyjanitor/compare/v0.24.0...HEAD

[v0.24.0]: https://github.com/pyjanitor-devs/pyjanitor/compare/v0.23.1...v0.24.0

[v0.23.1]: https://github.com/pyjanitor-devs/pyjanitor/compare/v0.22.0...v0.23.1

[v0.22.0]: https://github.com/pyjanitor-devs/pyjanitor/compare/v0.21.2...v0.22.0

[v0.21.2]: https://github.com/pyjanitor-devs/pyjanitor/compare/v0.21.1...v0.21.2

[v0.21.1]: https://github.com/pyjanitor-devs/pyjanitor/compare/v0.21.0...v0.21.1

[v0.21.0]: https://github.com/pyjanitor-devs/pyjanitor/compare/v0.20.14...v0.21.0

[v0.20.14]: https://github.com/pyjanitor-devs/pyjanitor/compare/v0.20.13...v0.20.14

[v0.20.13]: https://github.com/pyjanitor-devs/pyjanitor/compare/v0.20.12...v0.20.13

[v0.20.12]: https://github.com/pyjanitor-devs/pyjanitor/compare/v0.20.11...v0.20.12

[v0.20.11]: https://github.com/pyjanitor-devs/pyjanitor/compare/v0.20.10...v0.20.11

[v0.20.10]: https://github.com/pyjanitor-devs/pyjanitor/compare/v0.20.9...v0.20.10

[v0.20.9]: https://github.com/pyjanitor-devs/pyjanitor/compare/v0.20.8...v0.20.9

[v0.20.8]: https://github.com/pyjanitor-devs/pyjanitor/compare/v0.20.7...v0.20.8

[v0.20.7]: https://github.com/pyjanitor-devs/pyjanitor/compare/v0.20.5...v0.20.7

[v0.20.6]: https://github.com/pyjanitor-devs/pyjanitor/compare/v0.20.5...v0.20.7

[v0.20.5]: https://github.com/pyjanitor-devs/pyjanitor/compare/v0.20.1...v0.20.5

[v0.20.1]: https://github.com/pyjanitor-devs/pyjanitor/compare/v0.20.0...v0.20.1

[v0.20.0]: https://github.com/pyjanitor-devs/pyjanitor/compare/v0.19.0...v0.20.0

[v0.19.0]: https://github.com/pyjanitor-devs/pyjanitor/compare/v0.18.3...v0.19.0

[v0.18.3]: https://github.com/pyjanitor-devs/pyjanitor/compare/v0.18.2...v0.18.3

[v0.18.2]: https://github.com/pyjanitor-devs/pyjanitor/compare/v0.18.1...v0.18.2

[v0.18.1]: https://github.com/pyjanitor-devs/pyjanitor/compare/v0.18.0...v0.18.1<|MERGE_RESOLUTION|>--- conflicted
+++ resolved
@@ -2,13 +2,9 @@
 
 ## [Unreleased]
 
-<<<<<<< HEAD
 -   [INF] Set a series of complete testing envs. Issue #1127 @Zeroto521
-
-=======
 -   [INF] Replace `pytest.ini` file with `pyproject.toml` file. PR #1204 @Zeroto521
 -   [INF] Extract docstrings tests from all tests. PR #1205 @Zeroto521
->>>>>>> 634093f2
 
 ## [v0.24.0] - 2022-11-12
 
