--- conflicted
+++ resolved
@@ -3,16 +3,11 @@
 ## [Unreleased]
 
 -   [DOC] Updated developer guide docs.
-<<<<<<< HEAD
 -   [ENH] Allow column selection/renaming within conditional_join. #1102. Also allow first or last match. #1020 @samukweku.
--   [EHN] New decorator `deprecated_kwargs` for breaking API. #1103 @Zeroto521
-=======
--   [ENH] Allow column selection/renaming within conditional_join. #1102 @samukweku.
 -   [ENH] New decorator `deprecated_kwargs` for breaking API. #1103 @Zeroto521
 -   [ENH] Extend select_columns to support non-string columns. #1105 @samukweku
 -   [ENH] Performance improvement for groupby_topk. #1093 @samukweku
 -   [EHN] `min_max_scale` drop `old_min` and `old_max` to fit sklearn's method API. Issue #1068 @Zeroto521
->>>>>>> 24501244
 
 ## [v0.23.1] - 2022-05-03
 
