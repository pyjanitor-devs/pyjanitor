--- conflicted
+++ resolved
@@ -13,12 +13,8 @@
 -   [ENH] Added `factorize_columns` method which will deprecate the `label_encode` method in future release. @nvamsikrishna05
 -   [DOC] Delete Read the Docs project and remove all readthedocs.io references from the repo. Issue #863. @loganthomas
 -   [DOC] Updated various documentation sources to reflect pyjanitor-dev ownership. @loganthomas
-<<<<<<< HEAD
+-   [INF] Fix `isort` automatic checks. Issue #845. @loganthomas
 -   [ENH] Added `conditional_join` function that supports joins on non-equi operators. @samukweku
-
-=======
--   [INF] Fix `isort` automatic checks. Issue #845. @loganthomas
->>>>>>> 5e2ccb36
 
 ## [v0.21.0] - 2021-07-16
 
