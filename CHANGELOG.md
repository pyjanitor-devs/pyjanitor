--- conflicted
+++ resolved
@@ -25,11 +25,8 @@
 -   [ENH] `names_glue` in `pivot_wider` now takes a string form, using str.format_map under the hood. `levels_order` is also deprecated. @samukweku
 -   [BUG] Fixed bug in `transform_columns` which ignored the `column_names` specification when `new_column_names` dictionary was provided as an argument, issue #1063. @thatlittleboy
 -   [BUG] `count_cumulative_unique` no longer modifies the column being counted in the output when `case_sensitive` argument is set to False, issue #1065. @thatlittleboy
-<<<<<<< HEAD
+-   [BUG] Fix for gcc missing error in dev container
 -   [DOC] Convert `expand_column` code examples to doctests, issue #972. @gahjelle
-=======
--   [BUG] Fix for gcc missing error in dev container
->>>>>>> db0281c2
 
 ## [v0.22.0] - 2021-11-21
 
