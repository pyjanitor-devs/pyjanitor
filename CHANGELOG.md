# Changelog

## [Unreleased]

-   [DOC] Updated developer guide docs.
<<<<<<< HEAD
-   [EHN] `min_max_scale` drop `old_min` and `old_max` to fit sklearn's method API. #1097 @Zeroto521
=======
-   [ENH] Allow column selection/renaming within conditional_join. #1102 @samukweku.
-   [EHN] New decorator `deprecated_kwargs` for breaking API. #1103 @Zeroto521
>>>>>>> ff300d64

## [v0.23.1] - 2022-05-03

-   [DOC] Updated `fill.py` and `update_where.py` documentation with working examples.
-   [ENH] Deprecate `num_bins` from `bin_numeric` in favour of `bins`, and allow generic `**kwargs` to be passed into `pd.cut`. Issue #969. @thatlittleboy
-   [ENH] Fix `concatenate_columns` not working on category inputs @zbarry
-   [INF] Simplify CI system @ericmjl
-   [ENH] Added "read_commandline" function to janitor.io @BaritoneBeard
-   [BUG] Fix bug with the complement parameter of `filter_on`. Issue #988. @thatlittleboy
-   [ENH] Add `xlsx_table`, for reading tables from an Excel sheet. @samukweku
-   [ENH] minor improvements for conditional_join; equality only joins are no longer supported; there has to be at least one non-equi join present. @samukweku
-   [BUG] `sort_column_value_order` no longer mutates original dataframe.
-   [BUG] Extend `fill_empty`'s `column_names` type range. Issue #998. @Zeroto521
-   [BUG] Removed/updated error-inducing default arguments in `row_to_names` (#1004) and `round_to_fraction` (#1005). @thatlittleboy
-   [ENH] `patterns` deprecated in favour of importing `re.compile`. #1007 @samukweku
-   [ENH] Changes to kwargs in `encode_categorical`, where the values can either be a string or a 1D array. #1021 @samukweku
-   [ENH] Add `fill_value` and `explicit` parameters to the `complete` function. #1019 @samukweku
-   [ENH] Performance improvement for `expand_grid`. @samukweku
-   [BUG] Make `factorize_columns` (PR #1028) and `truncate_datetime_dataframe` (PR #1040) functions non-mutating. @thatlittleboy
-   [BUG] Fix SettingWithCopyWarning and other minor bugs when using `truncate_datetime_dataframe`, along with further performance improvements (PR #1040). @thatlittleboy
-   [ENH] Performance improvement for `conditional_join`. @samukweku
-   [ENH] Multiple `.value` is now supported in `pivot_longer`. Multiple values_to is also supported, when names_pattern is a list or tuple. `names_transform` parameter added, for efficient dtype transformation of unpivoted columns. #1034, #1048, #1051 @samukweku
-   [ENH] Add `xlsx_cells` for reading a spreadsheet as a table of individual cells. #929 @samukweku.
-   [ENH] Let `filter_string` suit parameters of `Series.str.contains` Issue #1003 and #1047. @Zeroto521
-   [ENH] `names_glue` in `pivot_wider` now takes a string form, using str.format_map under the hood. `levels_order` is also deprecated. @samukweku
-   [BUG] Fixed bug in `transform_columns` which ignored the `column_names` specification when `new_column_names` dictionary was provided as an argument, issue #1063. @thatlittleboy
-   [BUG] `count_cumulative_unique` no longer modifies the column being counted in the output when `case_sensitive` argument is set to False, issue #1065. @thatlittleboy
-   [BUG] Fix for gcc missing error in dev container
-   [DOC] Added a step in the dev guide to install `Remote Container` in VS Code. @ashenafiyb
-   [DOC] Convert `expand_column` and `find_replace` code examples to doctests, issue #972. @gahjelle
-   [DOC] Convert `expand_column` code examples to doctests, issue #972. @gahjelle
-   [DOC] Convert `get_dupes` code examples to doctests, issue #972. @ethompsy
-   [DOC] Convert `engineering` code examples to doctests, issue #972 @ashenafiyb
-   [DOC] Convert `groupby_topk` code examples to doctests, issue #972. @ethompsy
-   [DOC] Add doctests to `math`, issue #972. @gahjelle
-   [DOC] Add doctests to `math` and `ml`, issue #972. @gahjelle
-   [DOC] Add doctests to `math`, `ml`, and `xarray`, issue #972. @gahjelle

## [v0.22.0] - 2021-11-21

-   [BUG] Fix conditional join issue for multiple conditions, where pd.eval fails to evaluate if numexpr is installed. #898 @samukweku
-   [ENH] Added `case_when` to handle multiple conditionals and replacement values. Issue #736. @robertmitchellv
-   [ENH] Deprecate `new_column_names` and `merge_frame` from `process_text`. Only existing columns are supported. @samukweku
-   [ENH] `complete` uses `pd.merge` internally, providing a simpler logic, with some speed improvements in certain cases over `pd.reindex`. @samukweku
-   [ENH] `expand_grid` returns a MultiIndex DataFrame, allowing the user to decide how to manipulate the columns. @samukweku
-   [INF] Simplify a bit linting, use pre-commit as the CI linting checker. @Zeroto521
-   [ENH] Fix bug in `pivot_longer` for wrong output when `names_pattern` is a sequence with a single value. Issue #885 @samukweku
-   [ENH] Deprecate `aggfunc` from `pivot_wider`; aggregation can be chained with pandas' `groupby`.
-   [ENH] `As_Categorical` deprecated from `encode_categorical`; a tuple of `(categories, order)` suffices for \*\*kwargs. @samukweku
-   [ENH] Deprecate `names_sort` from `pivot_wider`.@samukweku
-   [ENH] Add `softmax` to `math` module. Issue #902. @loganthomas

## [v0.21.2] - 2021-09-01

-   [ENH] Fix warning message in `coalesce`, from bfill/fill;`coalesce` now uses variable arguments. Issue #882 @samukweku
-   [INF] Add SciPy as explicit dependency in `base.in`. Issue #895 @ericmjl

## [v0.21.1] - 2021-08-29

-   [DOC] Fix references and broken links in AUTHORS.rst. @loganthomas
-   [DOC] Updated Broken links in the README and contributing docs. @nvamsikrishna05
-   [INF] Update pre-commit hooks and remove mutable references. Issue #844. @loganthomas
-   [INF] Add GitHub Release pointer to auto-release script. Issue #818. @loganthomas
-   [INF] Updated black version in github actions code-checks to match pre-commit hooks. @nvamsikrishna05
-   [ENH] Add reset_index flag to row_to_names function. @fireddd
-   [ENH] Updated `label_encode` to use pandas factorize instead of scikit-learn LabelEncoder. @nvamsikrishna05
-   [INF] Removed the scikit-learn package from the dependencies from environment-dev.yml and base.in files. @nvamsikrishna05
-   [ENH] Add function to remove constant columns. @fireddd
-   [ENH] Added `factorize_columns` method which will deprecate the `label_encode` method in future release. @nvamsikrishna05
-   [DOC] Delete Read the Docs project and remove all readthedocs.io references from the repo. Issue #863. @loganthomas
-   [DOC] Updated various documentation sources to reflect pyjanitor-dev ownership. @loganthomas
-   [INF] Fix `isort` automatic checks. Issue #845. @loganthomas
-   [ENH] `complete` function now uses variable args (\*args) - @samukweku
-   [EHN] Set `expand_column`'s `sep` default is `"|"`, same to `pandas.Series.str.get_dummies`. Issue #876. @Zeroto521
-   [ENH] Deprecate `limit` from fill_direction. fill_direction now uses kwargs. @samukweku
-   [ENH] Added `conditional_join` function that supports joins on non-equi operators. @samukweku
-   [INF] Speed up pytest via `-n` (pytest-xdist) option. Issue #881. @Zeroto521
-   [DOC] Add list mark to keep `select_columns`'s example same style. @Zeroto521
-   [ENH] Updated `rename_columns` to take optional function argument for mapping. @nvamsikrishna05

## [v0.21.0] - 2021-07-16

-   [ENH] Drop `fill_value` parameter from `complete`. Users can use `fillna` instead. @samukweku
-   [BUG] Fix bug in `pivot_longer` with single level columns. @samukweku
-   [BUG] Disable exchange rates API until we can find another one to hit. @ericmjl
-   [ENH] Change `coalesce` to return columns; also use `bfill`, `ffill`,
    which is faster than `combine_first` @samukweku
-   [ENH] Use `eval` for string conditions in `update_where`. @samukweku
-   [ENH] Add clearer error messages for `pivot_longer`. h/t to @tdhock
    for the observation. Issue #836 @samukweku
-   [ENH] `select_columns` now uses variable arguments (\*args),
    to provide a simpler selection without the need for lists. - @samukweku
-   [ENH] `encode_categoricals` refactored to use generic functions
    via `functools.dispatch`. - @samukweku
-   [ENH] Updated convert_excel_date to throw meaningful error when values contain non-numeric. @nvamsikrishna05

## [v0.20.14] - 2021-03-25

-   [ENH] Add `dropna` parameter to groupby_agg. @samukweku
-   [ENH] `complete` adds a `by` parameter to expose explicit missing values per group, via groupby. @samukweku
-   [ENH] Fix check_column to support single inputs - fixes `label_encode`. @zbarry

## [v0.20.13] - 2021-02-25

-   [ENH] Performance improvements to `expand_grid`. @samukweku
-   [HOTFIX] Add `multipledispatch` to pip requirements. @ericmjl

## [v0.20.12] - 2021-02-25

-   [INF] Auto-release GitHub action maintenance. @loganthomas

## [v0.20.11] - 2021-02-24

-   [INF] Setup auto-release GitHub action. @loganthomas
-   [INF] Deploy `darglint` package for docstring linting. Issue #745. @loganthomas
-   [ENH] Added optional truncation to `clean_names` function. Issue #753. @richardqiu
-   [ENH] Added `timeseries.flag_jumps()` function. Issue #711. @loganthomas
-   [ENH] `pivot_longer` can handle multiple values in paired columns, and can reshape
    using a list/tuple of regular expressions in `names_pattern`. @samukweku
-   [ENH] Replaced default numeric conversion of dataframe with a `dtypes` parameter,
    allowing the user to control the data types. - @samukweku
-   [INF] Loosen dependency specifications. Switch to pip-tools for managing
    dependencies. Issue #760. @MinchinWeb
-   [DOC] added pipenv installation instructions @evan-anderson
-   [ENH] Add `pivot_wider` function, which is the inverse of the `pivot_longer`
    function. @samukweku
-   [INF] Add `openpyxl` to `environment-dev.yml`. @samukweku
-   [ENH] Reduce code by reusing existing functions for fill_direction. @samukweku
-   [ENH] Improvements to `pivot_longer` function, with improved speed and cleaner code.
    `dtypes` parameter dropped; user can change dtypes with pandas' `astype` method, or
    pyjanitor's `change_type` method. @samukweku
-   [ENH] Add kwargs to `encode_categorical` function, to create ordered categorical columns,
    or categorical columns with explicit categories. @samukweku
-   [ENH] Improvements to `complete` method. Use `pd.merge` to handle duplicates and
    null values. @samukweku
-   [ENH] Add `new_column_names` parameter to `process_text`, allowing a user to
    create a new column name after processing a text column. Also added a `merge_frame`
    parameter, allowing dataframe merging, if the result of the text processing is a
    dataframe.@samukweku
-   [ENH] Add `aggfunc` parameter to pivot_wider. @samukweku
-   [ENH] Modified the `check` function in utils to verify if a value is a callable. @samukweku
-   [ENH] Add a base `_select_column` function, using `functools.singledispatch`,
    to allow for flexible columns selection. @samukweku
-   [ENH] pivot_longer and pivot_wider now support janitor.select_columns syntax,
    allowing for more flexible and dynamic column selection. @samukweku

## [v0.20.10]

-   [ENH] Added function `sort_timestamps_monotonically` to timeseries functions @UGuntupalli
-   [ENH] Added the complete function for converting implicit missing values
    to explicit ones. @samukweku
-   [ENH] Further simplification of expand_grid. @samukweku
-   [BUGFIX] Added copy() method to original dataframe, to avoid mutation. Issue #729. @samukweku
-   [ENH] Added `also` method for running functions in chain with no return values.
-   [DOC] Added a `timeseries` module section to website docs. Issue #742. @loganthomas
-   [ENH] Added a `pivot_longer` function, a wrapper around `pd.melt` and similar to
    tidyr's `pivot_longer` function. Also added an example notebook. @samukweku
-   [ENH] Fixed code to returns error if `fill_value` is not a dictionary. @samukweku
-   [INF] Welcome bot (.github/config.yml) for new users added. Issue #739. @samukweku

## [v0.20.9]

-   [ENH] Updated groupby_agg function to account for null entries in the `by` argument. @samukweku
-   [ENH] Added function `groupby_topk` to janitor functions @mphirke

## [v0.20.8]

-   [ENH] Upgraded `update_where` function to use either the pandas query style,
    or boolean indexing via the `loc` method. Also updated `find_replace` function to use the `loc`
    method directly, instead of routing it through the `update_where` function. @samukweku
-   [INF] Update `pandas` minimum version to 1.0.0. @hectormz
-   [DOC] Updated the general functions API page to show all available functions. @samukweku
-   [DOC] Fix the few lacking type annotations of functions. @VPerrollaz
-   [DOC] Changed the signature from str to Optional[str] when initialized by None. @VPerrollaz
-   [DOC] Add the Optional type for all signatures of the API. @VPerrollaz
-   [TST] Updated test_expand_grid to account for int dtype difference in Windows OS @samukweku
-   [TST] Make importing `pandas` testing functions follow uniform pattern. @hectormz
-   [ENH] Added `process_text` wrapper function for all Pandas string methods. @samukweku
-   [TST] Only skip tests for non-installed libraries on local machine. @hectormz
-   [DOC] Fix minor issues in documentation. @hectormz
-   [ENH] Added `fill_direction` function for forward/backward fills on missing values
    for selected columns in a dataframe. @samukweku
-   [ENH] Simpler logic and less lines of code for expand_grid function @samukweku

## [v0.20.7]

-   [TST] Add a test for transform_column to check for nonmutation. @VPerrollaz
-   [ENH] Contributed `expand_grid` function by @samukweku

## [v0.20.6]

-   [DOC] Pep8 all examples. @VPerrollaz
-   [TST] Add docstrings to tests @hectormz
-   [INF] Add `debug-statements`, `requirements-txt-fixer`, and `interrogate` to `pre-commit`. @hectormz
-   [ENH] Upgraded transform_column to use df.assign underneath the hood,
    and also added option to transform column elementwise (via apply)
    or columnwise (thus operating on a series). @ericmjl

## [v0.20.5]

-   [INF] Replace `pycodestyle` with `flake8` in order to add `pandas-vet` linter @hectormz
-   [ENH] `select_columns()` now raises `NameError` if column label in
    `search_columns_labels` is missing from `DataFrame` columns. @smu095

## [v0.20.1]

-   [DOC] Added an example for groupby_agg in general functions @samukweku
-   [ENH] Contributed `sort_naturally()` function. @ericmjl

## [v0.20.0]

-   [DOC] Edited transform_column dest_column_name kwarg description to be clearer on defaults by @evan-anderson.
-   [ENH] Replace `apply()` in favor of `pandas` functions in several functions. @hectormz
-   [ENH] Add `ecdf()` Series function by @ericmjl.
-   [DOC] Update API policy for clarity. @ericmjl
-   [ENH] Enforce string conversion when cleaning names. @ericmjl
-   [ENH] Change `find_replace` implementation to use keyword arguments to specify columns to perform find and replace on. @ericmjl
-   [ENH] Add `jitter()` dataframe function by @rahosbach

## [v0.19.0]

-   [ENH] Add xarray support and clone_using / convert_datetime_to_number funcs by @zbarry.

## [v0.18.3]

-   [ENH] Series toset() functionality #570 @eyaltrabelsi
-   [ENH] Added option to coalesce function to not delete coalesced columns. @gddcunh
-   [ENH] Added functionality to deconcatenate tuple/list/collections in a column to deconcatenate_column @zbarry
-   [ENH] Fix error message when length of new_column_names is wrong @DollofCutty
-   [DOC] Fixed several examples of functional syntax in `functions.py`. @bdice
-   [DOC] Fix #noqa comments showing up in docs by @hectormz
-   [ENH] Add unionizing a group of dataframes' categoricals. @zbarry
-   [DOC] Fix contributions hyperlinks in `AUTHORS.rst` and contributions by @hectormz
-   [INF] Add `pre-commit` hooks to repository by @ericmjl
-   [DOC] Fix formatting code in `CONTRIBUTING.rst` by @hectormz
-   [DOC] Changed the typing for most "column_name(s)" to Hashable rather than enforcing strings, to more closely match Pandas API by @dendrondal
-   [INF] Edited pycodestyle and Black parameters to avoid venvs by @dendrondal

## [v0.18.2]

-   [INF] Make requirements.txt smaller @eyaltrabelsi
-   [ENH] Add a reset_index parameter to shuffle @eyaltrabelsi
-   [DOC] Added contribution page link to readme @eyaltrabelsi
-   [DOC] fix example for `update_where`, provide a bit more detail, and expand the bad_values example notebook to demonstrate its use by @anzelpwj.
-   [INF] Fix pytest marks by @ericmjl (issue #520)
-   [ENH] add example notebook with use of finance submodule methods by @rahosbach
-   [DOC] added a couple of admonitions for Windows users. h/t @anzelpwj for debugging
    help when a few tests failed for `win32` @Ram-N
-   [ENH] Pyjanitor for PySpark @zjpoh
-   [ENH] Add pyspark clean_names @zjpoh
-   [ENH] Convert asserts to raise exceptions by @hectormz
-   [ENH] Add decorator functions for missing and error handling @jiafengkevinchen
-   [DOC] Update README with functional `pandas` API example. @ericmjl
-   [INF] Move `get_features_targets()` to new `ml.py` module by @hectormz
-   [ENH] Add chirality to morgan fingerprints in janitor.chemistry submodule by @Clayton-Springer
-   [INF] `import_message` suggests python dist. appropriate installs by @hectormz
-   [ENH] Add count_cumulative_unique() method to janitor.functions submodule by @rahosbach
-   [ENH] Add `update_where()` method to `janitor.spark.functions` submodule by @zjpoh

## [v0.18.1]

-   [ENH] extend find_replace functionality to allow both exact match and
    regular-expression-based fuzzy match by @shandou
-   [ENH] add preserve_position kwarg to deconcatenate_column with tests
    by @shandou and @ericmjl
-   [DOC] add contributions that did not leave `git` traces by @ericmjl
-   [ENH] add inflation adjustment in finance submodule by @rahosbach
-   [DOC] clarified how new functions should be implemented by @shandou
-   [ENH] add optional removal of accents on functions.clean_names, enabled by
    default by @mralbu
-   [ENH] add camelCase conversion to snake_case on `clean_names` by @ericmjl,
    h/t @jtaylor for sharing original
-   [ENH] Added `null_flag` function which can mark null values in rows.
    Implemented by @anzelpwj
-   [ENH] add engineering submodule with unit conversion method by @rahosbach
-   [DOC] add PyPI project description
-   [ENH] add example notebook with use of finance submodule methods
    by @rahosbach

For changes that happened prior to v0.18.1,
please consult the closed PRs,
which can be found [here](https://github.com/pyjanitor-devs/pyjanitor/pulls?q=is%3Apr+is%3Aclosed).

We thank all contributors
who have helped make `pyjanitor`
the package that it is today.

[Unreleased]: https://github.com/pyjanitor-devs/pyjanitor/compare/v0.23.1...HEAD

[v0.23.1]: https://github.com/pyjanitor-devs/pyjanitor/compare/v0.22.0...v0.23.1

[v0.22.0]: https://github.com/pyjanitor-devs/pyjanitor/compare/v0.21.2...v0.22.0

[v0.21.2]: https://github.com/pyjanitor-devs/pyjanitor/compare/v0.21.1...v0.21.2

[v0.21.1]: https://github.com/pyjanitor-devs/pyjanitor/compare/v0.21.0...v0.21.1

[v0.21.0]: https://github.com/pyjanitor-devs/pyjanitor/compare/v0.20.14...v0.21.0

[v0.20.14]: https://github.com/pyjanitor-devs/pyjanitor/compare/v0.20.13...v0.20.14

[v0.20.13]: https://github.com/pyjanitor-devs/pyjanitor/compare/v0.20.12...v0.20.13

[v0.20.12]: https://github.com/pyjanitor-devs/pyjanitor/compare/v0.20.11...v0.20.12

[v0.20.11]: https://github.com/pyjanitor-devs/pyjanitor/compare/v0.20.10...v0.20.11

[v0.20.10]: https://github.com/pyjanitor-devs/pyjanitor/compare/v0.20.9...v0.20.10

[v0.20.9]: https://github.com/pyjanitor-devs/pyjanitor/compare/v0.20.8...v0.20.9

[v0.20.8]: https://github.com/pyjanitor-devs/pyjanitor/compare/v0.20.7...v0.20.8

[v0.20.7]: https://github.com/pyjanitor-devs/pyjanitor/compare/v0.20.5...v0.20.7

[v0.20.6]: https://github.com/pyjanitor-devs/pyjanitor/compare/v0.20.5...v0.20.7

[v0.20.5]: https://github.com/pyjanitor-devs/pyjanitor/compare/v0.20.1...v0.20.5

[v0.20.1]: https://github.com/pyjanitor-devs/pyjanitor/compare/v0.20.0...v0.20.1

[v0.20.0]: https://github.com/pyjanitor-devs/pyjanitor/compare/v0.19.0...v0.20.0

[v0.19.0]: https://github.com/pyjanitor-devs/pyjanitor/compare/v0.18.3...v0.19.0

[v0.18.3]: https://github.com/pyjanitor-devs/pyjanitor/compare/v0.18.2...v0.18.3

[v0.18.2]: https://github.com/pyjanitor-devs/pyjanitor/compare/v0.18.1...v0.18.2

[v0.18.1]: https://github.com/pyjanitor-devs/pyjanitor/compare/v0.18.0...v0.18.1<|MERGE_RESOLUTION|>--- conflicted
+++ resolved
@@ -3,12 +3,9 @@
 ## [Unreleased]
 
 -   [DOC] Updated developer guide docs.
-<<<<<<< HEAD
 -   [EHN] `min_max_scale` drop `old_min` and `old_max` to fit sklearn's method API. #1097 @Zeroto521
-=======
 -   [ENH] Allow column selection/renaming within conditional_join. #1102 @samukweku.
 -   [EHN] New decorator `deprecated_kwargs` for breaking API. #1103 @Zeroto521
->>>>>>> ff300d64
 
 ## [v0.23.1] - 2022-05-03
 
