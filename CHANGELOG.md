# Changelog

## [Unreleased]
-   [INF] Simplify a bit linting, use pre-commit as the CI linting checker. @Zeroto521
-   [ENH] Fix bug in `pivot_longer` for wrong output when `names_pattern` is a sequence with a single value. Issue #885 @samukweku
<<<<<<< HEAD
-   [BUG] Fix conditional join issue for multiple conditions, where pd.eval fails to evaluate if numexpr is installed.

=======
-   [ENH] Deprecate `aggfunc` from `pivot_wider`; aggregation can be chained with pandas' `groupby`.
>>>>>>> d7b49685

## [v0.21.1] - 2021-08-29

-   [DOC] Fix references and broken links in AUTHORS.rst. @loganthomas
-   [DOC] Updated Broken links in the README and contributing docs. @nvamsikrishna05
-   [INF] Update pre-commit hooks and remove mutable references. Issue #844. @loganthomas
-   [INF] Add GitHub Release pointer to auto-release script. Issue #818. @loganthomas
-   [INF] Updated black version in github actions code-checks to match pre-commit hooks. @nvamsikrishna05
-   [ENH] Add reset_index flag to row_to_names function. @fireddd
-   [ENH] Updated `label_encode` to use pandas factorize instead of scikit-learn LabelEncoder. @nvamsikrishna05
-   [INF] Removed the scikit-learn package from the dependencies from environment-dev.yml and base.in files. @nvamsikrishna05
-   [ENH] Add function to remove constant columns. @fireddd
-   [ENH] Added `factorize_columns` method which will deprecate the `label_encode` method in future release. @nvamsikrishna05
-   [DOC] Delete Read the Docs project and remove all readthedocs.io references from the repo. Issue #863. @loganthomas
-   [DOC] Updated various documentation sources to reflect pyjanitor-dev ownership. @loganthomas
-   [INF] Fix `isort` automatic checks. Issue #845. @loganthomas
-   [ENH] `complete` function now uses variable args (\*args) - @samukweku
-   [EHN] Set `expand_column`'s `sep` default is `"|"`, same to `pandas.Series.str.get_dummies`. Issue #876. @Zeroto521
-   [ENH] Deprecate `limit` from fill_direction. fill_direction now uses kwargs. @samukweku
-   [ENH] Added `conditional_join` function that supports joins on non-equi operators. @samukweku
-   [INF] Speed up pytest via `-n` (pytest-xdist) option. Issue #881. @Zeroto521
-   [DOC] Add list mark to keep `select_columns`'s example same style. @Zeroto521
-   [ENH] Updated `rename_columns` to take optional function argument for mapping. @nvamsikrishna05

## [v0.21.0] - 2021-07-16

-   [ENH] Drop `fill_value` parameter from `complete`. Users can use `fillna` instead. @samukweku
-   [BUG] Fix bug in `pivot_longer` with single level columns. @samukweku
-   [BUG] Disable exchange rates API until we can find another one to hit. @ericmjl
-   [ENH] Change `coalesce` to return columns; also use `bfill`, `ffill`,
    which is faster than `combine_first` @samukweku
-   [ENH] Use `eval` for string conditions in `update_where`. @samukweku
-   [ENH] Add clearer error messages for `pivot_longer`. h/t to @tdhock
    for the observation. Issue #836 @samukweku
-   [ENH] `select_columns` now uses variable arguments (\*args),
    to provide a simpler selection without the need for lists. - @samukweku
-   [ENH] `encode_categoricals` refactored to use generic functions
    via `functools.dispatch`. - @samukweku
-   [ENH] Updated convert_excel_date to throw meaningful error when values contain non-numeric. @nvamsikrishna05

## [v0.20.14] - 2021-03-25

-   [ENH] Add `dropna` parameter to groupby_agg. @samukweku
-   [ENH] `complete` adds a `by` parameter to expose explicit missing values per group, via groupby. @samukweku
-   [ENH] Fix check_column to support single inputs - fixes `label_encode`. @zbarry

## [v0.20.13] - 2021-02-25

-   [ENH] Performance improvements to `expand_grid`. @samukweku
-   [HOTFIX] Add `multipledispatch` to pip requirements. @ericmjl

## [v0.20.12] - 2021-02-25

-   [INF] Auto-release GitHub action maintenance. @loganthomas

## [v0.20.11] - 2021-02-24

-   [INF] Setup auto-release GitHub action. @loganthomas
-   [INF] Deploy `darglint` package for docstring linting. Issue #745. @loganthomas
-   [ENH] Added optional truncation to `clean_names` function. Issue #753. @richardqiu
-   [ENH] Added `timeseries.flag_jumps()` function. Issue #711. @loganthomas
-   [ENH] `pivot_longer` can handle multiple values in paired columns, and can reshape
    using a list/tuple of regular expressions in `names_pattern`. @samukweku
-   [ENH] Replaced default numeric conversion of dataframe with a `dtypes` parameter,
    allowing the user to control the data types. - @samukweku
-   [INF] Loosen dependency specifications. Switch to pip-tools for managing
    dependencies. Issue #760. @MinchinWeb
-   [DOC] added pipenv installation instructions @evan-anderson
-   [ENH] Add `pivot_wider` function, which is the inverse of the `pivot_longer`
    function. @samukweku
-   [INF] Add `openpyxl` to `environment-dev.yml`. @samukweku
-   [ENH] Reduce code by reusing existing functions for fill_direction. @samukweku
-   [ENH] Improvements to `pivot_longer` function, with improved speed and cleaner code.
    `dtypes` parameter dropped; user can change dtypes with pandas' `astype` method, or
    pyjanitor's `change_type` method. @samukweku
-   [ENH] Add kwargs to `encode_categorical` function, to create ordered categorical columns,
    or categorical columns with explicit categories. @samukweku
-   [ENH] Improvements to `complete` method. Use `pd.merge` to handle duplicates and
    null values. @samukweku
-   [ENH] Add `new_column_names` parameter to `process_text`, allowing a user to
    create a new column name after processing a text column. Also added a `merge_frame`
    parameter, allowing dataframe merging, if the result of the text processing is a
    dataframe.@samukweku
-   [ENH] Add `aggfunc` parameter to pivot_wider. @samukweku
-   [ENH] Modified the `check` function in utils to verify if a value is a callable. @samukweku
-   [ENH] Add a base `_select_column` function, using `functools.singledispatch`,
    to allow for flexible columns selection. @samukweku
-   [ENH] pivot_longer and pivot_wider now support janitor.select_columns syntax,
    allowing for more flexible and dynamic column selection. @samukweku

## [v0.20.10]

-   [ENH] Added function `sort_timestamps_monotonically` to timeseries functions @UGuntupalli
-   [ENH] Added the complete function for converting implicit missing values
    to explicit ones. @samukweku
-   [ENH] Further simplification of expand_grid. @samukweku
-   [BUGFIX] Added copy() method to original dataframe, to avoid mutation. Issue #729. @samukweku
-   [ENH] Added `also` method for running functions in chain with no return values.
-   [DOC] Added a `timeseries` module section to website docs. Issue #742. @loganthomas
-   [ENH] Added a `pivot_longer` function, a wrapper around `pd.melt` and similar to
    tidyr's `pivot_longer` function. Also added an example notebook. @samukweku
-   [ENH] Fixed code to returns error if `fill_value` is not a dictionary. @samukweku
-   [INF] Welcome bot (.github/config.yml) for new users added. Issue #739. @samukweku

## [v0.20.9]

-   [ENH] Updated groupby_agg function to account for null entries in the `by` argument. @samukweku
-   [ENH] Added function `groupby_topk` to janitor functions @mphirke

## [v0.20.8]

-   [ENH] Upgraded `update_where` function to use either the pandas query style,
    or boolean indexing via the `loc` method. Also updated `find_replace` function to use the `loc`
    method directly, instead of routing it through the `update_where` function. @samukweku
-   [INF] Update `pandas` minimum version to 1.0.0. @hectormz
-   [DOC] Updated the general functions API page to show all available functions. @samukweku
-   [DOC] Fix the few lacking type annotations of functions. @VPerrollaz
-   [DOC] Changed the signature from str to Optional[str] when initialized by None. @VPerrollaz
-   [DOC] Add the Optional type for all signatures of the API. @VPerrollaz
-   [TST] Updated test_expand_grid to account for int dtype difference in Windows OS @samukweku
-   [TST] Make importing `pandas` testing functions follow uniform pattern. @hectormz
-   [ENH] Added `process_text` wrapper function for all Pandas string methods. @samukweku
-   [TST] Only skip tests for non-installed libraries on local machine. @hectormz
-   [DOC] Fix minor issues in documentation. @hectormz
-   [ENH] Added `fill_direction` function for forward/backward fills on missing values
    for selected columns in a dataframe. @samukweku
-   [ENH] Simpler logic and less lines of code for expand_grid function @samukweku

## [v0.20.7]

-   [TST] Add a test for transform_column to check for nonmutation. @VPerrollaz
-   [ENH] Contributed `expand_grid` function by @samukweku

## [v0.20.6]

-   [DOC] Pep8 all examples. @VPerrollaz
-   [TST] Add docstrings to tests @hectormz
-   [INF] Add `debug-statements`, `requirements-txt-fixer`, and `interrogate` to `pre-commit`. @hectormz
-   [ENH] Upgraded transform_column to use df.assign underneath the hood,
    and also added option to transform column elementwise (via apply)
    or columnwise (thus operating on a series). @ericmjl

## [v0.20.5]

-   [INF] Replace `pycodestyle` with `flake8` in order to add `pandas-vet` linter @hectormz
-   [ENH] `select_columns()` now raises `NameError` if column label in
    `search_columns_labels` is missing from `DataFrame` columns. @smu095

## [v0.20.1]

-   [DOC] Added an example for groupby_agg in general functions @samukweku
-   [ENH] Contributed `sort_naturally()` function. @ericmjl

## [v0.20.0]

-   [DOC] Edited transform_column dest_column_name kwarg description to be clearer on defaults by @evan-anderson.
-   [ENH] Replace `apply()` in favor of `pandas` functions in several functions. @hectormz
-   [ENH] Add `ecdf()` Series function by @ericmjl.
-   [DOC] Update API policy for clarity. @ericmjl
-   [ENH] Enforce string conversion when cleaning names. @ericmjl
-   [ENH] Change `find_replace` implementation to use keyword arguments to specify columns to perform find and replace on. @ericmjl
-   [ENH] Add `jitter()` dataframe function by @rahosbach

## [v0.19.0]

-   [ENH] Add xarray support and clone_using / convert_datetime_to_number funcs by @zbarry.

## [v0.18.3]

-   [ENH] Series toset() functionality #570 @eyaltrabelsi
-   [ENH] Added option to coalesce function to not delete coalesced columns. @gddcunh
-   [ENH] Added functionality to deconcatenate tuple/list/collections in a column to deconcatenate_column @zbarry
-   [ENH] Fix error message when length of new_column_names is wrong @DollofCutty
-   [DOC] Fixed several examples of functional syntax in `functions.py`. @bdice
-   [DOC] Fix #noqa comments showing up in docs by @hectormz
-   [ENH] Add unionizing a group of dataframes' categoricals. @zbarry
-   [DOC] Fix contributions hyperlinks in `AUTHORS.rst` and contributions by @hectormz
-   [INF] Add `pre-commit` hooks to repository by @ericmjl
-   [DOC] Fix formatting code in `CONTRIBUTING.rst` by @hectormz
-   [DOC] Changed the typing for most "column_name(s)" to Hashable rather than enforcing strings, to more closely match Pandas API by @dendrondal
-   [INF] Edited pycodestyle and Black parameters to avoid venvs by @dendrondal

## [v0.18.2]

-   [INF] Make requirements.txt smaller @eyaltrabelsi
-   [ENH] Add a reset_index parameter to shuffle @eyaltrabelsi
-   [DOC] Added contribution page link to readme @eyaltrabelsi
-   [DOC] fix example for `update_where`, provide a bit more detail, and expand the bad_values example notebook to demonstrate its use by @anzelpwj.
-   [INF] Fix pytest marks by @ericmjl (issue #520)
-   [ENH] add example notebook with use of finance submodule methods by @rahosbach
-   [DOC] added a couple of admonitions for Windows users. h/t @anzelpwj for debugging
    help when a few tests failed for `win32` @Ram-N
-   [ENH] Pyjanitor for PySpark @zjpoh
-   [ENH] Add pyspark clean_names @zjpoh
-   [ENH] Convert asserts to raise exceptions by @hectormz
-   [ENH] Add decorator functions for missing and error handling @jiafengkevinchen
-   [DOC] Update README with functional `pandas` API example. @ericmjl
-   [INF] Move `get_features_targets()` to new `ml.py` module by @hectormz
-   [ENH] Add chirality to morgan fingerprints in janitor.chemistry submodule by @Clayton-Springer
-   [INF] `import_message` suggests python dist. appropriate installs by @hectormz
-   [ENH] Add count_cumulative_unique() method to janitor.functions submodule by @rahosbach
-   [ENH] Add `update_where()` method to `janitor.spark.functions` submodule by @zjpoh

## [v0.18.1]

-   [ENH] extend find_replace functionality to allow both exact match and
    regular-expression-based fuzzy match by @shandou
-   [ENH] add preserve_position kwarg to deconcatenate_column with tests
    by @shandou and @ericmjl
-   [DOC] add contributions that did not leave `git` traces by @ericmjl
-   [ENH] add inflation adjustment in finance submodule by @rahosbach
-   [DOC] clarified how new functions should be implemented by @shandou
-   [ENH] add optional removal of accents on functions.clean_names, enabled by
    default by @mralbu
-   [ENH] add camelCase conversion to snake_case on `clean_names` by @ericmjl,
    h/t @jtaylor for sharing original
-   [ENH] Added `null_flag` function which can mark null values in rows.
    Implemented by @anzelpwj
-   [ENH] add engineering submodule with unit conversion method by @rahosbach
-   [DOC] add PyPI project description
-   [ENH] add example notebook with use of finance submodule methods
    by @rahosbach

For changes that happened prior to v0.18.1,
please consult the closed PRs,
which can be found [here](https://github.com/pyjanitor-devs/pyjanitor/pulls?q=is%3Apr+is%3Aclosed).

We thank all contributors
who have helped make `pyjanitor`
the package that it is today.

[Unreleased]: https://github.com/pyjanitor-devs/pyjanitor/compare/v0.21.2...HEAD

[v0.21.2]: https://github.com/pyjanitor-devs/pyjanitor/compare/v0.21.1...v0.21.2

[v0.21.1]: https://github.com/pyjanitor-devs/pyjanitor/compare/v0.21.0...v0.21.1

[v0.21.0]: https://github.com/pyjanitor-devs/pyjanitor/compare/v0.20.14...v0.21.0

[v0.20.14]: https://github.com/pyjanitor-devs/pyjanitor/compare/v0.20.13...v0.20.14

[v0.20.13]: https://github.com/pyjanitor-devs/pyjanitor/compare/v0.20.12...v0.20.13

[v0.20.12]: https://github.com/pyjanitor-devs/pyjanitor/compare/v0.20.11...v0.20.12

[v0.20.11]: https://github.com/pyjanitor-devs/pyjanitor/compare/v0.20.10...v0.20.11

[v0.20.10]: https://github.com/pyjanitor-devs/pyjanitor/compare/v0.20.9...v0.20.10

[v0.20.9]: https://github.com/pyjanitor-devs/pyjanitor/compare/v0.20.8...v0.20.9

[v0.20.8]: https://github.com/pyjanitor-devs/pyjanitor/compare/v0.20.7...v0.20.8

[v0.20.7]: https://github.com/pyjanitor-devs/pyjanitor/compare/v0.20.5...v0.20.7

[v0.20.6]: https://github.com/pyjanitor-devs/pyjanitor/compare/v0.20.5...v0.20.7

[v0.20.5]: https://github.com/pyjanitor-devs/pyjanitor/compare/v0.20.1...v0.20.5

[v0.20.1]: https://github.com/pyjanitor-devs/pyjanitor/compare/v0.20.0...v0.20.1

[v0.20.0]: https://github.com/pyjanitor-devs/pyjanitor/compare/v0.19.0...v0.20.0

[v0.19.0]: https://github.com/pyjanitor-devs/pyjanitor/compare/v0.18.3...v0.19.0

[v0.18.3]: https://github.com/pyjanitor-devs/pyjanitor/compare/v0.18.2...v0.18.3

[v0.18.2]: https://github.com/pyjanitor-devs/pyjanitor/compare/v0.18.1...v0.18.2

[v0.18.1]: https://github.com/pyjanitor-devs/pyjanitor/compare/v0.18.0...v0.18.1<|MERGE_RESOLUTION|>--- conflicted
+++ resolved
@@ -3,12 +3,8 @@
 ## [Unreleased]
 -   [INF] Simplify a bit linting, use pre-commit as the CI linting checker. @Zeroto521
 -   [ENH] Fix bug in `pivot_longer` for wrong output when `names_pattern` is a sequence with a single value. Issue #885 @samukweku
-<<<<<<< HEAD
+-   [ENH] Deprecate `aggfunc` from `pivot_wider`; aggregation can be chained with pandas' `groupby`.
 -   [BUG] Fix conditional join issue for multiple conditions, where pd.eval fails to evaluate if numexpr is installed.
-
-=======
--   [ENH] Deprecate `aggfunc` from `pivot_wider`; aggregation can be chained with pandas' `groupby`.
->>>>>>> d7b49685
 
 ## [v0.21.1] - 2021-08-29
 
