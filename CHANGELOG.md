--- conflicted
+++ resolved
@@ -20,11 +20,8 @@
 -   [DOC] Add local documentation preview via github action artifact. PR #1149 @Zeroto521
 -   [ENH] Enable `encode_categorical` handle 2 (or more ) dimensions array. PR #1153 @Zeroto521
 -   [INF] Cancel old workflow runs via Github Action `concurrency`. PR #1161 @Zeroto521
-<<<<<<< HEAD
+-   [ENH] Faster computation for non-equi join, with a numba engine. Issue #1102 @samukweku
 -   [BUG] Avoid `change_type` mutating original `DataFrame`. PR #1162 @Zeroto521
-=======
--   [ENH] Faster computation for non-equi join, with a numba engine. Issue #1102 @samukweku
->>>>>>> bd648d95
 
 ## [v0.23.1] - 2022-05-03
 
