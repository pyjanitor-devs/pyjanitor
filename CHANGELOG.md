--- conflicted
+++ resolved
@@ -1,12 +1,9 @@
 # Changelog
 
 ## [Unreleased]
-<<<<<<< HEAD
 -  [ENH] Added a `convert_excel_date` method for polars - Issue #1352
-=======
 -  [ENH] Added a `row_to_names` method for polars. Issue #1352
 -  [ENH] `read_commandline` function now supports polars - Issue #1352
->>>>>>> 5c281b25
 
 - [ENH] Improved performance for non-equi joins when using numba - @samukweku PR #1341
 - [ENH] Added a `clean_names` method for polars - it can be used to clean the column names, or clean column values . Issue #1343 @samukweku
