# Changelog

## [Unreleased]

-   [ENH] Deprecate `num_bins` from `bin_numeric` in favour of `bins`, and allow generic `**kwargs` to be passed into `pd.cut`. Issue #969. @thatlittleboy
-   [ENH] Fix `concatenate_columns` not working on category inputs @zbarry
-   [INF] Simplify CI system @ericmjl
-   [ENH] Added "read_commandline" function to janitor.io @BaritoneBeard
-   [BUG] Fix bug with the complement parameter of `filter_on`. Issue #988. @thatlittleboy
-   [ENH] Add `xlsx_table`, for reading tables from an Excel sheet. @samukweku
-   [ENH] minor improvements for conditional_join; equality only joins are no longer supported; there has to be at least one non-equi join present. @samukweku
-   [BUG] `sort_column_value_order` no longer mutates original dataframe.
-   [BUG] Extend `fill_empty`'s `column_names` type range. Issue #998. @Zeroto521
-   [BUG] Removed/updated error-inducing default arguments in `row_to_names` (#1004) and `round_to_fraction` (#1005). @thatlittleboy
-   [ENH] `patterns` deprecated in favour of importing `re.compile`. #1007 @samukweku
-   [ENH] Changes to kwargs in `encode_categorical`, where the values can either be a string or a 1D array. #1021 @samukweku
-   [ENH] Add `fill_value` and `explicit` parameters to the `complete` function. #1019 @samukweku
-   [ENH] Performance improvement for `expand_grid`. @samukweku
-   [BUG] Make `factorize_columns` (PR #1028) and `truncate_datetime_dataframe` (PR #1040) functions non-mutating. @thatlittleboy
-   [BUG] Fix SettingWithCopyWarning and other minor bugs when using `truncate_datetime_dataframe`, along with further performance improvements (PR #1040). @thatlittleboy
-   [ENH] Performance improvement for `conditional_join`. @samukweku
-   [ENH] Multiple `.value` is now supported in `pivot_longer`. Multiple values_to is also supported, when names_pattern is a list or tuple. `names_transform` parameter added, for efficient dtype transformation of unpivoted columns. #1034, #1048, #1051 @samukweku
-   [ENH] Add `xlsx_cells` for reading a spreadsheet as a table of individual cells. #929 @samukweku.
-   [ENH] Let `filter_string` suit parameters of `Series.str.contains` Issue #1003 and #1047. @Zeroto521
-   [ENH] `names_glue` in `pivot_wider` now takes a string form, using str.format_map under the hood. `levels_order` is also deprecated. @samukweku
-   [BUG] Fixed bug in `transform_columns` which ignored the `column_names` specification when `new_column_names` dictionary was provided as an argument, issue #1063. @thatlittleboy
-   [BUG] `count_cumulative_unique` no longer modifies the column being counted in the output when `case_sensitive` argument is set to False, issue #1065. @thatlittleboy
-   [BUG] Fix for gcc missing error in dev container
<<<<<<< HEAD
-   [DOC] Added a step in the dev guide to install `Remote Container` in VS Code. @ashenafiyb
=======
-   [DOC] Convert `expand_column` code examples to doctests, issue #972. @gahjelle
>>>>>>> 44ae1feb

## [v0.22.0] - 2021-11-21

-   [BUG] Fix conditional join issue for multiple conditions, where pd.eval fails to evaluate if numexpr is installed. #898 @samukweku
-   [ENH] Added `case_when` to handle multiple conditionals and replacement values. Issue #736. @robertmitchellv
-   [ENH] Deprecate `new_column_names` and `merge_frame` from `process_text`. Only existing columns are supported. @samukweku
-   [ENH] `complete` uses `pd.merge` internally, providing a simpler logic, with some speed improvements in certain cases over `pd.reindex`. @samukweku
-   [ENH] `expand_grid` returns a MultiIndex DataFrame, allowing the user to decide how to manipulate the columns. @samukweku
-   [INF] Simplify a bit linting, use pre-commit as the CI linting checker. @Zeroto521
-   [ENH] Fix bug in `pivot_longer` for wrong output when `names_pattern` is a sequence with a single value. Issue #885 @samukweku
-   [ENH] Deprecate `aggfunc` from `pivot_wider`; aggregation can be chained with pandas' `groupby`.
-   [ENH] `As_Categorical` deprecated from `encode_categorical`; a tuple of `(categories, order)` suffices for \*\*kwargs. @samukweku
-   [ENH] Deprecate `names_sort` from `pivot_wider`.@samukweku
-   [ENH] Add `softmax` to `math` module. Issue #902. @loganthomas

## [v0.21.2] - 2021-09-01

-   [ENH] Fix warning message in `coalesce`, from bfill/fill;`coalesce` now uses variable arguments. Issue #882 @samukweku
-   [INF] Add SciPy as explicit dependency in `base.in`. Issue #895 @ericmjl

## [v0.21.1] - 2021-08-29

-   [DOC] Fix references and broken links in AUTHORS.rst. @loganthomas
-   [DOC] Updated Broken links in the README and contributing docs. @nvamsikrishna05
-   [INF] Update pre-commit hooks and remove mutable references. Issue #844. @loganthomas
-   [INF] Add GitHub Release pointer to auto-release script. Issue #818. @loganthomas
-   [INF] Updated black version in github actions code-checks to match pre-commit hooks. @nvamsikrishna05
-   [ENH] Add reset_index flag to row_to_names function. @fireddd
-   [ENH] Updated `label_encode` to use pandas factorize instead of scikit-learn LabelEncoder. @nvamsikrishna05
-   [INF] Removed the scikit-learn package from the dependencies from environment-dev.yml and base.in files. @nvamsikrishna05
-   [ENH] Add function to remove constant columns. @fireddd
-   [ENH] Added `factorize_columns` method which will deprecate the `label_encode` method in future release. @nvamsikrishna05
-   [DOC] Delete Read the Docs project and remove all readthedocs.io references from the repo. Issue #863. @loganthomas
-   [DOC] Updated various documentation sources to reflect pyjanitor-dev ownership. @loganthomas
-   [INF] Fix `isort` automatic checks. Issue #845. @loganthomas
-   [ENH] `complete` function now uses variable args (\*args) - @samukweku
-   [EHN] Set `expand_column`'s `sep` default is `"|"`, same to `pandas.Series.str.get_dummies`. Issue #876. @Zeroto521
-   [ENH] Deprecate `limit` from fill_direction. fill_direction now uses kwargs. @samukweku
-   [ENH] Added `conditional_join` function that supports joins on non-equi operators. @samukweku
-   [INF] Speed up pytest via `-n` (pytest-xdist) option. Issue #881. @Zeroto521
-   [DOC] Add list mark to keep `select_columns`'s example same style. @Zeroto521
-   [ENH] Updated `rename_columns` to take optional function argument for mapping. @nvamsikrishna05

## [v0.21.0] - 2021-07-16

-   [ENH] Drop `fill_value` parameter from `complete`. Users can use `fillna` instead. @samukweku
-   [BUG] Fix bug in `pivot_longer` with single level columns. @samukweku
-   [BUG] Disable exchange rates API until we can find another one to hit. @ericmjl
-   [ENH] Change `coalesce` to return columns; also use `bfill`, `ffill`,
    which is faster than `combine_first` @samukweku
-   [ENH] Use `eval` for string conditions in `update_where`. @samukweku
-   [ENH] Add clearer error messages for `pivot_longer`. h/t to @tdhock
    for the observation. Issue #836 @samukweku
-   [ENH] `select_columns` now uses variable arguments (\*args),
    to provide a simpler selection without the need for lists. - @samukweku
-   [ENH] `encode_categoricals` refactored to use generic functions
    via `functools.dispatch`. - @samukweku
-   [ENH] Updated convert_excel_date to throw meaningful error when values contain non-numeric. @nvamsikrishna05

## [v0.20.14] - 2021-03-25

-   [ENH] Add `dropna` parameter to groupby_agg. @samukweku
-   [ENH] `complete` adds a `by` parameter to expose explicit missing values per group, via groupby. @samukweku
-   [ENH] Fix check_column to support single inputs - fixes `label_encode`. @zbarry

## [v0.20.13] - 2021-02-25

-   [ENH] Performance improvements to `expand_grid`. @samukweku
-   [HOTFIX] Add `multipledispatch` to pip requirements. @ericmjl

## [v0.20.12] - 2021-02-25

-   [INF] Auto-release GitHub action maintenance. @loganthomas

## [v0.20.11] - 2021-02-24

-   [INF] Setup auto-release GitHub action. @loganthomas
-   [INF] Deploy `darglint` package for docstring linting. Issue #745. @loganthomas
-   [ENH] Added optional truncation to `clean_names` function. Issue #753. @richardqiu
-   [ENH] Added `timeseries.flag_jumps()` function. Issue #711. @loganthomas
-   [ENH] `pivot_longer` can handle multiple values in paired columns, and can reshape
    using a list/tuple of regular expressions in `names_pattern`. @samukweku
-   [ENH] Replaced default numeric conversion of dataframe with a `dtypes` parameter,
    allowing the user to control the data types. - @samukweku
-   [INF] Loosen dependency specifications. Switch to pip-tools for managing
    dependencies. Issue #760. @MinchinWeb
-   [DOC] added pipenv installation instructions @evan-anderson
-   [ENH] Add `pivot_wider` function, which is the inverse of the `pivot_longer`
    function. @samukweku
-   [INF] Add `openpyxl` to `environment-dev.yml`. @samukweku
-   [ENH] Reduce code by reusing existing functions for fill_direction. @samukweku
-   [ENH] Improvements to `pivot_longer` function, with improved speed and cleaner code.
    `dtypes` parameter dropped; user can change dtypes with pandas' `astype` method, or
    pyjanitor's `change_type` method. @samukweku
-   [ENH] Add kwargs to `encode_categorical` function, to create ordered categorical columns,
    or categorical columns with explicit categories. @samukweku
-   [ENH] Improvements to `complete` method. Use `pd.merge` to handle duplicates and
    null values. @samukweku
-   [ENH] Add `new_column_names` parameter to `process_text`, allowing a user to
    create a new column name after processing a text column. Also added a `merge_frame`
    parameter, allowing dataframe merging, if the result of the text processing is a
    dataframe.@samukweku
-   [ENH] Add `aggfunc` parameter to pivot_wider. @samukweku
-   [ENH] Modified the `check` function in utils to verify if a value is a callable. @samukweku
-   [ENH] Add a base `_select_column` function, using `functools.singledispatch`,
    to allow for flexible columns selection. @samukweku
-   [ENH] pivot_longer and pivot_wider now support janitor.select_columns syntax,
    allowing for more flexible and dynamic column selection. @samukweku

## [v0.20.10]

-   [ENH] Added function `sort_timestamps_monotonically` to timeseries functions @UGuntupalli
-   [ENH] Added the complete function for converting implicit missing values
    to explicit ones. @samukweku
-   [ENH] Further simplification of expand_grid. @samukweku
-   [BUGFIX] Added copy() method to original dataframe, to avoid mutation. Issue #729. @samukweku
-   [ENH] Added `also` method for running functions in chain with no return values.
-   [DOC] Added a `timeseries` module section to website docs. Issue #742. @loganthomas
-   [ENH] Added a `pivot_longer` function, a wrapper around `pd.melt` and similar to
    tidyr's `pivot_longer` function. Also added an example notebook. @samukweku
-   [ENH] Fixed code to returns error if `fill_value` is not a dictionary. @samukweku
-   [INF] Welcome bot (.github/config.yml) for new users added. Issue #739. @samukweku

## [v0.20.9]

-   [ENH] Updated groupby_agg function to account for null entries in the `by` argument. @samukweku
-   [ENH] Added function `groupby_topk` to janitor functions @mphirke

## [v0.20.8]

-   [ENH] Upgraded `update_where` function to use either the pandas query style,
    or boolean indexing via the `loc` method. Also updated `find_replace` function to use the `loc`
    method directly, instead of routing it through the `update_where` function. @samukweku
-   [INF] Update `pandas` minimum version to 1.0.0. @hectormz
-   [DOC] Updated the general functions API page to show all available functions. @samukweku
-   [DOC] Fix the few lacking type annotations of functions. @VPerrollaz
-   [DOC] Changed the signature from str to Optional[str] when initialized by None. @VPerrollaz
-   [DOC] Add the Optional type for all signatures of the API. @VPerrollaz
-   [TST] Updated test_expand_grid to account for int dtype difference in Windows OS @samukweku
-   [TST] Make importing `pandas` testing functions follow uniform pattern. @hectormz
-   [ENH] Added `process_text` wrapper function for all Pandas string methods. @samukweku
-   [TST] Only skip tests for non-installed libraries on local machine. @hectormz
-   [DOC] Fix minor issues in documentation. @hectormz
-   [ENH] Added `fill_direction` function for forward/backward fills on missing values
    for selected columns in a dataframe. @samukweku
-   [ENH] Simpler logic and less lines of code for expand_grid function @samukweku

## [v0.20.7]

-   [TST] Add a test for transform_column to check for nonmutation. @VPerrollaz
-   [ENH] Contributed `expand_grid` function by @samukweku

## [v0.20.6]

-   [DOC] Pep8 all examples. @VPerrollaz
-   [TST] Add docstrings to tests @hectormz
-   [INF] Add `debug-statements`, `requirements-txt-fixer`, and `interrogate` to `pre-commit`. @hectormz
-   [ENH] Upgraded transform_column to use df.assign underneath the hood,
    and also added option to transform column elementwise (via apply)
    or columnwise (thus operating on a series). @ericmjl

## [v0.20.5]

-   [INF] Replace `pycodestyle` with `flake8` in order to add `pandas-vet` linter @hectormz
-   [ENH] `select_columns()` now raises `NameError` if column label in
    `search_columns_labels` is missing from `DataFrame` columns. @smu095

## [v0.20.1]

-   [DOC] Added an example for groupby_agg in general functions @samukweku
-   [ENH] Contributed `sort_naturally()` function. @ericmjl

## [v0.20.0]

-   [DOC] Edited transform_column dest_column_name kwarg description to be clearer on defaults by @evan-anderson.
-   [ENH] Replace `apply()` in favor of `pandas` functions in several functions. @hectormz
-   [ENH] Add `ecdf()` Series function by @ericmjl.
-   [DOC] Update API policy for clarity. @ericmjl
-   [ENH] Enforce string conversion when cleaning names. @ericmjl
-   [ENH] Change `find_replace` implementation to use keyword arguments to specify columns to perform find and replace on. @ericmjl
-   [ENH] Add `jitter()` dataframe function by @rahosbach

## [v0.19.0]

-   [ENH] Add xarray support and clone_using / convert_datetime_to_number funcs by @zbarry.

## [v0.18.3]

-   [ENH] Series toset() functionality #570 @eyaltrabelsi
-   [ENH] Added option to coalesce function to not delete coalesced columns. @gddcunh
-   [ENH] Added functionality to deconcatenate tuple/list/collections in a column to deconcatenate_column @zbarry
-   [ENH] Fix error message when length of new_column_names is wrong @DollofCutty
-   [DOC] Fixed several examples of functional syntax in `functions.py`. @bdice
-   [DOC] Fix #noqa comments showing up in docs by @hectormz
-   [ENH] Add unionizing a group of dataframes' categoricals. @zbarry
-   [DOC] Fix contributions hyperlinks in `AUTHORS.rst` and contributions by @hectormz
-   [INF] Add `pre-commit` hooks to repository by @ericmjl
-   [DOC] Fix formatting code in `CONTRIBUTING.rst` by @hectormz
-   [DOC] Changed the typing for most "column_name(s)" to Hashable rather than enforcing strings, to more closely match Pandas API by @dendrondal
-   [INF] Edited pycodestyle and Black parameters to avoid venvs by @dendrondal

## [v0.18.2]

-   [INF] Make requirements.txt smaller @eyaltrabelsi
-   [ENH] Add a reset_index parameter to shuffle @eyaltrabelsi
-   [DOC] Added contribution page link to readme @eyaltrabelsi
-   [DOC] fix example for `update_where`, provide a bit more detail, and expand the bad_values example notebook to demonstrate its use by @anzelpwj.
-   [INF] Fix pytest marks by @ericmjl (issue #520)
-   [ENH] add example notebook with use of finance submodule methods by @rahosbach
-   [DOC] added a couple of admonitions for Windows users. h/t @anzelpwj for debugging
    help when a few tests failed for `win32` @Ram-N
-   [ENH] Pyjanitor for PySpark @zjpoh
-   [ENH] Add pyspark clean_names @zjpoh
-   [ENH] Convert asserts to raise exceptions by @hectormz
-   [ENH] Add decorator functions for missing and error handling @jiafengkevinchen
-   [DOC] Update README with functional `pandas` API example. @ericmjl
-   [INF] Move `get_features_targets()` to new `ml.py` module by @hectormz
-   [ENH] Add chirality to morgan fingerprints in janitor.chemistry submodule by @Clayton-Springer
-   [INF] `import_message` suggests python dist. appropriate installs by @hectormz
-   [ENH] Add count_cumulative_unique() method to janitor.functions submodule by @rahosbach
-   [ENH] Add `update_where()` method to `janitor.spark.functions` submodule by @zjpoh

## [v0.18.1]

-   [ENH] extend find_replace functionality to allow both exact match and
    regular-expression-based fuzzy match by @shandou
-   [ENH] add preserve_position kwarg to deconcatenate_column with tests
    by @shandou and @ericmjl
-   [DOC] add contributions that did not leave `git` traces by @ericmjl
-   [ENH] add inflation adjustment in finance submodule by @rahosbach
-   [DOC] clarified how new functions should be implemented by @shandou
-   [ENH] add optional removal of accents on functions.clean_names, enabled by
    default by @mralbu
-   [ENH] add camelCase conversion to snake_case on `clean_names` by @ericmjl,
    h/t @jtaylor for sharing original
-   [ENH] Added `null_flag` function which can mark null values in rows.
    Implemented by @anzelpwj
-   [ENH] add engineering submodule with unit conversion method by @rahosbach
-   [DOC] add PyPI project description
-   [ENH] add example notebook with use of finance submodule methods
    by @rahosbach

For changes that happened prior to v0.18.1,
please consult the closed PRs,
which can be found [here](https://github.com/pyjanitor-devs/pyjanitor/pulls?q=is%3Apr+is%3Aclosed).

We thank all contributors
who have helped make `pyjanitor`
the package that it is today.

[Unreleased]: https://github.com/pyjanitor-devs/pyjanitor/compare/v0.22.0...HEAD

[v0.22.0]: https://github.com/pyjanitor-devs/pyjanitor/compare/v0.21.2...v0.22.0

[v0.21.2]: https://github.com/pyjanitor-devs/pyjanitor/compare/v0.21.1...v0.21.2

[v0.21.1]: https://github.com/pyjanitor-devs/pyjanitor/compare/v0.21.0...v0.21.1

[v0.21.0]: https://github.com/pyjanitor-devs/pyjanitor/compare/v0.20.14...v0.21.0

[v0.20.14]: https://github.com/pyjanitor-devs/pyjanitor/compare/v0.20.13...v0.20.14

[v0.20.13]: https://github.com/pyjanitor-devs/pyjanitor/compare/v0.20.12...v0.20.13

[v0.20.12]: https://github.com/pyjanitor-devs/pyjanitor/compare/v0.20.11...v0.20.12

[v0.20.11]: https://github.com/pyjanitor-devs/pyjanitor/compare/v0.20.10...v0.20.11

[v0.20.10]: https://github.com/pyjanitor-devs/pyjanitor/compare/v0.20.9...v0.20.10

[v0.20.9]: https://github.com/pyjanitor-devs/pyjanitor/compare/v0.20.8...v0.20.9

[v0.20.8]: https://github.com/pyjanitor-devs/pyjanitor/compare/v0.20.7...v0.20.8

[v0.20.7]: https://github.com/pyjanitor-devs/pyjanitor/compare/v0.20.5...v0.20.7

[v0.20.6]: https://github.com/pyjanitor-devs/pyjanitor/compare/v0.20.5...v0.20.7

[v0.20.5]: https://github.com/pyjanitor-devs/pyjanitor/compare/v0.20.1...v0.20.5

[v0.20.1]: https://github.com/pyjanitor-devs/pyjanitor/compare/v0.20.0...v0.20.1

[v0.20.0]: https://github.com/pyjanitor-devs/pyjanitor/compare/v0.19.0...v0.20.0

[v0.19.0]: https://github.com/pyjanitor-devs/pyjanitor/compare/v0.18.3...v0.19.0

[v0.18.3]: https://github.com/pyjanitor-devs/pyjanitor/compare/v0.18.2...v0.18.3

[v0.18.2]: https://github.com/pyjanitor-devs/pyjanitor/compare/v0.18.1...v0.18.2

[v0.18.1]: https://github.com/pyjanitor-devs/pyjanitor/compare/v0.18.0...v0.18.1<|MERGE_RESOLUTION|>--- conflicted
+++ resolved
@@ -26,11 +26,8 @@
 -   [BUG] Fixed bug in `transform_columns` which ignored the `column_names` specification when `new_column_names` dictionary was provided as an argument, issue #1063. @thatlittleboy
 -   [BUG] `count_cumulative_unique` no longer modifies the column being counted in the output when `case_sensitive` argument is set to False, issue #1065. @thatlittleboy
 -   [BUG] Fix for gcc missing error in dev container
-<<<<<<< HEAD
 -   [DOC] Added a step in the dev guide to install `Remote Container` in VS Code. @ashenafiyb
-=======
 -   [DOC] Convert `expand_column` code examples to doctests, issue #972. @gahjelle
->>>>>>> 44ae1feb
 
 ## [v0.22.0] - 2021-11-21
 
