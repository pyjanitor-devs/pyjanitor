--- conflicted
+++ resolved
@@ -7,12 +7,9 @@
 -   [ENH] `conditional_join` now supports timedelta dtype. - PR #1297 @samukweku
 -   [ENH]  `get_join_indices` function added - returns only join indices between two dataframes. Issue #1310 @samukweku
 -   [ENH] `explode_index` function added. - Issue #1283
-<<<<<<< HEAD
--   [ENH] Add `glue` and `axis` parameters to `collapse_levels`. - Issue #211 @samukweku
-=======
 -   [ENH] `conditional_join` now supports timedelta dtype. - PR #1297
 -   [ENH] `change_index_dtype` added. - @samukweku Issue #1314
->>>>>>> 88b48b90
+-   [ENH] Add `glue` and `axis` parameters to `collapse_levels`. - Issue #211 @samukweku
 
 ## [v0.26.0] - 2023-09-18
 
