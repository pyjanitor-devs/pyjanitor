--- conflicted
+++ resolved
@@ -3,11 +3,8 @@
 ## [Unreleased]
 
 -   [DOC] Updated developer guide docs.
-<<<<<<< HEAD
+-   [ENH] Allow column selection/renaming within conditional_join. #1102 @samukweku.
 -   [ENH] Performance improvement for groupby_topk. #1093 @samukweku
-=======
--   [ENH] Allow column selection/renaming within conditional_join. #1102 @samukweku.
->>>>>>> 4067119b
 
 ## [v0.23.1] - 2022-05-03
 
