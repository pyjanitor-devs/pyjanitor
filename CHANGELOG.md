--- conflicted
+++ resolved
@@ -2,18 +2,15 @@
 
 ## [Unreleased]
 
-<<<<<<< HEAD
 - [ENH] Added a `pivot_longer` method, and a `pivot_longer_spec` function for polars - Issue #1352
 
 - [ENH] Improved performance for non-equi joins when using numba - @samukweku PR #1341
 - [ENH] Added a `clean_names` method for polars - it can be used to clean the column names, or clean column values . Issue #1343
 - [ENH] Added a `pivot_longer` method, and a `pivot_longer_spec` function for polars - Issue #1352 @samukweku
-=======
 -  [ENH] `xlsx_cells` function now supports polars - Issue #1352
 -  [ENH] `xlsx_table` function now supports polars - Issue #1352
 -  [ENH] Improved performance for non-equi joins when using numba - @samukweku PR #1341
 -  [ENH] Added a `clean_names` method for polars - it can be used to clean the column names, or clean column values . Issue #1343
->>>>>>> 05effaf4
 
 ## [v0.27.0] - 2024-03-21
 
