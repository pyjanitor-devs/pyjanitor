--- conflicted
+++ resolved
@@ -1,16 +1,13 @@
 # Changelog
 
 ## [Unreleased]
-<<<<<<< HEAD
--   [ENH] Improve `pivot_longer` when `sort_by_appearance` is True. Added `pivot_longer_spec` for more control on how the dataframe should be unpivoted. -@samukweku #1361
-=======
-
+
+-  [ENH] Improve `pivot_longer` when `sort_by_appearance` is True. Added `pivot_longer_spec` for more control on how the dataframe should be unpivoted. -@samukweku #1361
 -  [ENH] `xlsx_cells` function now supports polars - Issue #1352
 -  [ENH] `xlsx_table` function now supports polars - Issue #1352
 -  [ENH] Improved performance for non-equi joins when using numba - @samukweku PR #1341
 -  [ENH] Added a `clean_names` method for polars - it can be used to clean the column names, or clean column values . Issue #1343
 
->>>>>>> 05effaf4
 ## [v0.27.0] - 2024-03-21
 
 -   [BUG] Fix logic for groupby in complete. Index support deprecated. Fix deprecation warning for fillna in `complete` PR #1289 @samukweku
