# Changelog

## [Unreleased]

-   [DOC] Updated developer guide docs.
-   [ENH] Allow column selection/renaming within conditional_join. #1102 @samukweku.
<<<<<<< HEAD
-   [ENH] Performance improvement for groupby_topk. #1093 @samukweku
=======
-   [EHN] New decorator `deprecated_kwargs` for breaking API. #1103 @Zeroto521
>>>>>>> ff300d64

## [v0.23.1] - 2022-05-03

-   [DOC] Updated `fill.py` and `update_where.py` documentation with working examples.
-   [ENH] Deprecate `num_bins` from `bin_numeric` in favour of `bins`, and allow generic `**kwargs` to be passed into `pd.cut`. Issue #969. @thatlittleboy
-   [ENH] Fix `concatenate_columns` not working on category inputs @zbarry
-   [INF] Simplify CI system @ericmjl
-   [ENH] Added "read_commandline" function to janitor.io @BaritoneBeard
-   [BUG] Fix bug with the complement parameter of `filter_on`. Issue #988. @thatlittleboy
-   [ENH] Add `xlsx_table`, for reading tables from an Excel sheet. @samukweku
-   [ENH] minor improvements for conditional_join; equality only joins are no longer supported; there has to be at least one non-equi join present. @samukweku
-   [BUG] `sort_column_value_order` no longer mutates original dataframe.
-   [BUG] Extend `fill_empty`'s `column_names` type range. Issue #998. @Zeroto521
-   [BUG] Removed/updated error-inducing default arguments in `row_to_names` (#1004) and `round_to_fraction` (#1005). @thatlittleboy
-   [ENH] `patterns` deprecated in favour of importing `re.compile`. #1007 @samukweku
-   [ENH] Changes to kwargs in `encode_categorical`, where the values can either be a string or a 1D array. #1021 @samukweku
-   [ENH] Add `fill_value` and `explicit` parameters to the `complete` function. #1019 @samukweku
-   [ENH] Performance improvement for `expand_grid`. @samukweku
-   [BUG] Make `factorize_columns` (PR #1028) and `truncate_datetime_dataframe` (PR #1040) functions non-mutating. @thatlittleboy
-   [BUG] Fix SettingWithCopyWarning and other minor bugs when using `truncate_datetime_dataframe`, along with further performance improvements (PR #1040). @thatlittleboy
-   [ENH] Performance improvement for `conditional_join`. @samukweku
-   [ENH] Multiple `.value` is now supported in `pivot_longer`. Multiple values_to is also supported, when names_pattern is a list or tuple. `names_transform` parameter added, for efficient dtype transformation of unpivoted columns. #1034, #1048, #1051 @samukweku
-   [ENH] Add `xlsx_cells` for reading a spreadsheet as a table of individual cells. #929 @samukweku.
-   [ENH] Let `filter_string` suit parameters of `Series.str.contains` Issue #1003 and #1047. @Zeroto521
-   [ENH] `names_glue` in `pivot_wider` now takes a string form, using str.format_map under the hood. `levels_order` is also deprecated. @samukweku
-   [BUG] Fixed bug in `transform_columns` which ignored the `column_names` specification when `new_column_names` dictionary was provided as an argument, issue #1063. @thatlittleboy
-   [BUG] `count_cumulative_unique` no longer modifies the column being counted in the output when `case_sensitive` argument is set to False, issue #1065. @thatlittleboy
-   [BUG] Fix for gcc missing error in dev container
-   [DOC] Added a step in the dev guide to install `Remote Container` in VS Code. @ashenafiyb
-   [DOC] Convert `expand_column` and `find_replace` code examples to doctests, issue #972. @gahjelle
-   [DOC] Convert `expand_column` code examples to doctests, issue #972. @gahjelle
-   [DOC] Convert `get_dupes` code examples to doctests, issue #972. @ethompsy
-   [DOC] Convert `engineering` code examples to doctests, issue #972 @ashenafiyb
-   [DOC] Convert `groupby_topk` code examples to doctests, issue #972. @ethompsy
-   [DOC] Add doctests to `math`, issue #972. @gahjelle
-   [DOC] Add doctests to `math` and `ml`, issue #972. @gahjelle
-   [DOC] Add doctests to `math`, `ml`, and `xarray`, issue #972. @gahjelle

## [v0.22.0] - 2021-11-21

-   [BUG] Fix conditional join issue for multiple conditions, where pd.eval fails to evaluate if numexpr is installed. #898 @samukweku
-   [ENH] Added `case_when` to handle multiple conditionals and replacement values. Issue #736. @robertmitchellv
-   [ENH] Deprecate `new_column_names` and `merge_frame` from `process_text`. Only existing columns are supported. @samukweku
-   [ENH] `complete` uses `pd.merge` internally, providing a simpler logic, with some speed improvements in certain cases over `pd.reindex`. @samukweku
-   [ENH] `expand_grid` returns a MultiIndex DataFrame, allowing the user to decide how to manipulate the columns. @samukweku
-   [INF] Simplify a bit linting, use pre-commit as the CI linting checker. @Zeroto521
-   [ENH] Fix bug in `pivot_longer` for wrong output when `names_pattern` is a sequence with a single value. Issue #885 @samukweku
-   [ENH] Deprecate `aggfunc` from `pivot_wider`; aggregation can be chained with pandas' `groupby`.
-   [ENH] `As_Categorical` deprecated from `encode_categorical`; a tuple of `(categories, order)` suffices for \*\*kwargs. @samukweku
-   [ENH] Deprecate `names_sort` from `pivot_wider`.@samukweku
-   [ENH] Add `softmax` to `math` module. Issue #902. @loganthomas

## [v0.21.2] - 2021-09-01

-   [ENH] Fix warning message in `coalesce`, from bfill/fill;`coalesce` now uses variable arguments. Issue #882 @samukweku
-   [INF] Add SciPy as explicit dependency in `base.in`. Issue #895 @ericmjl

## [v0.21.1] - 2021-08-29

-   [DOC] Fix references and broken links in AUTHORS.rst. @loganthomas
-   [DOC] Updated Broken links in the README and contributing docs. @nvamsikrishna05
-   [INF] Update pre-commit hooks and remove mutable references. Issue #844. @loganthomas
-   [INF] Add GitHub Release pointer to auto-release script. Issue #818. @loganthomas
-   [INF] Updated black version in github actions code-checks to match pre-commit hooks. @nvamsikrishna05
-   [ENH] Add reset_index flag to row_to_names function. @fireddd
-   [ENH] Updated `label_encode` to use pandas factorize instead of scikit-learn LabelEncoder. @nvamsikrishna05
-   [INF] Removed the scikit-learn package from the dependencies from environment-dev.yml and base.in files. @nvamsikrishna05
-   [ENH] Add function to remove constant columns. @fireddd
-   [ENH] Added `factorize_columns` method which will deprecate the `label_encode` method in future release. @nvamsikrishna05
-   [DOC] Delete Read the Docs project and remove all readthedocs.io references from the repo. Issue #863. @loganthomas
-   [DOC] Updated various documentation sources to reflect pyjanitor-dev ownership. @loganthomas
-   [INF] Fix `isort` automatic checks. Issue #845. @loganthomas
-   [ENH] `complete` function now uses variable args (\*args) - @samukweku
-   [EHN] Set `expand_column`'s `sep` default is `"|"`, same to `pandas.Series.str.get_dummies`. Issue #876. @Zeroto521
-   [ENH] Deprecate `limit` from fill_direction. fill_direction now uses kwargs. @samukweku
-   [ENH] Added `conditional_join` function that supports joins on non-equi operators. @samukweku
-   [INF] Speed up pytest via `-n` (pytest-xdist) option. Issue #881. @Zeroto521
-   [DOC] Add list mark to keep `select_columns`'s example same style. @Zeroto521
-   [ENH] Updated `rename_columns` to take optional function argument for mapping. @nvamsikrishna05

## [v0.21.0] - 2021-07-16

-   [ENH] Drop `fill_value` parameter from `complete`. Users can use `fillna` instead. @samukweku
-   [BUG] Fix bug in `pivot_longer` with single level columns. @samukweku
-   [BUG] Disable exchange rates API until we can find another one to hit. @ericmjl
-   [ENH] Change `coalesce` to return columns; also use `bfill`, `ffill`,
    which is faster than `combine_first` @samukweku
-   [ENH] Use `eval` for string conditions in `update_where`. @samukweku
-   [ENH] Add clearer error messages for `pivot_longer`. h/t to @tdhock
    for the observation. Issue #836 @samukweku
-   [ENH] `select_columns` now uses variable arguments (\*args),
    to provide a simpler selection without the need for lists. - @samukweku
-   [ENH] `encode_categoricals` refactored to use generic functions
    via `functools.dispatch`. - @samukweku
-   [ENH] Updated convert_excel_date to throw meaningful error when values contain non-numeric. @nvamsikrishna05

## [v0.20.14] - 2021-03-25

-   [ENH] Add `dropna` parameter to groupby_agg. @samukweku
-   [ENH] `complete` adds a `by` parameter to expose explicit missing values per group, via groupby. @samukweku
-   [ENH] Fix check_column to support single inputs - fixes `label_encode`. @zbarry

## [v0.20.13] - 2021-02-25

-   [ENH] Performance improvements to `expand_grid`. @samukweku
-   [HOTFIX] Add `multipledispatch` to pip requirements. @ericmjl

## [v0.20.12] - 2021-02-25

-   [INF] Auto-release GitHub action maintenance. @loganthomas

## [v0.20.11] - 2021-02-24

-   [INF] Setup auto-release GitHub action. @loganthomas
-   [INF] Deploy `darglint` package for docstring linting. Issue #745. @loganthomas
-   [ENH] Added optional truncation to `clean_names` function. Issue #753. @richardqiu
-   [ENH] Added `timeseries.flag_jumps()` function. Issue #711. @loganthomas
-   [ENH] `pivot_longer` can handle multiple values in paired columns, and can reshape
    using a list/tuple of regular expressions in `names_pattern`. @samukweku
-   [ENH] Replaced default numeric conversion of dataframe with a `dtypes` parameter,
    allowing the user to control the data types. - @samukweku
-   [INF] Loosen dependency specifications. Switch to pip-tools for managing
    dependencies. Issue #760. @MinchinWeb
-   [DOC] added pipenv installation instructions @evan-anderson
-   [ENH] Add `pivot_wider` function, which is the inverse of the `pivot_longer`
    function. @samukweku
-   [INF] Add `openpyxl` to `environment-dev.yml`. @samukweku
-   [ENH] Reduce code by reusing existing functions for fill_direction. @samukweku
-   [ENH] Improvements to `pivot_longer` function, with improved speed and cleaner code.
    `dtypes` parameter dropped; user can change dtypes with pandas' `astype` method, or
    pyjanitor's `change_type` method. @samukweku
-   [ENH] Add kwargs to `encode_categorical` function, to create ordered categorical columns,
    or categorical columns with explicit categories. @samukweku
-   [ENH] Improvements to `complete` method. Use `pd.merge` to handle duplicates and
    null values. @samukweku
-   [ENH] Add `new_column_names` parameter to `process_text`, allowing a user to
    create a new column name after processing a text column. Also added a `merge_frame`
    parameter, allowing dataframe merging, if the result of the text processing is a
    dataframe.@samukweku
-   [ENH] Add `aggfunc` parameter to pivot_wider. @samukweku
-   [ENH] Modified the `check` function in utils to verify if a value is a callable. @samukweku
-   [ENH] Add a base `_select_column` function, using `functools.singledispatch`,
    to allow for flexible columns selection. @samukweku
-   [ENH] pivot_longer and pivot_wider now support janitor.select_columns syntax,
    allowing for more flexible and dynamic column selection. @samukweku

## [v0.20.10]

-   [ENH] Added function `sort_timestamps_monotonically` to timeseries functions @UGuntupalli
-   [ENH] Added the complete function for converting implicit missing values
    to explicit ones. @samukweku
-   [ENH] Further simplification of expand_grid. @samukweku
-   [BUGFIX] Added copy() method to original dataframe, to avoid mutation. Issue #729. @samukweku
-   [ENH] Added `also` method for running functions in chain with no return values.
-   [DOC] Added a `timeseries` module section to website docs. Issue #742. @loganthomas
-   [ENH] Added a `pivot_longer` function, a wrapper around `pd.melt` and similar to
    tidyr's `pivot_longer` function. Also added an example notebook. @samukweku
-   [ENH] Fixed code to returns error if `fill_value` is not a dictionary. @samukweku
-   [INF] Welcome bot (.github/config.yml) for new users added. Issue #739. @samukweku

## [v0.20.9]

-   [ENH] Updated groupby_agg function to account for null entries in the `by` argument. @samukweku
-   [ENH] Added function `groupby_topk` to janitor functions @mphirke

## [v0.20.8]

-   [ENH] Upgraded `update_where` function to use either the pandas query style,
    or boolean indexing via the `loc` method. Also updated `find_replace` function to use the `loc`
    method directly, instead of routing it through the `update_where` function. @samukweku
-   [INF] Update `pandas` minimum version to 1.0.0. @hectormz
-   [DOC] Updated the general functions API page to show all available functions. @samukweku
-   [DOC] Fix the few lacking type annotations of functions. @VPerrollaz
-   [DOC] Changed the signature from str to Optional[str] when initialized by None. @VPerrollaz
-   [DOC] Add the Optional type for all signatures of the API. @VPerrollaz
-   [TST] Updated test_expand_grid to account for int dtype difference in Windows OS @samukweku
-   [TST] Make importing `pandas` testing functions follow uniform pattern. @hectormz
-   [ENH] Added `process_text` wrapper function for all Pandas string methods. @samukweku
-   [TST] Only skip tests for non-installed libraries on local machine. @hectormz
-   [DOC] Fix minor issues in documentation. @hectormz
-   [ENH] Added `fill_direction` function for forward/backward fills on missing values
    for selected columns in a dataframe. @samukweku
-   [ENH] Simpler logic and less lines of code for expand_grid function @samukweku

## [v0.20.7]

-   [TST] Add a test for transform_column to check for nonmutation. @VPerrollaz
-   [ENH] Contributed `expand_grid` function by @samukweku

## [v0.20.6]

-   [DOC] Pep8 all examples. @VPerrollaz
-   [TST] Add docstrings to tests @hectormz
-   [INF] Add `debug-statements`, `requirements-txt-fixer`, and `interrogate` to `pre-commit`. @hectormz
-   [ENH] Upgraded transform_column to use df.assign underneath the hood,
    and also added option to transform column elementwise (via apply)
    or columnwise (thus operating on a series). @ericmjl

## [v0.20.5]

-   [INF] Replace `pycodestyle` with `flake8` in order to add `pandas-vet` linter @hectormz
-   [ENH] `select_columns()` now raises `NameError` if column label in
    `search_columns_labels` is missing from `DataFrame` columns. @smu095

## [v0.20.1]

-   [DOC] Added an example for groupby_agg in general functions @samukweku
-   [ENH] Contributed `sort_naturally()` function. @ericmjl

## [v0.20.0]

-   [DOC] Edited transform_column dest_column_name kwarg description to be clearer on defaults by @evan-anderson.
-   [ENH] Replace `apply()` in favor of `pandas` functions in several functions. @hectormz
-   [ENH] Add `ecdf()` Series function by @ericmjl.
-   [DOC] Update API policy for clarity. @ericmjl
-   [ENH] Enforce string conversion when cleaning names. @ericmjl
-   [ENH] Change `find_replace` implementation to use keyword arguments to specify columns to perform find and replace on. @ericmjl
-   [ENH] Add `jitter()` dataframe function by @rahosbach

## [v0.19.0]

-   [ENH] Add xarray support and clone_using / convert_datetime_to_number funcs by @zbarry.

## [v0.18.3]

-   [ENH] Series toset() functionality #570 @eyaltrabelsi
-   [ENH] Added option to coalesce function to not delete coalesced columns. @gddcunh
-   [ENH] Added functionality to deconcatenate tuple/list/collections in a column to deconcatenate_column @zbarry
-   [ENH] Fix error message when length of new_column_names is wrong @DollofCutty
-   [DOC] Fixed several examples of functional syntax in `functions.py`. @bdice
-   [DOC] Fix #noqa comments showing up in docs by @hectormz
-   [ENH] Add unionizing a group of dataframes' categoricals. @zbarry
-   [DOC] Fix contributions hyperlinks in `AUTHORS.rst` and contributions by @hectormz
-   [INF] Add `pre-commit` hooks to repository by @ericmjl
-   [DOC] Fix formatting code in `CONTRIBUTING.rst` by @hectormz
-   [DOC] Changed the typing for most "column_name(s)" to Hashable rather than enforcing strings, to more closely match Pandas API by @dendrondal
-   [INF] Edited pycodestyle and Black parameters to avoid venvs by @dendrondal

## [v0.18.2]

-   [INF] Make requirements.txt smaller @eyaltrabelsi
-   [ENH] Add a reset_index parameter to shuffle @eyaltrabelsi
-   [DOC] Added contribution page link to readme @eyaltrabelsi
-   [DOC] fix example for `update_where`, provide a bit more detail, and expand the bad_values example notebook to demonstrate its use by @anzelpwj.
-   [INF] Fix pytest marks by @ericmjl (issue #520)
-   [ENH] add example notebook with use of finance submodule methods by @rahosbach
-   [DOC] added a couple of admonitions for Windows users. h/t @anzelpwj for debugging
    help when a few tests failed for `win32` @Ram-N
-   [ENH] Pyjanitor for PySpark @zjpoh
-   [ENH] Add pyspark clean_names @zjpoh
-   [ENH] Convert asserts to raise exceptions by @hectormz
-   [ENH] Add decorator functions for missing and error handling @jiafengkevinchen
-   [DOC] Update README with functional `pandas` API example. @ericmjl
-   [INF] Move `get_features_targets()` to new `ml.py` module by @hectormz
-   [ENH] Add chirality to morgan fingerprints in janitor.chemistry submodule by @Clayton-Springer
-   [INF] `import_message` suggests python dist. appropriate installs by @hectormz
-   [ENH] Add count_cumulative_unique() method to janitor.functions submodule by @rahosbach
-   [ENH] Add `update_where()` method to `janitor.spark.functions` submodule by @zjpoh

## [v0.18.1]

-   [ENH] extend find_replace functionality to allow both exact match and
    regular-expression-based fuzzy match by @shandou
-   [ENH] add preserve_position kwarg to deconcatenate_column with tests
    by @shandou and @ericmjl
-   [DOC] add contributions that did not leave `git` traces by @ericmjl
-   [ENH] add inflation adjustment in finance submodule by @rahosbach
-   [DOC] clarified how new functions should be implemented by @shandou
-   [ENH] add optional removal of accents on functions.clean_names, enabled by
    default by @mralbu
-   [ENH] add camelCase conversion to snake_case on `clean_names` by @ericmjl,
    h/t @jtaylor for sharing original
-   [ENH] Added `null_flag` function which can mark null values in rows.
    Implemented by @anzelpwj
-   [ENH] add engineering submodule with unit conversion method by @rahosbach
-   [DOC] add PyPI project description
-   [ENH] add example notebook with use of finance submodule methods
    by @rahosbach

For changes that happened prior to v0.18.1,
please consult the closed PRs,
which can be found [here](https://github.com/pyjanitor-devs/pyjanitor/pulls?q=is%3Apr+is%3Aclosed).

We thank all contributors
who have helped make `pyjanitor`
the package that it is today.

[Unreleased]: https://github.com/pyjanitor-devs/pyjanitor/compare/v0.23.1...HEAD

[v0.23.1]: https://github.com/pyjanitor-devs/pyjanitor/compare/v0.22.0...v0.23.1

[v0.22.0]: https://github.com/pyjanitor-devs/pyjanitor/compare/v0.21.2...v0.22.0

[v0.21.2]: https://github.com/pyjanitor-devs/pyjanitor/compare/v0.21.1...v0.21.2

[v0.21.1]: https://github.com/pyjanitor-devs/pyjanitor/compare/v0.21.0...v0.21.1

[v0.21.0]: https://github.com/pyjanitor-devs/pyjanitor/compare/v0.20.14...v0.21.0

[v0.20.14]: https://github.com/pyjanitor-devs/pyjanitor/compare/v0.20.13...v0.20.14

[v0.20.13]: https://github.com/pyjanitor-devs/pyjanitor/compare/v0.20.12...v0.20.13

[v0.20.12]: https://github.com/pyjanitor-devs/pyjanitor/compare/v0.20.11...v0.20.12

[v0.20.11]: https://github.com/pyjanitor-devs/pyjanitor/compare/v0.20.10...v0.20.11

[v0.20.10]: https://github.com/pyjanitor-devs/pyjanitor/compare/v0.20.9...v0.20.10

[v0.20.9]: https://github.com/pyjanitor-devs/pyjanitor/compare/v0.20.8...v0.20.9

[v0.20.8]: https://github.com/pyjanitor-devs/pyjanitor/compare/v0.20.7...v0.20.8

[v0.20.7]: https://github.com/pyjanitor-devs/pyjanitor/compare/v0.20.5...v0.20.7

[v0.20.6]: https://github.com/pyjanitor-devs/pyjanitor/compare/v0.20.5...v0.20.7

[v0.20.5]: https://github.com/pyjanitor-devs/pyjanitor/compare/v0.20.1...v0.20.5

[v0.20.1]: https://github.com/pyjanitor-devs/pyjanitor/compare/v0.20.0...v0.20.1

[v0.20.0]: https://github.com/pyjanitor-devs/pyjanitor/compare/v0.19.0...v0.20.0

[v0.19.0]: https://github.com/pyjanitor-devs/pyjanitor/compare/v0.18.3...v0.19.0

[v0.18.3]: https://github.com/pyjanitor-devs/pyjanitor/compare/v0.18.2...v0.18.3

[v0.18.2]: https://github.com/pyjanitor-devs/pyjanitor/compare/v0.18.1...v0.18.2

[v0.18.1]: https://github.com/pyjanitor-devs/pyjanitor/compare/v0.18.0...v0.18.1<|MERGE_RESOLUTION|>--- conflicted
+++ resolved
@@ -4,11 +4,8 @@
 
 -   [DOC] Updated developer guide docs.
 -   [ENH] Allow column selection/renaming within conditional_join. #1102 @samukweku.
-<<<<<<< HEAD
+-   [ENH] New decorator `deprecated_kwargs` for breaking API. #1103 @Zeroto521
 -   [ENH] Performance improvement for groupby_topk. #1093 @samukweku
-=======
--   [EHN] New decorator `deprecated_kwargs` for breaking API. #1103 @Zeroto521
->>>>>>> ff300d64
 
 ## [v0.23.1] - 2022-05-03
 
