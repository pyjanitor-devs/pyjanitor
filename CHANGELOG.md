# Changelog

## [Unreleased]

-   [ENH] Deprecate `num_bins` from `bin_numeric` in favour of `bins`, and allow generic `**kwargs` to be passed into `pd.cut`. Issue #969. @thatlittleboy
-   [ENH] Fix `concatenate_columns` not working on category inputs @zbarry
-   [INF] Simplify CI system @ericmjl
-   [ENH] Added "read_commandline" function to janitor.io @BaritoneBeard
-   [BUG] Fix bug with the complement parameter of `filter_on`. Issue #988. @thatlittleboy
-   [ENH] Add `xlsx_table`, for reading tables from an Excel sheet. @samukweku
-   [ENH] minor improvements for conditional_join; equality only joins are no longer supported; there has to be at least one non-equi join present. @samukweku
-   [BUG] `sort_column_value_order` no longer mutates original dataframe.
-   [BUG] Extend `fill_empty`'s `column_names` type range. Issue #998. @Zeroto521
-   [BUG] Removed/updated error-inducing default arguments in `row_to_names` (#1004) and `round_to_fraction` (#1005). @thatlittleboy
-   [ENH] `patterns` deprecated in favour of importing `re.compile`. #1007 @samukweku
-   [ENH] Changes to kwargs in `encode_categorical`, where the values can either be a string or a 1D array. #1021 @samukweku
-   [ENH] Add `fill_value` and `explicit` parameters to the `complete` function. #1019 @samukweku
-   [ENH] Performance improvement for `expand_grid`. @samukweku
-   [BUG] Make `factorize_columns` (PR #1028) and `truncate_datetime_dataframe` (PR #1040) functions non-mutating. @thatlittleboy
-   [BUG] Fix SettingWithCopyWarning and other minor bugs when using `truncate_datetime_dataframe`, along with further performance improvements (PR #1040). @thatlittleboy
-   [ENH] Performance improvement for `conditional_join`. @samukweku
-   [ENH] Multiple `.value` is now supported in `pivot_longer`. #1034 @samukweku
<<<<<<< HEAD
<<<<<<< HEAD
-   [ENH] `names_glue` now takes a string form, using str.format_map under the hood. `levels_order` is also deprecated. @samukweku
=======
-   [ENH] Add `xlsx_cell` for reading a spreadsheet as a table of individual cells. #929 @samukweku.
=======
-   [ENH] `names_glue` now takes a string form, using str.format_map under the hood. `levels_order` is also deprecated. @samukweku
>>>>>>> 7fd56f47
-   [EHN] Let `filter_string` suit parameters of `Series.str.contains` Issue #1003 and #1047. @Zeroto521
>>>>>>> f30af23889bdf449c2600b7d3fe1853093bffd38

## [v0.22.0] - 2021-11-21

-   [BUG] Fix conditional join issue for multiple conditions, where pd.eval fails to evaluate if numexpr is installed. #898 @samukweku
-   [ENH] Added `case_when` to handle multiple conditionals and replacement values. Issue #736. @robertmitchellv
-   [ENH] Deprecate `new_column_names` and `merge_frame` from `process_text`. Only existing columns are supported. @samukweku
-   [ENH] `complete` uses `pd.merge` internally, providing a simpler logic, with some speed improvements in certain cases over `pd.reindex`. @samukweku
-   [ENH] `expand_grid` returns a MultiIndex DataFrame, allowing the user to decide how to manipulate the columns. @samukweku
-   [INF] Simplify a bit linting, use pre-commit as the CI linting checker. @Zeroto521
-   [ENH] Fix bug in `pivot_longer` for wrong output when `names_pattern` is a sequence with a single value. Issue #885 @samukweku
-   [ENH] Deprecate `aggfunc` from `pivot_wider`; aggregation can be chained with pandas' `groupby`.
-   [ENH] `As_Categorical` deprecated from `encode_categorical`; a tuple of `(categories, order)` suffices for \*\*kwargs. @samukweku
-   [ENH] Deprecate `names_sort` from `pivot_wider`.@samukweku
-   [ENH] Add `softmax` to `math` module. Issue #902. @loganthomas

## [v0.21.2] - 2021-09-01

-   [ENH] Fix warning message in `coalesce`, from bfill/fill;`coalesce` now uses variable arguments. Issue #882 @samukweku
-   [INF] Add SciPy as explicit dependency in `base.in`. Issue #895 @ericmjl

## [v0.21.1] - 2021-08-29

-   [DOC] Fix references and broken links in AUTHORS.rst. @loganthomas
-   [DOC] Updated Broken links in the README and contributing docs. @nvamsikrishna05
-   [INF] Update pre-commit hooks and remove mutable references. Issue #844. @loganthomas
-   [INF] Add GitHub Release pointer to auto-release script. Issue #818. @loganthomas
-   [INF] Updated black version in github actions code-checks to match pre-commit hooks. @nvamsikrishna05
-   [ENH] Add reset_index flag to row_to_names function. @fireddd
-   [ENH] Updated `label_encode` to use pandas factorize instead of scikit-learn LabelEncoder. @nvamsikrishna05
-   [INF] Removed the scikit-learn package from the dependencies from environment-dev.yml and base.in files. @nvamsikrishna05
-   [ENH] Add function to remove constant columns. @fireddd
-   [ENH] Added `factorize_columns` method which will deprecate the `label_encode` method in future release. @nvamsikrishna05
-   [DOC] Delete Read the Docs project and remove all readthedocs.io references from the repo. Issue #863. @loganthomas
-   [DOC] Updated various documentation sources to reflect pyjanitor-dev ownership. @loganthomas
-   [INF] Fix `isort` automatic checks. Issue #845. @loganthomas
-   [ENH] `complete` function now uses variable args (\*args) - @samukweku
-   [EHN] Set `expand_column`'s `sep` default is `"|"`, same to `pandas.Series.str.get_dummies`. Issue #876. @Zeroto521
-   [ENH] Deprecate `limit` from fill_direction. fill_direction now uses kwargs. @samukweku
-   [ENH] Added `conditional_join` function that supports joins on non-equi operators. @samukweku
-   [INF] Speed up pytest via `-n` (pytest-xdist) option. Issue #881. @Zeroto521
-   [DOC] Add list mark to keep `select_columns`'s example same style. @Zeroto521
-   [ENH] Updated `rename_columns` to take optional function argument for mapping. @nvamsikrishna05

## [v0.21.0] - 2021-07-16

-   [ENH] Drop `fill_value` parameter from `complete`. Users can use `fillna` instead. @samukweku
-   [BUG] Fix bug in `pivot_longer` with single level columns. @samukweku
-   [BUG] Disable exchange rates API until we can find another one to hit. @ericmjl
-   [ENH] Change `coalesce` to return columns; also use `bfill`, `ffill`,
    which is faster than `combine_first` @samukweku
-   [ENH] Use `eval` for string conditions in `update_where`. @samukweku
-   [ENH] Add clearer error messages for `pivot_longer`. h/t to @tdhock
    for the observation. Issue #836 @samukweku
-   [ENH] `select_columns` now uses variable arguments (\*args),
    to provide a simpler selection without the need for lists. - @samukweku
-   [ENH] `encode_categoricals` refactored to use generic functions
    via `functools.dispatch`. - @samukweku
-   [ENH] Updated convert_excel_date to throw meaningful error when values contain non-numeric. @nvamsikrishna05

## [v0.20.14] - 2021-03-25

-   [ENH] Add `dropna` parameter to groupby_agg. @samukweku
-   [ENH] `complete` adds a `by` parameter to expose explicit missing values per group, via groupby. @samukweku
-   [ENH] Fix check_column to support single inputs - fixes `label_encode`. @zbarry

## [v0.20.13] - 2021-02-25

-   [ENH] Performance improvements to `expand_grid`. @samukweku
-   [HOTFIX] Add `multipledispatch` to pip requirements. @ericmjl

## [v0.20.12] - 2021-02-25

-   [INF] Auto-release GitHub action maintenance. @loganthomas

## [v0.20.11] - 2021-02-24

-   [INF] Setup auto-release GitHub action. @loganthomas
-   [INF] Deploy `darglint` package for docstring linting. Issue #745. @loganthomas
-   [ENH] Added optional truncation to `clean_names` function. Issue #753. @richardqiu
-   [ENH] Added `timeseries.flag_jumps()` function. Issue #711. @loganthomas
-   [ENH] `pivot_longer` can handle multiple values in paired columns, and can reshape
    using a list/tuple of regular expressions in `names_pattern`. @samukweku
-   [ENH] Replaced default numeric conversion of dataframe with a `dtypes` parameter,
    allowing the user to control the data types. - @samukweku
-   [INF] Loosen dependency specifications. Switch to pip-tools for managing
    dependencies. Issue #760. @MinchinWeb
-   [DOC] added pipenv installation instructions @evan-anderson
-   [ENH] Add `pivot_wider` function, which is the inverse of the `pivot_longer`
    function. @samukweku
-   [INF] Add `openpyxl` to `environment-dev.yml`. @samukweku
-   [ENH] Reduce code by reusing existing functions for fill_direction. @samukweku
-   [ENH] Improvements to `pivot_longer` function, with improved speed and cleaner code.
    `dtypes` parameter dropped; user can change dtypes with pandas' `astype` method, or
    pyjanitor's `change_type` method. @samukweku
-   [ENH] Add kwargs to `encode_categorical` function, to create ordered categorical columns,
    or categorical columns with explicit categories. @samukweku
-   [ENH] Improvements to `complete` method. Use `pd.merge` to handle duplicates and
    null values. @samukweku
-   [ENH] Add `new_column_names` parameter to `process_text`, allowing a user to
    create a new column name after processing a text column. Also added a `merge_frame`
    parameter, allowing dataframe merging, if the result of the text processing is a
    dataframe.@samukweku
-   [ENH] Add `aggfunc` parameter to pivot_wider. @samukweku
-   [ENH] Modified the `check` function in utils to verify if a value is a callable. @samukweku
-   [ENH] Add a base `_select_column` function, using `functools.singledispatch`,
    to allow for flexible columns selection. @samukweku
-   [ENH] pivot_longer and pivot_wider now support janitor.select_columns syntax,
    allowing for more flexible and dynamic column selection. @samukweku

## [v0.20.10]

-   [ENH] Added function `sort_timestamps_monotonically` to timeseries functions @UGuntupalli
-   [ENH] Added the complete function for converting implicit missing values
    to explicit ones. @samukweku
-   [ENH] Further simplification of expand_grid. @samukweku
-   [BUGFIX] Added copy() method to original dataframe, to avoid mutation. Issue #729. @samukweku
-   [ENH] Added `also` method for running functions in chain with no return values.
-   [DOC] Added a `timeseries` module section to website docs. Issue #742. @loganthomas
-   [ENH] Added a `pivot_longer` function, a wrapper around `pd.melt` and similar to
    tidyr's `pivot_longer` function. Also added an example notebook. @samukweku
-   [ENH] Fixed code to returns error if `fill_value` is not a dictionary. @samukweku
-   [INF] Welcome bot (.github/config.yml) for new users added. Issue #739. @samukweku

## [v0.20.9]

-   [ENH] Updated groupby_agg function to account for null entries in the `by` argument. @samukweku
-   [ENH] Added function `groupby_topk` to janitor functions @mphirke

## [v0.20.8]

-   [ENH] Upgraded `update_where` function to use either the pandas query style,
    or boolean indexing via the `loc` method. Also updated `find_replace` function to use the `loc`
    method directly, instead of routing it through the `update_where` function. @samukweku
-   [INF] Update `pandas` minimum version to 1.0.0. @hectormz
-   [DOC] Updated the general functions API page to show all available functions. @samukweku
-   [DOC] Fix the few lacking type annotations of functions. @VPerrollaz
-   [DOC] Changed the signature from str to Optional[str] when initialized by None. @VPerrollaz
-   [DOC] Add the Optional type for all signatures of the API. @VPerrollaz
-   [TST] Updated test_expand_grid to account for int dtype difference in Windows OS @samukweku
-   [TST] Make importing `pandas` testing functions follow uniform pattern. @hectormz
-   [ENH] Added `process_text` wrapper function for all Pandas string methods. @samukweku
-   [TST] Only skip tests for non-installed libraries on local machine. @hectormz
-   [DOC] Fix minor issues in documentation. @hectormz
-   [ENH] Added `fill_direction` function for forward/backward fills on missing values
    for selected columns in a dataframe. @samukweku
-   [ENH] Simpler logic and less lines of code for expand_grid function @samukweku

## [v0.20.7]

-   [TST] Add a test for transform_column to check for nonmutation. @VPerrollaz
-   [ENH] Contributed `expand_grid` function by @samukweku

## [v0.20.6]

-   [DOC] Pep8 all examples. @VPerrollaz
-   [TST] Add docstrings to tests @hectormz
-   [INF] Add `debug-statements`, `requirements-txt-fixer`, and `interrogate` to `pre-commit`. @hectormz
-   [ENH] Upgraded transform_column to use df.assign underneath the hood,
    and also added option to transform column elementwise (via apply)
    or columnwise (thus operating on a series). @ericmjl

## [v0.20.5]

-   [INF] Replace `pycodestyle` with `flake8` in order to add `pandas-vet` linter @hectormz
-   [ENH] `select_columns()` now raises `NameError` if column label in
    `search_columns_labels` is missing from `DataFrame` columns. @smu095

## [v0.20.1]

-   [DOC] Added an example for groupby_agg in general functions @samukweku
-   [ENH] Contributed `sort_naturally()` function. @ericmjl

## [v0.20.0]

-   [DOC] Edited transform_column dest_column_name kwarg description to be clearer on defaults by @evan-anderson.
-   [ENH] Replace `apply()` in favor of `pandas` functions in several functions. @hectormz
-   [ENH] Add `ecdf()` Series function by @ericmjl.
-   [DOC] Update API policy for clarity. @ericmjl
-   [ENH] Enforce string conversion when cleaning names. @ericmjl
-   [ENH] Change `find_replace` implementation to use keyword arguments to specify columns to perform find and replace on. @ericmjl
-   [ENH] Add `jitter()` dataframe function by @rahosbach

## [v0.19.0]

-   [ENH] Add xarray support and clone_using / convert_datetime_to_number funcs by @zbarry.

## [v0.18.3]

-   [ENH] Series toset() functionality #570 @eyaltrabelsi
-   [ENH] Added option to coalesce function to not delete coalesced columns. @gddcunh
-   [ENH] Added functionality to deconcatenate tuple/list/collections in a column to deconcatenate_column @zbarry
-   [ENH] Fix error message when length of new_column_names is wrong @DollofCutty
-   [DOC] Fixed several examples of functional syntax in `functions.py`. @bdice
-   [DOC] Fix #noqa comments showing up in docs by @hectormz
-   [ENH] Add unionizing a group of dataframes' categoricals. @zbarry
-   [DOC] Fix contributions hyperlinks in `AUTHORS.rst` and contributions by @hectormz
-   [INF] Add `pre-commit` hooks to repository by @ericmjl
-   [DOC] Fix formatting code in `CONTRIBUTING.rst` by @hectormz
-   [DOC] Changed the typing for most "column_name(s)" to Hashable rather than enforcing strings, to more closely match Pandas API by @dendrondal
-   [INF] Edited pycodestyle and Black parameters to avoid venvs by @dendrondal

## [v0.18.2]

-   [INF] Make requirements.txt smaller @eyaltrabelsi
-   [ENH] Add a reset_index parameter to shuffle @eyaltrabelsi
-   [DOC] Added contribution page link to readme @eyaltrabelsi
-   [DOC] fix example for `update_where`, provide a bit more detail, and expand the bad_values example notebook to demonstrate its use by @anzelpwj.
-   [INF] Fix pytest marks by @ericmjl (issue #520)
-   [ENH] add example notebook with use of finance submodule methods by @rahosbach
-   [DOC] added a couple of admonitions for Windows users. h/t @anzelpwj for debugging
    help when a few tests failed for `win32` @Ram-N
-   [ENH] Pyjanitor for PySpark @zjpoh
-   [ENH] Add pyspark clean_names @zjpoh
-   [ENH] Convert asserts to raise exceptions by @hectormz
-   [ENH] Add decorator functions for missing and error handling @jiafengkevinchen
-   [DOC] Update README with functional `pandas` API example. @ericmjl
-   [INF] Move `get_features_targets()` to new `ml.py` module by @hectormz
-   [ENH] Add chirality to morgan fingerprints in janitor.chemistry submodule by @Clayton-Springer
-   [INF] `import_message` suggests python dist. appropriate installs by @hectormz
-   [ENH] Add count_cumulative_unique() method to janitor.functions submodule by @rahosbach
-   [ENH] Add `update_where()` method to `janitor.spark.functions` submodule by @zjpoh

## [v0.18.1]

-   [ENH] extend find_replace functionality to allow both exact match and
    regular-expression-based fuzzy match by @shandou
-   [ENH] add preserve_position kwarg to deconcatenate_column with tests
    by @shandou and @ericmjl
-   [DOC] add contributions that did not leave `git` traces by @ericmjl
-   [ENH] add inflation adjustment in finance submodule by @rahosbach
-   [DOC] clarified how new functions should be implemented by @shandou
-   [ENH] add optional removal of accents on functions.clean_names, enabled by
    default by @mralbu
-   [ENH] add camelCase conversion to snake_case on `clean_names` by @ericmjl,
    h/t @jtaylor for sharing original
-   [ENH] Added `null_flag` function which can mark null values in rows.
    Implemented by @anzelpwj
-   [ENH] add engineering submodule with unit conversion method by @rahosbach
-   [DOC] add PyPI project description
-   [ENH] add example notebook with use of finance submodule methods
    by @rahosbach

For changes that happened prior to v0.18.1,
please consult the closed PRs,
which can be found [here](https://github.com/pyjanitor-devs/pyjanitor/pulls?q=is%3Apr+is%3Aclosed).

We thank all contributors
who have helped make `pyjanitor`
the package that it is today.

[Unreleased]: https://github.com/pyjanitor-devs/pyjanitor/compare/v0.22.0...HEAD

[v0.22.0]: https://github.com/pyjanitor-devs/pyjanitor/compare/v0.21.2...v0.22.0

[v0.21.2]: https://github.com/pyjanitor-devs/pyjanitor/compare/v0.21.1...v0.21.2

[v0.21.1]: https://github.com/pyjanitor-devs/pyjanitor/compare/v0.21.0...v0.21.1

[v0.21.0]: https://github.com/pyjanitor-devs/pyjanitor/compare/v0.20.14...v0.21.0

[v0.20.14]: https://github.com/pyjanitor-devs/pyjanitor/compare/v0.20.13...v0.20.14

[v0.20.13]: https://github.com/pyjanitor-devs/pyjanitor/compare/v0.20.12...v0.20.13

[v0.20.12]: https://github.com/pyjanitor-devs/pyjanitor/compare/v0.20.11...v0.20.12

[v0.20.11]: https://github.com/pyjanitor-devs/pyjanitor/compare/v0.20.10...v0.20.11

[v0.20.10]: https://github.com/pyjanitor-devs/pyjanitor/compare/v0.20.9...v0.20.10

[v0.20.9]: https://github.com/pyjanitor-devs/pyjanitor/compare/v0.20.8...v0.20.9

[v0.20.8]: https://github.com/pyjanitor-devs/pyjanitor/compare/v0.20.7...v0.20.8

[v0.20.7]: https://github.com/pyjanitor-devs/pyjanitor/compare/v0.20.5...v0.20.7

[v0.20.6]: https://github.com/pyjanitor-devs/pyjanitor/compare/v0.20.5...v0.20.7

[v0.20.5]: https://github.com/pyjanitor-devs/pyjanitor/compare/v0.20.1...v0.20.5

[v0.20.1]: https://github.com/pyjanitor-devs/pyjanitor/compare/v0.20.0...v0.20.1

[v0.20.0]: https://github.com/pyjanitor-devs/pyjanitor/compare/v0.19.0...v0.20.0

[v0.19.0]: https://github.com/pyjanitor-devs/pyjanitor/compare/v0.18.3...v0.19.0

[v0.18.3]: https://github.com/pyjanitor-devs/pyjanitor/compare/v0.18.2...v0.18.3

[v0.18.2]: https://github.com/pyjanitor-devs/pyjanitor/compare/v0.18.1...v0.18.2

[v0.18.1]: https://github.com/pyjanitor-devs/pyjanitor/compare/v0.18.0...v0.18.1<|MERGE_RESOLUTION|>--- conflicted
+++ resolved
@@ -20,16 +20,9 @@
 -   [BUG] Fix SettingWithCopyWarning and other minor bugs when using `truncate_datetime_dataframe`, along with further performance improvements (PR #1040). @thatlittleboy
 -   [ENH] Performance improvement for `conditional_join`. @samukweku
 -   [ENH] Multiple `.value` is now supported in `pivot_longer`. #1034 @samukweku
-<<<<<<< HEAD
-<<<<<<< HEAD
+-   [ENH] Add `xlsx_cells` for reading a spreadsheet as a table of individual cells. #929 @samukweku.
+-   [ENH] Let `filter_string` suit parameters of `Series.str.contains` Issue #1003 and #1047. @Zeroto521
 -   [ENH] `names_glue` now takes a string form, using str.format_map under the hood. `levels_order` is also deprecated. @samukweku
-=======
--   [ENH] Add `xlsx_cell` for reading a spreadsheet as a table of individual cells. #929 @samukweku.
-=======
--   [ENH] `names_glue` now takes a string form, using str.format_map under the hood. `levels_order` is also deprecated. @samukweku
->>>>>>> 7fd56f47
--   [EHN] Let `filter_string` suit parameters of `Series.str.contains` Issue #1003 and #1047. @Zeroto521
->>>>>>> f30af23889bdf449c2600b7d3fe1853093bffd38
 
 ## [v0.22.0] - 2021-11-21
 
