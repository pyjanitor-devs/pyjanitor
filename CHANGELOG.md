# Changelog

## [Unreleased]

-   [INF] Replace `pytest.ini` file with `pyproject.toml` file. PR #1204 @Zeroto521
-   [INF] Extract docstrings tests from all tests. PR #1205 @Zeroto521
<<<<<<< HEAD
-   [INF] Fixed issue with missing PyPI README. PR #1216 @thatlittleboy
=======
-   [BUG] address the `TypeError` when importing v0.24.0 (issue #1201 @xujiboy and @joranbeasley)
>>>>>>> e31bac3e

## [v0.24.0] - 2022-11-12

-   [ENH] Add lazy imports to speed up the time taken to load pyjanitor (part 2)
-   [DOC] Updated developer guide docs.
-   [ENH] Allow column selection/renaming within conditional_join. Issue #1102. Also allow first or last match. Issue #1020 @samukweku.
-   [ENH] New decorator `deprecated_kwargs` for breaking API. #1103 @Zeroto521
-   [ENH] Extend select_columns to support non-string columns. Issue #1105 @samukweku
-   [ENH] Performance improvement for groupby_topk. Issue #1093 @samukweku
-   [ENH] `min_max_scale` drop `old_min` and `old_max` to fit sklearn's method API. Issue #1068 @Zeroto521
-   [ENH] Add `jointly` option for `min_max_scale` support to transform each column values or entire values. Default transform each column, similar behavior to `sklearn.preprocessing.MinMaxScaler`. (Issue #1067, PR #1112, PR #1123) @Zeroto521
-   [INF] Require pyspark minimal version is v3.2.0 to cut duplicates codes. Issue #1110 @Zeroto521
-   [ENH] Add support for extension arrays in `expand_grid`. Issue #1121 @samukweku
-   [ENH] Add `names_expand` and `index_expand` parameters to `pivot_wider` for exposing missing categoricals. Issue #1108 @samukweku
-   [ENH] Add fix for slicing error when selecting columns in `pivot_wider`. Issue #1134 @samukweku
-   [ENH] `dropna` parameter added to `pivot_longer`. Issue #1132 @samukweku
-   [INF] Update `mkdocstrings` version and to fit its new coming features. PR #1138 @Zeroto521
-   [BUG] Force `math.softmax` returning `Series`. PR #1139 @Zeroto521
-   [INF] Set independent environment for building documentation. PR #1141 @Zeroto521
-   [DOC] Add local documentation preview via github action artifact. PR #1149 @Zeroto521
-   [ENH] Enable `encode_categorical` handle 2 (or more ) dimensions array. PR #1153 @Zeroto521
-   [TST] Fix testcases failing on Window. Issue #1160 @Zeroto521, and @samukweku
-   [INF] Cancel old workflow runs via Github Action `concurrency`. PR #1161 @Zeroto521
-   [ENH] Faster computation for non-equi join, with a numba engine. Speed improvement for left/right joins when `sort_by_appearance` is False. Issue #1102 @samukweku
-   [BUG] Avoid `change_type` mutating original `DataFrame`. PR #1162 @Zeroto521
-   [ENH] The parameter `column_name` of `change_type` totally supports inputing multi-column now. #1163 @Zeroto521
-   [ENH] Fix error when `sort_by_appearance=True` is combined with `dropna=True`. Issue #1168 @samukweku
-   [ENH] Add explicit default parameter to `case_when` function. Issue #1159 @samukweku
-   [BUG] pandas 1.5.x `_MergeOperation` doesn't have `copy` keyword anymore. Issue #1174 @Zeroto521
-   [ENH] `select_rows` function added for flexible row selection. Generic `select` function added as well. Add support for MultiIndex selection via dictionary. Issue #1124 @samukweku
-   [TST] Compat with macos and window, to fix `FailedHealthCheck` Issue #1181 @Zeroto521
-   [INF] Merge two docs CIs (`docs-preview.yml` and `docs.yml`) to one. And add `documentation` pytest mark. PR #1183 @Zeroto521
-   [INF] Merge `codecov.yml` (only works for the dev branch pushing event) into `tests.yml` (only works for PR event). PR #1185 @Zeroto521
-   [TST] Fix failure for test/timeseries/test_fill_missing_timestamp. Issue #1184 @samukweku
-   [BUG] Import `DataDescription` to fix: `AttributeError: 'DataFrame' object has no attribute 'data_description'`. PR #1191 @Zeroto521

## [v0.23.1] - 2022-05-03

-   [DOC] Updated `fill.py` and `update_where.py` documentation with working examples.
-   [ENH] Deprecate `num_bins` from `bin_numeric` in favour of `bins`, and allow generic `**kwargs` to be passed into `pd.cut`. Issue #969. @thatlittleboy
-   [ENH] Fix `concatenate_columns` not working on category inputs @zbarry
-   [INF] Simplify CI system @ericmjl
-   [ENH] Added "read_commandline" function to janitor.io @BaritoneBeard
-   [BUG] Fix bug with the complement parameter of `filter_on`. Issue #988. @thatlittleboy
-   [ENH] Add `xlsx_table`, for reading tables from an Excel sheet. @samukweku
-   [ENH] minor improvements for conditional_join; equality only joins are no longer supported; there has to be at least one non-equi join present. @samukweku
-   [BUG] `sort_column_value_order` no longer mutates original dataframe.
-   [BUG] Extend `fill_empty`'s `column_names` type range. Issue #998. @Zeroto521
-   [BUG] Removed/updated error-inducing default arguments in `row_to_names` (#1004) and `round_to_fraction` (#1005). @thatlittleboy
-   [ENH] `patterns` deprecated in favour of importing `re.compile`. #1007 @samukweku
-   [ENH] Changes to kwargs in `encode_categorical`, where the values can either be a string or a 1D array. #1021 @samukweku
-   [ENH] Add `fill_value` and `explicit` parameters to the `complete` function. #1019 @samukweku
-   [ENH] Performance improvement for `expand_grid`. @samukweku
-   [BUG] Make `factorize_columns` (PR #1028) and `truncate_datetime_dataframe` (PR #1040) functions non-mutating. @thatlittleboy
-   [BUG] Fix SettingWithCopyWarning and other minor bugs when using `truncate_datetime_dataframe`, along with further performance improvements (PR #1040). @thatlittleboy
-   [ENH] Performance improvement for `conditional_join`. @samukweku
-   [ENH] Multiple `.value` is now supported in `pivot_longer`. Multiple values_to is also supported, when names_pattern is a list or tuple. `names_transform` parameter added, for efficient dtype transformation of unpivoted columns. #1034, #1048, #1051 @samukweku
-   [ENH] Add `xlsx_cells` for reading a spreadsheet as a table of individual cells. #929 @samukweku.
-   [ENH] Let `filter_string` suit parameters of `Series.str.contains` Issue #1003 and #1047. @Zeroto521
-   [ENH] `names_glue` in `pivot_wider` now takes a string form, using str.format_map under the hood. `levels_order` is also deprecated. @samukweku
-   [BUG] Fixed bug in `transform_columns` which ignored the `column_names` specification when `new_column_names` dictionary was provided as an argument, issue #1063. @thatlittleboy
-   [BUG] `count_cumulative_unique` no longer modifies the column being counted in the output when `case_sensitive` argument is set to False, issue #1065. @thatlittleboy
-   [BUG] Fix for gcc missing error in dev container
-   [DOC] Added a step in the dev guide to install `Remote Container` in VS Code. @ashenafiyb
-   [DOC] Convert `expand_column` and `find_replace` code examples to doctests, issue #972. @gahjelle
-   [DOC] Convert `expand_column` code examples to doctests, issue #972. @gahjelle
-   [DOC] Convert `get_dupes` code examples to doctests, issue #972. @ethompsy
-   [DOC] Convert `engineering` code examples to doctests, issue #972 @ashenafiyb
-   [DOC] Convert `groupby_topk` code examples to doctests, issue #972. @ethompsy
-   [DOC] Add doctests to `math`, issue #972. @gahjelle
-   [DOC] Add doctests to `math` and `ml`, issue #972. @gahjelle
-   [DOC] Add doctests to `math`, `ml`, and `xarray`, issue #972. @gahjelle

## [v0.22.0] - 2021-11-21

-   [BUG] Fix conditional join issue for multiple conditions, where pd.eval fails to evaluate if numexpr is installed. #898 @samukweku
-   [ENH] Added `case_when` to handle multiple conditionals and replacement values. Issue #736. @robertmitchellv
-   [ENH] Deprecate `new_column_names` and `merge_frame` from `process_text`. Only existing columns are supported. @samukweku
-   [ENH] `complete` uses `pd.merge` internally, providing a simpler logic, with some speed improvements in certain cases over `pd.reindex`. @samukweku
-   [ENH] `expand_grid` returns a MultiIndex DataFrame, allowing the user to decide how to manipulate the columns. @samukweku
-   [INF] Simplify a bit linting, use pre-commit as the CI linting checker. @Zeroto521
-   [ENH] Fix bug in `pivot_longer` for wrong output when `names_pattern` is a sequence with a single value. Issue #885 @samukweku
-   [ENH] Deprecate `aggfunc` from `pivot_wider`; aggregation can be chained with pandas' `groupby`.
-   [ENH] `As_Categorical` deprecated from `encode_categorical`; a tuple of `(categories, order)` suffices for \*\*kwargs. @samukweku
-   [ENH] Deprecate `names_sort` from `pivot_wider`.@samukweku
-   [ENH] Add `softmax` to `math` module. Issue #902. @loganthomas

## [v0.21.2] - 2021-09-01

-   [ENH] Fix warning message in `coalesce`, from bfill/fill;`coalesce` now uses variable arguments. Issue #882 @samukweku
-   [INF] Add SciPy as explicit dependency in `base.in`. Issue #895 @ericmjl

## [v0.21.1] - 2021-08-29

-   [DOC] Fix references and broken links in AUTHORS.rst. @loganthomas
-   [DOC] Updated Broken links in the README and contributing docs. @nvamsikrishna05
-   [INF] Update pre-commit hooks and remove mutable references. Issue #844. @loganthomas
-   [INF] Add GitHub Release pointer to auto-release script. Issue #818. @loganthomas
-   [INF] Updated black version in github actions code-checks to match pre-commit hooks. @nvamsikrishna05
-   [ENH] Add reset_index flag to row_to_names function. @fireddd
-   [ENH] Updated `label_encode` to use pandas factorize instead of scikit-learn LabelEncoder. @nvamsikrishna05
-   [INF] Removed the scikit-learn package from the dependencies from environment-dev.yml and base.in files. @nvamsikrishna05
-   [ENH] Add function to remove constant columns. @fireddd
-   [ENH] Added `factorize_columns` method which will deprecate the `label_encode` method in future release. @nvamsikrishna05
-   [DOC] Delete Read the Docs project and remove all readthedocs.io references from the repo. Issue #863. @loganthomas
-   [DOC] Updated various documentation sources to reflect pyjanitor-dev ownership. @loganthomas
-   [INF] Fix `isort` automatic checks. Issue #845. @loganthomas
-   [ENH] `complete` function now uses variable args (\*args) - @samukweku
-   [ENH] Set `expand_column`'s `sep` default is `"|"`, same to `pandas.Series.str.get_dummies`. Issue #876. @Zeroto521
-   [ENH] Deprecate `limit` from fill_direction. fill_direction now uses kwargs. @samukweku
-   [ENH] Added `conditional_join` function that supports joins on non-equi operators. @samukweku
-   [INF] Speed up pytest via `-n` (pytest-xdist) option. Issue #881. @Zeroto521
-   [DOC] Add list mark to keep `select_columns`'s example same style. @Zeroto521
-   [ENH] Updated `rename_columns` to take optional function argument for mapping. @nvamsikrishna05

## [v0.21.0] - 2021-07-16

-   [ENH] Drop `fill_value` parameter from `complete`. Users can use `fillna` instead. @samukweku
-   [BUG] Fix bug in `pivot_longer` with single level columns. @samukweku
-   [BUG] Disable exchange rates API until we can find another one to hit. @ericmjl
-   [ENH] Change `coalesce` to return columns; also use `bfill`, `ffill`,
    which is faster than `combine_first` @samukweku
-   [ENH] Use `eval` for string conditions in `update_where`. @samukweku
-   [ENH] Add clearer error messages for `pivot_longer`. h/t to @tdhock
    for the observation. Issue #836 @samukweku
-   [ENH] `select_columns` now uses variable arguments (\*args),
    to provide a simpler selection without the need for lists. - @samukweku
-   [ENH] `encode_categoricals` refactored to use generic functions
    via `functools.dispatch`. - @samukweku
-   [ENH] Updated convert_excel_date to throw meaningful error when values contain non-numeric. @nvamsikrishna05

## [v0.20.14] - 2021-03-25

-   [ENH] Add `dropna` parameter to groupby_agg. @samukweku
-   [ENH] `complete` adds a `by` parameter to expose explicit missing values per group, via groupby. @samukweku
-   [ENH] Fix check_column to support single inputs - fixes `label_encode`. @zbarry

## [v0.20.13] - 2021-02-25

-   [ENH] Performance improvements to `expand_grid`. @samukweku
-   [HOTFIX] Add `multipledispatch` to pip requirements. @ericmjl

## [v0.20.12] - 2021-02-25

-   [INF] Auto-release GitHub action maintenance. @loganthomas

## [v0.20.11] - 2021-02-24

-   [INF] Setup auto-release GitHub action. @loganthomas
-   [INF] Deploy `darglint` package for docstring linting. Issue #745. @loganthomas
-   [ENH] Added optional truncation to `clean_names` function. Issue #753. @richardqiu
-   [ENH] Added `timeseries.flag_jumps()` function. Issue #711. @loganthomas
-   [ENH] `pivot_longer` can handle multiple values in paired columns, and can reshape
    using a list/tuple of regular expressions in `names_pattern`. @samukweku
-   [ENH] Replaced default numeric conversion of dataframe with a `dtypes` parameter,
    allowing the user to control the data types. - @samukweku
-   [INF] Loosen dependency specifications. Switch to pip-tools for managing
    dependencies. Issue #760. @MinchinWeb
-   [DOC] added pipenv installation instructions @evan-anderson
-   [ENH] Add `pivot_wider` function, which is the inverse of the `pivot_longer`
    function. @samukweku
-   [INF] Add `openpyxl` to `environment-dev.yml`. @samukweku
-   [ENH] Reduce code by reusing existing functions for fill_direction. @samukweku
-   [ENH] Improvements to `pivot_longer` function, with improved speed and cleaner code.
    `dtypes` parameter dropped; user can change dtypes with pandas' `astype` method, or
    pyjanitor's `change_type` method. @samukweku
-   [ENH] Add kwargs to `encode_categorical` function, to create ordered categorical columns,
    or categorical columns with explicit categories. @samukweku
-   [ENH] Improvements to `complete` method. Use `pd.merge` to handle duplicates and
    null values. @samukweku
-   [ENH] Add `new_column_names` parameter to `process_text`, allowing a user to
    create a new column name after processing a text column. Also added a `merge_frame`
    parameter, allowing dataframe merging, if the result of the text processing is a
    dataframe.@samukweku
-   [ENH] Add `aggfunc` parameter to pivot_wider. @samukweku
-   [ENH] Modified the `check` function in utils to verify if a value is a callable. @samukweku
-   [ENH] Add a base `_select_column` function, using `functools.singledispatch`,
    to allow for flexible columns selection. @samukweku
-   [ENH] pivot_longer and pivot_wider now support janitor.select_columns syntax,
    allowing for more flexible and dynamic column selection. @samukweku

## [v0.20.10]

-   [ENH] Added function `sort_timestamps_monotonically` to timeseries functions @UGuntupalli
-   [ENH] Added the complete function for converting implicit missing values
    to explicit ones. @samukweku
-   [ENH] Further simplification of expand_grid. @samukweku
-   [BUGFIX] Added copy() method to original dataframe, to avoid mutation. Issue #729. @samukweku
-   [ENH] Added `also` method for running functions in chain with no return values.
-   [DOC] Added a `timeseries` module section to website docs. Issue #742. @loganthomas
-   [ENH] Added a `pivot_longer` function, a wrapper around `pd.melt` and similar to
    tidyr's `pivot_longer` function. Also added an example notebook. @samukweku
-   [ENH] Fixed code to returns error if `fill_value` is not a dictionary. @samukweku
-   [INF] Welcome bot (.github/config.yml) for new users added. Issue #739. @samukweku

## [v0.20.9]

-   [ENH] Updated groupby_agg function to account for null entries in the `by` argument. @samukweku
-   [ENH] Added function `groupby_topk` to janitor functions @mphirke

## [v0.20.8]

-   [ENH] Upgraded `update_where` function to use either the pandas query style,
    or boolean indexing via the `loc` method. Also updated `find_replace` function to use the `loc`
    method directly, instead of routing it through the `update_where` function. @samukweku
-   [INF] Update `pandas` minimum version to 1.0.0. @hectormz
-   [DOC] Updated the general functions API page to show all available functions. @samukweku
-   [DOC] Fix the few lacking type annotations of functions. @VPerrollaz
-   [DOC] Changed the signature from str to Optional[str] when initialized by None. @VPerrollaz
-   [DOC] Add the Optional type for all signatures of the API. @VPerrollaz
-   [TST] Updated test_expand_grid to account for int dtype difference in Windows OS @samukweku
-   [TST] Make importing `pandas` testing functions follow uniform pattern. @hectormz
-   [ENH] Added `process_text` wrapper function for all Pandas string methods. @samukweku
-   [TST] Only skip tests for non-installed libraries on local machine. @hectormz
-   [DOC] Fix minor issues in documentation. @hectormz
-   [ENH] Added `fill_direction` function for forward/backward fills on missing values
    for selected columns in a dataframe. @samukweku
-   [ENH] Simpler logic and less lines of code for expand_grid function @samukweku

## [v0.20.7]

-   [TST] Add a test for transform_column to check for nonmutation. @VPerrollaz
-   [ENH] Contributed `expand_grid` function by @samukweku

## [v0.20.6]

-   [DOC] Pep8 all examples. @VPerrollaz
-   [TST] Add docstrings to tests @hectormz
-   [INF] Add `debug-statements`, `requirements-txt-fixer`, and `interrogate` to `pre-commit`. @hectormz
-   [ENH] Upgraded transform_column to use df.assign underneath the hood,
    and also added option to transform column elementwise (via apply)
    or columnwise (thus operating on a series). @ericmjl

## [v0.20.5]

-   [INF] Replace `pycodestyle` with `flake8` in order to add `pandas-vet` linter @hectormz
-   [ENH] `select_columns()` now raises `NameError` if column label in
    `search_columns_labels` is missing from `DataFrame` columns. @smu095

## [v0.20.1]

-   [DOC] Added an example for groupby_agg in general functions @samukweku
-   [ENH] Contributed `sort_naturally()` function. @ericmjl

## [v0.20.0]

-   [DOC] Edited transform_column dest_column_name kwarg description to be clearer on defaults by @evan-anderson.
-   [ENH] Replace `apply()` in favor of `pandas` functions in several functions. @hectormz
-   [ENH] Add `ecdf()` Series function by @ericmjl.
-   [DOC] Update API policy for clarity. @ericmjl
-   [ENH] Enforce string conversion when cleaning names. @ericmjl
-   [ENH] Change `find_replace` implementation to use keyword arguments to specify columns to perform find and replace on. @ericmjl
-   [ENH] Add `jitter()` dataframe function by @rahosbach

## [v0.19.0]

-   [ENH] Add xarray support and clone_using / convert_datetime_to_number funcs by @zbarry.

## [v0.18.3]

-   [ENH] Series toset() functionality #570 @eyaltrabelsi
-   [ENH] Added option to coalesce function to not delete coalesced columns. @gddcunh
-   [ENH] Added functionality to deconcatenate tuple/list/collections in a column to deconcatenate_column @zbarry
-   [ENH] Fix error message when length of new_column_names is wrong @DollofCutty
-   [DOC] Fixed several examples of functional syntax in `functions.py`. @bdice
-   [DOC] Fix #noqa comments showing up in docs by @hectormz
-   [ENH] Add unionizing a group of dataframes' categoricals. @zbarry
-   [DOC] Fix contributions hyperlinks in `AUTHORS.rst` and contributions by @hectormz
-   [INF] Add `pre-commit` hooks to repository by @ericmjl
-   [DOC] Fix formatting code in `CONTRIBUTING.rst` by @hectormz
-   [DOC] Changed the typing for most "column_name(s)" to Hashable rather than enforcing strings, to more closely match Pandas API by @dendrondal
-   [INF] Edited pycodestyle and Black parameters to avoid venvs by @dendrondal

## [v0.18.2]

-   [INF] Make requirements.txt smaller @eyaltrabelsi
-   [ENH] Add a reset_index parameter to shuffle @eyaltrabelsi
-   [DOC] Added contribution page link to readme @eyaltrabelsi
-   [DOC] fix example for `update_where`, provide a bit more detail, and expand the bad_values example notebook to demonstrate its use by @anzelpwj.
-   [INF] Fix pytest marks by @ericmjl (issue #520)
-   [ENH] add example notebook with use of finance submodule methods by @rahosbach
-   [DOC] added a couple of admonitions for Windows users. h/t @anzelpwj for debugging
    help when a few tests failed for `win32` @Ram-N
-   [ENH] Pyjanitor for PySpark @zjpoh
-   [ENH] Add pyspark clean_names @zjpoh
-   [ENH] Convert asserts to raise exceptions by @hectormz
-   [ENH] Add decorator functions for missing and error handling @jiafengkevinchen
-   [DOC] Update README with functional `pandas` API example. @ericmjl
-   [INF] Move `get_features_targets()` to new `ml.py` module by @hectormz
-   [ENH] Add chirality to morgan fingerprints in janitor.chemistry submodule by @Clayton-Springer
-   [INF] `import_message` suggests python dist. appropriate installs by @hectormz
-   [ENH] Add count_cumulative_unique() method to janitor.functions submodule by @rahosbach
-   [ENH] Add `update_where()` method to `janitor.spark.functions` submodule by @zjpoh

## [v0.18.1]

-   [ENH] extend find_replace functionality to allow both exact match and
    regular-expression-based fuzzy match by @shandou
-   [ENH] add preserve_position kwarg to deconcatenate_column with tests
    by @shandou and @ericmjl
-   [DOC] add contributions that did not leave `git` traces by @ericmjl
-   [ENH] add inflation adjustment in finance submodule by @rahosbach
-   [DOC] clarified how new functions should be implemented by @shandou
-   [ENH] add optional removal of accents on functions.clean_names, enabled by
    default by @mralbu
-   [ENH] add camelCase conversion to snake_case on `clean_names` by @ericmjl,
    h/t @jtaylor for sharing original
-   [ENH] Added `null_flag` function which can mark null values in rows.
    Implemented by @anzelpwj
-   [ENH] add engineering submodule with unit conversion method by @rahosbach
-   [DOC] add PyPI project description
-   [ENH] add example notebook with use of finance submodule methods
    by @rahosbach

For changes that happened prior to v0.18.1,
please consult the closed PRs,
which can be found [here](https://github.com/pyjanitor-devs/pyjanitor/pulls?q=is%3Apr+is%3Aclosed).

We thank all contributors
who have helped make `pyjanitor`
the package that it is today.

[Unreleased]: https://github.com/pyjanitor-devs/pyjanitor/compare/v0.24.0...HEAD

[v0.24.0]: https://github.com/pyjanitor-devs/pyjanitor/compare/v0.23.1...v0.24.0

[v0.23.1]: https://github.com/pyjanitor-devs/pyjanitor/compare/v0.22.0...v0.23.1

[v0.22.0]: https://github.com/pyjanitor-devs/pyjanitor/compare/v0.21.2...v0.22.0

[v0.21.2]: https://github.com/pyjanitor-devs/pyjanitor/compare/v0.21.1...v0.21.2

[v0.21.1]: https://github.com/pyjanitor-devs/pyjanitor/compare/v0.21.0...v0.21.1

[v0.21.0]: https://github.com/pyjanitor-devs/pyjanitor/compare/v0.20.14...v0.21.0

[v0.20.14]: https://github.com/pyjanitor-devs/pyjanitor/compare/v0.20.13...v0.20.14

[v0.20.13]: https://github.com/pyjanitor-devs/pyjanitor/compare/v0.20.12...v0.20.13

[v0.20.12]: https://github.com/pyjanitor-devs/pyjanitor/compare/v0.20.11...v0.20.12

[v0.20.11]: https://github.com/pyjanitor-devs/pyjanitor/compare/v0.20.10...v0.20.11

[v0.20.10]: https://github.com/pyjanitor-devs/pyjanitor/compare/v0.20.9...v0.20.10

[v0.20.9]: https://github.com/pyjanitor-devs/pyjanitor/compare/v0.20.8...v0.20.9

[v0.20.8]: https://github.com/pyjanitor-devs/pyjanitor/compare/v0.20.7...v0.20.8

[v0.20.7]: https://github.com/pyjanitor-devs/pyjanitor/compare/v0.20.5...v0.20.7

[v0.20.6]: https://github.com/pyjanitor-devs/pyjanitor/compare/v0.20.5...v0.20.7

[v0.20.5]: https://github.com/pyjanitor-devs/pyjanitor/compare/v0.20.1...v0.20.5

[v0.20.1]: https://github.com/pyjanitor-devs/pyjanitor/compare/v0.20.0...v0.20.1

[v0.20.0]: https://github.com/pyjanitor-devs/pyjanitor/compare/v0.19.0...v0.20.0

[v0.19.0]: https://github.com/pyjanitor-devs/pyjanitor/compare/v0.18.3...v0.19.0

[v0.18.3]: https://github.com/pyjanitor-devs/pyjanitor/compare/v0.18.2...v0.18.3

[v0.18.2]: https://github.com/pyjanitor-devs/pyjanitor/compare/v0.18.1...v0.18.2

[v0.18.1]: https://github.com/pyjanitor-devs/pyjanitor/compare/v0.18.0...v0.18.1<|MERGE_RESOLUTION|>--- conflicted
+++ resolved
@@ -4,11 +4,8 @@
 
 -   [INF] Replace `pytest.ini` file with `pyproject.toml` file. PR #1204 @Zeroto521
 -   [INF] Extract docstrings tests from all tests. PR #1205 @Zeroto521
-<<<<<<< HEAD
+-   [BUG] address the `TypeError` when importing v0.24.0 (issue #1201 @xujiboy and @joranbeasley)
 -   [INF] Fixed issue with missing PyPI README. PR #1216 @thatlittleboy
-=======
--   [BUG] address the `TypeError` when importing v0.24.0 (issue #1201 @xujiboy and @joranbeasley)
->>>>>>> e31bac3e
 
 ## [v0.24.0] - 2022-11-12
 
