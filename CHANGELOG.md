--- conflicted
+++ resolved
@@ -20,11 +20,8 @@
 -   [BUG] Fix SettingWithCopyWarning and other minor bugs when using `truncate_datetime_dataframe`, along with further performance improvements (PR #1040). @thatlittleboy
 -   [ENH] Performance improvement for `conditional_join`. @samukweku
 -   [ENH] Multiple `.value` is now supported in `pivot_longer`. #1034 @samukweku
-<<<<<<< HEAD
 -   [ENH] Add `xlsx_cell` for reading a spreadsheet as a table of individual cells. #929 @samukweku.
-=======
 -   [EHN] Let `filter_string` suit parameters of `Series.str.contains` Issue #1003 and #1047. @Zeroto521
->>>>>>> a7ce9638
 
 ## [v0.22.0] - 2021-11-21
 
