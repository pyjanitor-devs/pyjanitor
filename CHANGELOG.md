--- conflicted
+++ resolved
@@ -1,11 +1,7 @@
 # Changelog
 
 ## [Unreleased]
-<<<<<<< HEAD
-
--   [ENH] Deprecate `aggfunc` from `pivot_wider`; aggregation can be chained with pandas' `groupby`.
-=======
->>>>>>> bc42073a
+
 -   [BUG] Fix conditional join issue for multiple conditions, where pd.eval fails to evaluate if numexpr is installed. #898 @samukweku
 -   [ENH] Added `case_when` to handle multiple conditionals and replacement values. Issue #736. @robertmitchellv
 -   [ENH] Deprecate `new_column_names` and `merge_frame` from `process_text`. Only existing columns are supported. @samukweku
@@ -15,7 +11,7 @@
 -   [ENH] Fix bug in `pivot_longer` for wrong output when `names_pattern` is a sequence with a single value. Issue #885 @samukweku
 -   [ENH] Deprecate `aggfunc` from `pivot_wider`; aggregation can be chained with pandas' `groupby`.
 -   [ENH] `As_Categorical` deprecated from `encode_categorical`; a tuple of `(categories, order)` suffices for **kwargs. @samukweku
-- [ENH] Deprecate `names_sort` from `pivot_wider`.@samukweku
+-   [ENH] Deprecate `names_sort` from `pivot_wider`.@samukweku
 
 ## [v0.21.2] - 2021-09-01
 
