--- conflicted
+++ resolved
@@ -2,35 +2,10 @@
 channels:
   - conda-forge
 dependencies:
-<<<<<<< HEAD
   - python>=3.6
   # required
   - pandas
   - pandas-flavor
-=======
-  - python=3.9
-  - biopython
-  - black=22.1.0
-  - bump2version=1.0.1
-  - cairo
-  - conda
-  - darglint
-  - doc8
-  - flake8
-  - hypothesis
-  - interrogate
-  - ipykernel
-  - ipython
-  - isort
-  - jinja2<3.1.0 # 27 March 2022: https://github.com/pallets/jinja/issues/1631
-  - jupyterlab
-  - lxml
-  - make
-  - mkdocs
-  - mkdocs-material
-  - mkdocstrings-python
-  - missingno
->>>>>>> 6c43b9d5
   - multipledispatch
   - scipy
 
@@ -43,7 +18,6 @@
   - unyt
   - xarray
   - numba
-
   # io
   - openpyxl
   - xlrd
@@ -68,5 +42,4 @@
   # doc
   - mkdocs
   - mkdocs-material
-  - mkdocstrings<0.18.0
-  - ipython+  - mkdocstrings-python