name: pyjanitor-dev
channels:
  - conda-forge
dependencies:
  - python>=3.6
  # required
  - pandas
  - pandas-flavor
  - multipledispatch
  - scipy

  # optional
  - biopython
  - natsort
<<<<<<< HEAD
  - pyspark>=3.2.0
  - rdkit
  - tqdm
  - unyt
  - xarray
  # io
=======
  - numba
  - numpy
>>>>>>> 76e7228a
  - openpyxl
  - xlrd

  # testing
  - pytest
  - pytest-cov
  - pytest-xdist
  - hypothesis
  - pandas-vet
  - interrogate

  # dev
  - pip-tools
  - pre-commit
  - pylint
  - isort
  - make
  # release
  - twine

  # doc
  - mkdocs
  - mkdocs-material
  - mkdocstrings<0.18.0
  - ipython<|MERGE_RESOLUTION|>--- conflicted
+++ resolved
@@ -12,17 +12,14 @@
   # optional
   - biopython
   - natsort
-<<<<<<< HEAD
   - pyspark>=3.2.0
   - rdkit
   - tqdm
   - unyt
   - xarray
+  - numba
+
   # io
-=======
-  - numba
-  - numpy
->>>>>>> 76e7228a
   - openpyxl
   - xlrd
 
