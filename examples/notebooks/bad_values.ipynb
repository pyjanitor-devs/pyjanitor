{
 "cells": [
  {
   "cell_type": "markdown",
   "metadata": {},
   "source": [
    "# Replacing Bad Values\n",
    "\n",
    "This is US wind turbine data. The numeric fields use -9999 as a null value for missing data. \n",
    "Using -9999 as a null value in numeric fields will cause big problems for any summary statistics like totals, means, etc,\n",
    "we should change that to something else, like np.NaN which Pandas sum and mean functions will automatically filter out.  \n",
    "You can see that the means for before and after replacing -9999 with np.NaN are very different. \n",
    "You can use Janitor's find_replace to easily replace them. "
   ]
  },
  {
   "cell_type": "code",
   "execution_count": 1,
   "metadata": {},
   "outputs": [],
   "source": [
    "import pandas as pd\n",
    "import janitor\n",
    "import numpy as np"
   ]
  },
  {
<<<<<<< HEAD
   "cell_type": "markdown",
=======
   "cell_type": "code",
   "execution_count": 2,
>>>>>>> 096e3b95
   "metadata": {},
   "source": [
    "## Load Wind Turbine Data"
   ]
  },
  {
   "cell_type": "code",
<<<<<<< HEAD
   "execution_count": 2,
=======
   "execution_count": 3,
>>>>>>> 096e3b95
   "metadata": {},
   "outputs": [
    {
     "data": {
      "text/html": [
       "<div>\n",
       "<style scoped>\n",
       "    .dataframe tbody tr th:only-of-type {\n",
       "        vertical-align: middle;\n",
       "    }\n",
       "\n",
       "    .dataframe tbody tr th {\n",
       "        vertical-align: top;\n",
       "    }\n",
       "\n",
       "    .dataframe thead th {\n",
       "        text-align: right;\n",
       "    }\n",
       "</style>\n",
       "<table border=\"1\" class=\"dataframe\">\n",
       "  <thead>\n",
       "    <tr style=\"text-align: right;\">\n",
       "      <th></th>\n",
       "      <th>case_id</th>\n",
       "      <th>faa_ors</th>\n",
       "      <th>faa_asn</th>\n",
       "      <th>usgs_pr_id</th>\n",
       "      <th>t_state</th>\n",
       "      <th>t_county</th>\n",
       "      <th>t_fips</th>\n",
       "      <th>p_name</th>\n",
       "      <th>p_year</th>\n",
       "      <th>p_tnum</th>\n",
       "      <th>...</th>\n",
       "      <th>t_hh</th>\n",
       "      <th>t_rd</th>\n",
       "      <th>t_rsa</th>\n",
       "      <th>t_ttlh</th>\n",
       "      <th>t_conf_atr</th>\n",
       "      <th>t_conf_loc</th>\n",
       "      <th>t_img_date</th>\n",
       "      <th>t_img_srce</th>\n",
       "      <th>xlong</th>\n",
       "      <th>ylat</th>\n",
       "    </tr>\n",
       "  </thead>\n",
       "  <tbody>\n",
       "    <tr>\n",
       "      <th>0</th>\n",
       "      <td>3073429</td>\n",
       "      <td>missing</td>\n",
       "      <td>missing</td>\n",
       "      <td>4960</td>\n",
       "      <td>CA</td>\n",
       "      <td>Kern County</td>\n",
       "      <td>6029</td>\n",
       "      <td>251 Wind</td>\n",
       "      <td>1987</td>\n",
       "      <td>194</td>\n",
       "      <td>...</td>\n",
       "      <td>-9999.0</td>\n",
       "      <td>-9999.0</td>\n",
       "      <td>-9999.0</td>\n",
       "      <td>-9999.0</td>\n",
       "      <td>2</td>\n",
       "      <td>3</td>\n",
       "      <td>1/1/2012</td>\n",
       "      <td>NAIP</td>\n",
       "      <td>-118.360725</td>\n",
       "      <td>35.083778</td>\n",
       "    </tr>\n",
       "    <tr>\n",
       "      <th>1</th>\n",
       "      <td>3071522</td>\n",
       "      <td>missing</td>\n",
       "      <td>missing</td>\n",
       "      <td>4997</td>\n",
       "      <td>CA</td>\n",
       "      <td>Kern County</td>\n",
       "      <td>6029</td>\n",
       "      <td>251 Wind</td>\n",
       "      <td>1987</td>\n",
       "      <td>194</td>\n",
       "      <td>...</td>\n",
       "      <td>-9999.0</td>\n",
       "      <td>-9999.0</td>\n",
       "      <td>-9999.0</td>\n",
       "      <td>-9999.0</td>\n",
       "      <td>2</td>\n",
       "      <td>3</td>\n",
       "      <td>1/1/2012</td>\n",
       "      <td>NAIP</td>\n",
       "      <td>-118.361168</td>\n",
       "      <td>35.081512</td>\n",
       "    </tr>\n",
       "    <tr>\n",
       "      <th>2</th>\n",
       "      <td>3073425</td>\n",
       "      <td>missing</td>\n",
       "      <td>missing</td>\n",
       "      <td>4957</td>\n",
       "      <td>CA</td>\n",
       "      <td>Kern County</td>\n",
       "      <td>6029</td>\n",
       "      <td>251 Wind</td>\n",
       "      <td>1987</td>\n",
       "      <td>194</td>\n",
       "      <td>...</td>\n",
       "      <td>-9999.0</td>\n",
       "      <td>-9999.0</td>\n",
       "      <td>-9999.0</td>\n",
       "      <td>-9999.0</td>\n",
       "      <td>2</td>\n",
       "      <td>3</td>\n",
       "      <td>1/1/2012</td>\n",
       "      <td>NAIP</td>\n",
       "      <td>-118.360420</td>\n",
       "      <td>35.084709</td>\n",
       "    </tr>\n",
       "    <tr>\n",
       "      <th>3</th>\n",
       "      <td>3071569</td>\n",
       "      <td>missing</td>\n",
       "      <td>missing</td>\n",
       "      <td>5023</td>\n",
       "      <td>CA</td>\n",
       "      <td>Kern County</td>\n",
       "      <td>6029</td>\n",
       "      <td>251 Wind</td>\n",
       "      <td>1987</td>\n",
       "      <td>194</td>\n",
       "      <td>...</td>\n",
       "      <td>-9999.0</td>\n",
       "      <td>-9999.0</td>\n",
       "      <td>-9999.0</td>\n",
       "      <td>-9999.0</td>\n",
       "      <td>2</td>\n",
       "      <td>3</td>\n",
       "      <td>7/31/2016</td>\n",
       "      <td>Digital Globe</td>\n",
       "      <td>-118.364029</td>\n",
       "      <td>35.079418</td>\n",
       "    </tr>\n",
       "    <tr>\n",
       "      <th>4</th>\n",
       "      <td>3005252</td>\n",
       "      <td>missing</td>\n",
       "      <td>missing</td>\n",
       "      <td>5768</td>\n",
       "      <td>CA</td>\n",
       "      <td>Kern County</td>\n",
       "      <td>6029</td>\n",
       "      <td>251 Wind</td>\n",
       "      <td>1987</td>\n",
       "      <td>194</td>\n",
       "      <td>...</td>\n",
       "      <td>-9999.0</td>\n",
       "      <td>-9999.0</td>\n",
       "      <td>-9999.0</td>\n",
       "      <td>-9999.0</td>\n",
       "      <td>2</td>\n",
       "      <td>3</td>\n",
       "      <td>11/23/2017</td>\n",
       "      <td>Digital Globe</td>\n",
       "      <td>-118.354286</td>\n",
       "      <td>35.085594</td>\n",
       "    </tr>\n",
       "  </tbody>\n",
       "</table>\n",
       "<p>5 rows × 24 columns</p>\n",
       "</div>"
      ],
      "text/plain": [
       "   case_id  faa_ors  faa_asn  usgs_pr_id t_state     t_county  t_fips  \\\n",
       "0  3073429  missing  missing        4960      CA  Kern County    6029   \n",
       "1  3071522  missing  missing        4997      CA  Kern County    6029   \n",
       "2  3073425  missing  missing        4957      CA  Kern County    6029   \n",
       "3  3071569  missing  missing        5023      CA  Kern County    6029   \n",
       "4  3005252  missing  missing        5768      CA  Kern County    6029   \n",
       "\n",
       "     p_name  p_year  p_tnum  ...    t_hh    t_rd   t_rsa  t_ttlh  t_conf_atr  \\\n",
       "0  251 Wind    1987     194  ... -9999.0 -9999.0 -9999.0 -9999.0           2   \n",
       "1  251 Wind    1987     194  ... -9999.0 -9999.0 -9999.0 -9999.0           2   \n",
       "2  251 Wind    1987     194  ... -9999.0 -9999.0 -9999.0 -9999.0           2   \n",
       "3  251 Wind    1987     194  ... -9999.0 -9999.0 -9999.0 -9999.0           2   \n",
       "4  251 Wind    1987     194  ... -9999.0 -9999.0 -9999.0 -9999.0           2   \n",
       "\n",
       "   t_conf_loc  t_img_date     t_img_srce       xlong       ylat  \n",
       "0           3    1/1/2012           NAIP -118.360725  35.083778  \n",
       "1           3    1/1/2012           NAIP -118.361168  35.081512  \n",
       "2           3    1/1/2012           NAIP -118.360420  35.084709  \n",
       "3           3   7/31/2016  Digital Globe -118.364029  35.079418  \n",
       "4           3  11/23/2017  Digital Globe -118.354286  35.085594  \n",
       "\n",
       "[5 rows x 24 columns]"
      ]
     },
<<<<<<< HEAD
     "execution_count": 2,
=======
     "execution_count": 3,
>>>>>>> 096e3b95
     "metadata": {},
     "output_type": "execute_result"
    }
   ],
   "source": [
    "wind = pd.read_csv(\"https://raw.githubusercontent.com/rfordatascience/tidytuesday/master/data/2018/2018-11-06/us_wind.csv\")\n",
    "wind.head()"
   ]
  },
  {
   "cell_type": "markdown",
   "metadata": {},
   "source": [
    "## Check Mean"
   ]
  },
  {
   "cell_type": "code",
   "execution_count": 4,
   "metadata": {},
   "outputs": [
    {
     "data": {
      "text/plain": [
       "-1069.986537767466"
      ]
     },
     "execution_count": 4,
     "metadata": {},
     "output_type": "execute_result"
    }
   ],
   "source": [
    "wind.t_hh.mean()"
   ]
  },
  {
<<<<<<< HEAD
   "cell_type": "markdown",
=======
   "cell_type": "code",
   "execution_count": 5,
>>>>>>> 096e3b95
   "metadata": {},
   "source": [
    "At a first glance, it looks like the mean is negative, but this is only because of the bad values (-9999.0) throughout the column. To get the right mean, we should replace them!"
   ]
  },
  {
   "cell_type": "markdown",
   "metadata": {},
   "source": [
    "## Replace Bad Values with NaNs"
   ]
  },
  {
   "cell_type": "code",
<<<<<<< HEAD
   "execution_count": 7,
=======
   "execution_count": 6,
>>>>>>> 096e3b95
   "metadata": {},
   "outputs": [
    {
     "data": {
      "text/html": [
       "<div>\n",
       "<style scoped>\n",
       "    .dataframe tbody tr th:only-of-type {\n",
       "        vertical-align: middle;\n",
       "    }\n",
       "\n",
       "    .dataframe tbody tr th {\n",
       "        vertical-align: top;\n",
       "    }\n",
       "\n",
       "    .dataframe thead th {\n",
       "        text-align: right;\n",
       "    }\n",
       "</style>\n",
       "<table border=\"1\" class=\"dataframe\">\n",
       "  <thead>\n",
       "    <tr style=\"text-align: right;\">\n",
       "      <th></th>\n",
       "      <th>case_id</th>\n",
       "      <th>faa_ors</th>\n",
       "      <th>faa_asn</th>\n",
       "      <th>usgs_pr_id</th>\n",
       "      <th>t_state</th>\n",
       "      <th>t_county</th>\n",
       "      <th>t_fips</th>\n",
       "      <th>p_name</th>\n",
       "      <th>p_year</th>\n",
       "      <th>p_tnum</th>\n",
       "      <th>...</th>\n",
       "      <th>t_hh</th>\n",
       "      <th>t_rd</th>\n",
       "      <th>t_rsa</th>\n",
       "      <th>t_ttlh</th>\n",
       "      <th>t_conf_atr</th>\n",
       "      <th>t_conf_loc</th>\n",
       "      <th>t_img_date</th>\n",
       "      <th>t_img_srce</th>\n",
       "      <th>xlong</th>\n",
       "      <th>ylat</th>\n",
       "    </tr>\n",
       "  </thead>\n",
       "  <tbody>\n",
       "    <tr>\n",
       "      <th>0</th>\n",
       "      <td>3073429</td>\n",
       "      <td>missing</td>\n",
       "      <td>missing</td>\n",
       "      <td>4960.0</td>\n",
       "      <td>CA</td>\n",
       "      <td>Kern County</td>\n",
       "      <td>6029</td>\n",
       "      <td>251 Wind</td>\n",
       "      <td>1987</td>\n",
       "      <td>194</td>\n",
       "      <td>...</td>\n",
       "      <td>NaN</td>\n",
       "      <td>NaN</td>\n",
       "      <td>NaN</td>\n",
       "      <td>NaN</td>\n",
       "      <td>2</td>\n",
       "      <td>3</td>\n",
       "      <td>1/1/2012</td>\n",
       "      <td>NAIP</td>\n",
       "      <td>-118.360725</td>\n",
       "      <td>35.083778</td>\n",
       "    </tr>\n",
       "    <tr>\n",
       "      <th>1</th>\n",
       "      <td>3071522</td>\n",
       "      <td>missing</td>\n",
       "      <td>missing</td>\n",
       "      <td>4997.0</td>\n",
       "      <td>CA</td>\n",
       "      <td>Kern County</td>\n",
       "      <td>6029</td>\n",
       "      <td>251 Wind</td>\n",
       "      <td>1987</td>\n",
       "      <td>194</td>\n",
       "      <td>...</td>\n",
       "      <td>NaN</td>\n",
       "      <td>NaN</td>\n",
       "      <td>NaN</td>\n",
       "      <td>NaN</td>\n",
       "      <td>2</td>\n",
       "      <td>3</td>\n",
       "      <td>1/1/2012</td>\n",
       "      <td>NAIP</td>\n",
       "      <td>-118.361168</td>\n",
       "      <td>35.081512</td>\n",
       "    </tr>\n",
       "    <tr>\n",
       "      <th>2</th>\n",
       "      <td>3073425</td>\n",
       "      <td>missing</td>\n",
       "      <td>missing</td>\n",
       "      <td>4957.0</td>\n",
       "      <td>CA</td>\n",
       "      <td>Kern County</td>\n",
       "      <td>6029</td>\n",
       "      <td>251 Wind</td>\n",
       "      <td>1987</td>\n",
       "      <td>194</td>\n",
       "      <td>...</td>\n",
       "      <td>NaN</td>\n",
       "      <td>NaN</td>\n",
       "      <td>NaN</td>\n",
       "      <td>NaN</td>\n",
       "      <td>2</td>\n",
       "      <td>3</td>\n",
       "      <td>1/1/2012</td>\n",
       "      <td>NAIP</td>\n",
       "      <td>-118.360420</td>\n",
       "      <td>35.084709</td>\n",
       "    </tr>\n",
       "    <tr>\n",
       "      <th>3</th>\n",
       "      <td>3071569</td>\n",
       "      <td>missing</td>\n",
       "      <td>missing</td>\n",
       "      <td>5023.0</td>\n",
       "      <td>CA</td>\n",
       "      <td>Kern County</td>\n",
       "      <td>6029</td>\n",
       "      <td>251 Wind</td>\n",
       "      <td>1987</td>\n",
       "      <td>194</td>\n",
       "      <td>...</td>\n",
       "      <td>NaN</td>\n",
       "      <td>NaN</td>\n",
       "      <td>NaN</td>\n",
       "      <td>NaN</td>\n",
       "      <td>2</td>\n",
       "      <td>3</td>\n",
       "      <td>7/31/2016</td>\n",
       "      <td>Digital Globe</td>\n",
       "      <td>-118.364029</td>\n",
       "      <td>35.079418</td>\n",
       "    </tr>\n",
       "    <tr>\n",
       "      <th>4</th>\n",
       "      <td>3005252</td>\n",
       "      <td>missing</td>\n",
       "      <td>missing</td>\n",
       "      <td>5768.0</td>\n",
       "      <td>CA</td>\n",
       "      <td>Kern County</td>\n",
       "      <td>6029</td>\n",
       "      <td>251 Wind</td>\n",
       "      <td>1987</td>\n",
       "      <td>194</td>\n",
       "      <td>...</td>\n",
       "      <td>NaN</td>\n",
       "      <td>NaN</td>\n",
       "      <td>NaN</td>\n",
       "      <td>NaN</td>\n",
       "      <td>2</td>\n",
       "      <td>3</td>\n",
       "      <td>11/23/2017</td>\n",
       "      <td>Digital Globe</td>\n",
       "      <td>-118.354286</td>\n",
       "      <td>35.085594</td>\n",
       "    </tr>\n",
       "  </tbody>\n",
       "</table>\n",
       "<p>5 rows × 24 columns</p>\n",
       "</div>"
      ],
      "text/plain": [
       "   case_id  faa_ors  faa_asn  usgs_pr_id t_state     t_county  t_fips  \\\n",
       "0  3073429  missing  missing      4960.0      CA  Kern County    6029   \n",
       "1  3071522  missing  missing      4997.0      CA  Kern County    6029   \n",
       "2  3073425  missing  missing      4957.0      CA  Kern County    6029   \n",
       "3  3071569  missing  missing      5023.0      CA  Kern County    6029   \n",
       "4  3005252  missing  missing      5768.0      CA  Kern County    6029   \n",
       "\n",
       "     p_name  p_year  p_tnum  ...  t_hh t_rd t_rsa  t_ttlh  t_conf_atr  \\\n",
       "0  251 Wind    1987     194  ...   NaN  NaN   NaN     NaN           2   \n",
       "1  251 Wind    1987     194  ...   NaN  NaN   NaN     NaN           2   \n",
       "2  251 Wind    1987     194  ...   NaN  NaN   NaN     NaN           2   \n",
       "3  251 Wind    1987     194  ...   NaN  NaN   NaN     NaN           2   \n",
       "4  251 Wind    1987     194  ...   NaN  NaN   NaN     NaN           2   \n",
       "\n",
       "   t_conf_loc  t_img_date     t_img_srce       xlong       ylat  \n",
       "0           3    1/1/2012           NAIP -118.360725  35.083778  \n",
       "1           3    1/1/2012           NAIP -118.361168  35.081512  \n",
       "2           3    1/1/2012           NAIP -118.360420  35.084709  \n",
       "3           3   7/31/2016  Digital Globe -118.364029  35.079418  \n",
       "4           3  11/23/2017  Digital Globe -118.354286  35.085594  \n",
       "\n",
       "[5 rows x 24 columns]"
      ]
     },
<<<<<<< HEAD
     "execution_count": 7,
=======
     "execution_count": 6,
>>>>>>> 096e3b95
     "metadata": {},
     "output_type": "execute_result"
    }
   ],
   "source": [
    "wind2 = (\n",
    "    wind\n",
    "    .find_replace('usgs_pr_id', {-9999.0: np.nan})\n",
    "    .find_replace('p_tnum', {-9999.0: np.nan})\n",
    "    .find_replace('p_cap', {-9999.0: np.nan})\n",
    "    .find_replace('t_cap', {-9999.0: np.nan})\n",
    "    .find_replace('t_hh', {-9999.0: np.nan})\n",
    "    .find_replace('t_rd', {-9999.0: np.nan})\n",
    "    .find_replace('t_rsa', {-9999.0: np.nan})\n",
    "    .find_replace('t_ttlh', {-9999.0: np.nan})\n",
    ")\n",
    "wind2.head()"
   ]
  },
  {
   "cell_type": "markdown",
   "metadata": {},
   "source": [
    "## Check the Mean (again)"
   ]
  },
  {
   "cell_type": "code",
<<<<<<< HEAD
   "execution_count": 8,
=======
   "execution_count": 7,
>>>>>>> 096e3b95
   "metadata": {},
   "outputs": [
    {
     "data": {
      "text/plain": [
       "77.31203064391"
      ]
     },
<<<<<<< HEAD
     "execution_count": 8,
=======
     "execution_count": 7,
>>>>>>> 096e3b95
     "metadata": {},
     "output_type": "execute_result"
    }
   ],
   "source": [
    "wind2.t_hh.mean()"
   ]
  },
  {
   "cell_type": "markdown",
   "metadata": {},
   "source": [
    "And, now that the bad values were replaced by NaNs (which the mean() method ignores), the calculated mean is correct!"
   ]
  }
 ],
 "metadata": {
  "kernelspec": {
   "display_name": "Python 3",
   "language": "python",
   "name": "python3"
  },
  "language_info": {
   "codemirror_mode": {
    "name": "ipython",
    "version": 3
   },
   "file_extension": ".py",
   "mimetype": "text/x-python",
   "name": "python",
   "nbconvert_exporter": "python",
   "pygments_lexer": "ipython3",
   "version": "3.7.3"
  }
 },
 "nbformat": 4,
 "nbformat_minor": 2
}<|MERGE_RESOLUTION|>--- conflicted
+++ resolved
@@ -25,24 +25,15 @@
    ]
   },
   {
-<<<<<<< HEAD
-   "cell_type": "markdown",
-=======
+   "cell_type": "markdown",
+   "metadata": {},
+   "source": [
+    "## Load Wind Turbine Data"
+   ]
+  },
+  {
    "cell_type": "code",
    "execution_count": 2,
->>>>>>> 096e3b95
-   "metadata": {},
-   "source": [
-    "## Load Wind Turbine Data"
-   ]
-  },
-  {
-   "cell_type": "code",
-<<<<<<< HEAD
-   "execution_count": 2,
-=======
-   "execution_count": 3,
->>>>>>> 096e3b95
    "metadata": {},
    "outputs": [
     {
@@ -240,11 +231,7 @@
        "[5 rows x 24 columns]"
       ]
      },
-<<<<<<< HEAD
-     "execution_count": 2,
-=======
      "execution_count": 3,
->>>>>>> 096e3b95
      "metadata": {},
      "output_type": "execute_result"
     }
@@ -282,31 +269,22 @@
    ]
   },
   {
-<<<<<<< HEAD
-   "cell_type": "markdown",
-=======
+   "cell_type": "markdown",
+   "metadata": {},
+   "source": [
+    "At a first glance, it looks like the mean is negative, but this is only because of the bad values (-9999.0) throughout the column. To get the right mean, we should replace them!"
+   ]
+  },
+  {
+   "cell_type": "markdown",
+   "metadata": {},
+   "source": [
+    "## Replace Bad Values with NaNs"
+   ]
+  },
+  {
    "cell_type": "code",
-   "execution_count": 5,
->>>>>>> 096e3b95
-   "metadata": {},
-   "source": [
-    "At a first glance, it looks like the mean is negative, but this is only because of the bad values (-9999.0) throughout the column. To get the right mean, we should replace them!"
-   ]
-  },
-  {
-   "cell_type": "markdown",
-   "metadata": {},
-   "source": [
-    "## Replace Bad Values with NaNs"
-   ]
-  },
-  {
-   "cell_type": "code",
-<<<<<<< HEAD
-   "execution_count": 7,
-=======
    "execution_count": 6,
->>>>>>> 096e3b95
    "metadata": {},
    "outputs": [
     {
@@ -504,11 +482,7 @@
        "[5 rows x 24 columns]"
       ]
      },
-<<<<<<< HEAD
      "execution_count": 7,
-=======
-     "execution_count": 6,
->>>>>>> 096e3b95
      "metadata": {},
      "output_type": "execute_result"
     }
@@ -537,11 +511,7 @@
   },
   {
    "cell_type": "code",
-<<<<<<< HEAD
    "execution_count": 8,
-=======
-   "execution_count": 7,
->>>>>>> 096e3b95
    "metadata": {},
    "outputs": [
     {
@@ -550,11 +520,7 @@
        "77.31203064391"
       ]
      },
-<<<<<<< HEAD
      "execution_count": 8,
-=======
-     "execution_count": 7,
->>>>>>> 096e3b95
      "metadata": {},
      "output_type": "execute_result"
     }
@@ -587,7 +553,7 @@
    "name": "python",
    "nbconvert_exporter": "python",
    "pygments_lexer": "ipython3",
-   "version": "3.7.3"
+   "version": "3.6.5"
   }
  },
  "nbformat": 4,
