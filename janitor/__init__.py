try:
    import janitor.xarray
except ImportError:
    pass

from .functions import *  # noqa: F403, F401
from .math import *
from .ml import get_features_targets as _get_features_targets
from .utils import refactored_function
from .finance import currency_column_to_numeric as _currency_column_to_numeric
# from .dataframe import JanitorDataFrame as DataFrame  # noqa: F401
# from .dataframe import JanitorSeries as Series  # noqa: F401


@refactored_function(
    "get_features_targets() has moved. Please use ml.get_features_targets()."
)
def get_features_targets(*args, **kwargs):
    return _get_features_targets(*args, **kwargs)


<<<<<<< HEAD
@refactored_function(
    "currency_column_to_numeric() has moved. Please use finance.currency_column_to_numeric()."
)
def currency_column_to_numeric(*args, **kwargs):
    return _currency_column_to_numeric(*args, **kwargs)


__version__ = "0.18.2"
=======
__version__ = "0.19.0"
>>>>>>> 7821b214
<|MERGE_RESOLUTION|>--- conflicted
+++ resolved
@@ -1,3 +1,5 @@
+__version__ = "0.19.0"
+
 try:
     import janitor.xarray
 except ImportError:
@@ -19,15 +21,9 @@
     return _get_features_targets(*args, **kwargs)
 
 
-<<<<<<< HEAD
 @refactored_function(
     "currency_column_to_numeric() has moved. Please use finance.currency_column_to_numeric()."
 )
 def currency_column_to_numeric(*args, **kwargs):
     return _currency_column_to_numeric(*args, **kwargs)
 
-
-__version__ = "0.18.2"
-=======
-__version__ = "0.19.0"
->>>>>>> 7821b214
