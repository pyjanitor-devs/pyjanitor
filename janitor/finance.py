--- conflicted
+++ resolved
@@ -142,17 +142,11 @@
         "ILS", "INR", "ISK", "JPY", "KRW", "MXN", "MYR", "NOK", "NZD",
         "PHP", "PLN", "RON", "RUB", "SEK", "SGD", "THB", "TRY", "USD",
         "ZAR"}
-<<<<<<< HEAD
-    :param historical_date: If supplied, get exchange rate on a certain
-        date. If not supplied, get the latest exchange rate. The exchange
-        rates go back to Jan. 4, 1999.
-=======
     :param historical_date: If supplied, get exchange rate on a certain\
         date. If not supplied, get the latest exchange rate. The exchange\
         rates go back to Jan. 4, 1999.
     :param make_new_column: Generates new column for converted currency if
         True, otherwise, converts currency in place.
->>>>>>> 9440cd31
 
     :Setup:
 
