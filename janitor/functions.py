""" General purpose data cleaning functions. """

import datetime as dt
import inspect
import re
import unicodedata
import warnings
from functools import partial, reduce
from typing import (
    Any,
    Callable,
    Dict,
    Hashable,
    Iterable,
    List,
    NamedTuple,
    Optional,
    Pattern,
    Set,
    Tuple,
    Union,
)

import numpy as np
import pandas as pd
import pandas_flavor as pf
from multipledispatch import dispatch
from natsort import index_natsorted
from pandas.api.types import (
    is_bool_dtype,
    is_list_like,
    is_numeric_dtype,
    union_categoricals,
)
from pandas.errors import OutOfBoundsDatetime
from scipy.stats import mode

from .errors import JanitorError
from enum import Enum
from operator import methodcaller
from .utils import (
    _clean_accounting_column,
    _computations_as_categorical,
    _computations_complete,
    _computations_expand_grid,
    _computations_pivot_longer,
    _computations_pivot_wider,
    _currency_column_to_numeric,
    _data_checks_pivot_longer,
    _data_checks_pivot_wider,
    _process_text,
    _replace_empty_string_with_none,
    _replace_original_empty_string_with_none,
    _select_columns,
    _strip_underscores,
    asCategorical,
    check,
    check_column,
    deprecated_alias,
    _conditional_join_preliminary_checks,
    _conditional_join_compute,
    _cond_join_suffixes,
)


def unionize_dataframe_categories(
    *dataframes, column_names: Optional[Iterable[pd.CategoricalDtype]] = None
) -> List[pd.DataFrame]:
    """
    Given a group of dataframes which contain some categorical columns, for
    each categorical column present, find all the possible categories across
    all the dataframes which have that column.
    Update each dataframes' corresponding column with a new categorical object
    that contains the original data
    but has labels for all the possible categories from all dataframes.
    This is useful when concatenating a list of dataframes which all have the
    same categorical columns into one dataframe.

    If, for a given categorical column, all input dataframes do not have at
    least one instance of all the possible categories,
    Pandas will change the output dtype of that column from ``category`` to
    ``object``, losing out on dramatic speed gains you get from the former
    format.

    Usage example for concatenation of categorical column-containing
    dataframes:

    Instead of:

    .. code-block:: python

        concatenated_df = pd.concat([df1, df2, df3], ignore_index=True)

    which in your case has resulted in ``category`` -> ``object`` conversion,
    use:

    .. code-block:: python

        unionized_dataframes = unionize_dataframe_categories(df1, df2, df2)
        concatenated_df = pd.concat(unionized_dataframes, ignore_index=True)

    :param dataframes: The dataframes you wish to unionize the categorical
        objects for.
    :param column_names: If supplied, only unionize this subset of columns.
    :returns: A list of the category-unioned dataframes in the same order they
        were provided.
    :raises TypeError: if any inputs are not pandas DataFrames.
    """

    if any(not isinstance(df, pd.DataFrame) for df in dataframes):
        raise TypeError("Inputs must all be dataframes.")

    if column_names is None:
        # Find all columns across all dataframes that are categorical

        column_names = set()

        for df in dataframes:
            column_names = column_names.union(
                [
                    column_name
                    for column_name in df.columns
                    if isinstance(df[column_name].dtype, pd.CategoricalDtype)
                ]
            )

    else:
        column_names = [column_names]
    # For each categorical column, find all possible values across the DFs

    category_unions = {
        column_name: union_categoricals(
            [df[column_name] for df in dataframes if column_name in df.columns]
        )
        for column_name in column_names
    }

    # Make a shallow copy of all DFs and modify the categorical columns
    # such that they can encode the union of all possible categories for each.

    refactored_dfs = []

    for df in dataframes:
        df = df.copy(deep=False)

        for column_name, categorical in category_unions.items():
            if column_name in df.columns:
                df[column_name] = pd.Categorical(
                    df[column_name], categories=categorical.categories
                )

        refactored_dfs.append(df)

    return refactored_dfs


@pf.register_dataframe_method
def move(
    df: pd.DataFrame,
    source: Union[int, str],
    target: Union[int, str],
    position: str = "before",
    axis: int = 0,
) -> pd.DataFrame:
    """
    Move column or row to a position adjacent to another column or row in
    dataframe. Must have unique column names or indices.

    This operation does not reset the index of the dataframe. User must
    explicitly do so.

    Does not apply to multilevel dataframes.

    Functional usage syntax:

    .. code-block:: python

        df = move(df, source=3, target=15, position='after', axis=0)

    Method chaining syntax:

    .. code-block:: python

        import pandas as pd
        import janitor
        df = pd.DataFrame(...).move(source=3, target=15, position='after',
        axis=0)

    :param df: The pandas Dataframe object.
    :param source: column or row to move
    :param target: column or row to move adjacent to
    :param position: Specifies whether the Series is moved to before or
        after the adjacent Series. Values can be either 'before' or 'after';
        defaults to 'before'.
    :param axis: Axis along which the function is applied. 0 to move a
        row, 1 to move a column.
    :returns: The dataframe with the Series moved.
    :raises ValueError: if ``axis`` is not ``0`` or ``1``.
    :raises ValueError: if ``position`` is not ``before`` or ``after``.
    :raises ValueError: if  ``source`` row or column is not in dataframe.
    :raises ValueError: if ``target`` row or column is not in dataframe.
    """
    if axis not in [0, 1]:
        raise ValueError(f"Invalid axis '{axis}'. Can only be 0 or 1.")

    if position not in ["before", "after"]:
        raise ValueError(
            f"Invalid position '{position}'. Can only be 'before' or 'after'."
        )

    if axis == 0:
        names = list(df.index)

        if source not in names:
            raise ValueError(f"Source row '{source}' not in dataframe.")

        if target not in names:
            raise ValueError(f"Target row '{target}' not in dataframe.")

        names.remove(source)
        pos = names.index(target)

        if position == "after":
            pos += 1
        names.insert(pos, source)

        df = df.loc[names, :]
    else:
        names = list(df.columns)

        if source not in names:
            raise ValueError(f"Source column '{source}' not in dataframe.")

        if target not in names:
            raise ValueError(f"Target column '{target}' not in dataframe.")

        names.remove(source)
        pos = names.index(target)

        if position == "after":
            pos += 1
        names.insert(pos, source)

        df = df.loc[:, names]

    return df


@pf.register_dataframe_method
def clean_names(
    df: pd.DataFrame,
    strip_underscores: Optional[Union[str, bool]] = None,
    case_type: str = "lower",
    remove_special: bool = False,
    strip_accents: bool = True,
    preserve_original_columns: bool = True,
    enforce_string: bool = True,
    truncate_limit: int = None,
) -> pd.DataFrame:
    """
    Clean column names.

    Takes all column names, converts them to lowercase,
    then replaces all spaces with underscores.

    By default, column names are converted to string types.
    This can be switched off by passing in ``enforce_string=False``.

    This method does not mutate the original DataFrame.

    Functional usage syntax:

    .. code-block:: python

        df = clean_names(df)

    Method chaining syntax:

    .. code-block:: python

        import pandas as pd
        import janitor
        df = pd.DataFrame(...).clean_names()

    :Example of transformation:

    .. code-block:: python

        Columns before: First Name, Last Name, Employee Status, Subject
        Columns after: first_name, last_name, employee_status, subject

    :param df: The pandas DataFrame object.
    :param strip_underscores: (optional) Removes the outer underscores from all
        column names. Default None keeps outer underscores. Values can be
        either 'left', 'right' or 'both' or the respective shorthand 'l', 'r'
        and True.
    :param case_type: (optional) Whether to make columns lower or uppercase.
        Current case may be preserved with 'preserve',
        while snake case conversion (from CamelCase or camelCase only)
        can be turned on using "snake".
        Default 'lower' makes all characters lowercase.
    :param remove_special: (optional) Remove special characters from columns.
        Only letters, numbers and underscores are preserved.
    :param strip_accents: Whether or not to remove accents from
        columns names.
    :param preserve_original_columns: (optional) Preserve original names.
        This is later retrievable using `df.original_columns`.
    :param enforce_string: Whether or not to convert all column names
        to string type. Defaults to True, but can be turned off.
        Columns with >1 levels will not be converted by default.
    :param truncate_limit: (optional) Truncates formatted column names to
        the specified length. Default None does not truncate.
    :returns: A pandas DataFrame.
    """
    original_column_names = list(df.columns)

    if enforce_string:
        df = df.rename(columns=str)

    df = df.rename(columns=lambda x: _change_case(x, case_type))

    df = df.rename(columns=_normalize_1)

    if remove_special:
        df = df.rename(columns=_remove_special)

    if strip_accents:
        df = df.rename(columns=_strip_accents)

    df = df.rename(columns=lambda x: re.sub("_+", "_", x))  # noqa: PD005
    df = _strip_underscores(df, strip_underscores)

    df = df.rename(columns=lambda x: x[:truncate_limit])

    # Store the original column names, if enabled by user
    if preserve_original_columns:
        df.__dict__["original_columns"] = original_column_names
    return df


def _change_case(col: str, case_type: str) -> str:
    """Change case of a column name."""
    case_types = ["preserve", "upper", "lower", "snake"]
    if case_type.lower() not in case_types:
        raise JanitorError(f"case_type must be one of: {case_types}")

    if case_type.lower() != "preserve":
        if case_type.lower() == "upper":
            col = col.upper()
        elif case_type.lower() == "lower":
            col = col.lower()
        elif case_type.lower() == "snake":
            col = _camel2snake(col)

    return col


def _remove_special(col_name: Hashable) -> str:
    """Remove special characters from column name."""
    return "".join(
        item for item in str(col_name) if item.isalnum() or "_" in item
    )


_underscorer1 = re.compile(r"(.)([A-Z][a-z]+)")
_underscorer2 = re.compile("([a-z0-9])([A-Z])")


def _camel2snake(col_name: str) -> str:
    """Convert camelcase names to snake case.

    Implementation taken from: https://gist.github.com/jaytaylor/3660565
    by @jtaylor
    """
    subbed = _underscorer1.sub(r"\1_\2", col_name)  # noqa: PD005
    return _underscorer2.sub(r"\1_\2", subbed).lower()  # noqa: PD005


FIXES = [(r"[ /:,?()\.-]", "_"), (r"['’]", ""), (r"[\xa0]", "_")]


def _normalize_1(col_name: Hashable) -> str:
    """Perform normalization of column name."""
    result = str(col_name)
    for search, replace in FIXES:
        result = re.sub(search, replace, result)  # noqa: PD005
    return result


def _strip_accents(col_name: str) -> str:
    """Remove accents from a DataFrame column name.
    .. _StackOverflow: https://stackoverflow.com/questions/517923/what-is-the-best-way-to-remove-accents-in-a-python-unicode-strin
    """  # noqa: E501

    return "".join(
        letter
        for letter in unicodedata.normalize("NFD", col_name)
        if not unicodedata.combining(letter)
    )


@pf.register_dataframe_method
def remove_empty(df: pd.DataFrame) -> pd.DataFrame:
    """Drop all rows and columns that are completely null.

    This method also resets the index(by default) since it doesn't make sense
    to preserve the index of a completely empty row.

    This method mutates the original DataFrame.

    Implementation is inspired from `StackOverflow`_.

    .. _StackOverflow: https://stackoverflow.com/questions/38884538/python-pandas-find-all-rows-where-all-values-are-nan

    Functional usage syntax:

    .. code-block:: python

        df = remove_empty(df)

    Method chaining syntax:

    .. code-block:: python

        import pandas as pd
        import janitor
        df = pd.DataFrame(...).remove_empty()

    :param df: The pandas DataFrame object.

    :returns: A pandas DataFrame.
    """  # noqa: E501
    nanrows = df.index[df.isna().all(axis=1)]
    df = df.drop(index=nanrows).reset_index(drop=True)

    nancols = df.columns[df.isna().all(axis=0)]
    df = df.drop(columns=nancols)

    return df


@pf.register_dataframe_method
@deprecated_alias(columns="column_names")
def get_dupes(
    df: pd.DataFrame,
    column_names: Optional[Union[str, Iterable[str], Hashable]] = None,
) -> pd.DataFrame:
    """Return all duplicate rows.

    This method does not mutate the original DataFrame.

    Functional usage syntax:

    .. code-block:: python

        df = pd.DataFrame(...)
        df = get_dupes(df)

    Method chaining syntax:

    .. code-block:: python

        import pandas as pd
        import janitor
        df = pd.DataFrame(...).get_dupes()

    :param df: The pandas DataFrame object.
    :param column_names: (optional) A column name or an iterable
        (list or tuple) of column names. Following pandas API, this only
        considers certain columns for identifying duplicates. Defaults to using
        all columns.
    :returns: The duplicate rows, as a pandas DataFrame.
    """
    dupes = df.duplicated(subset=column_names, keep=False)
    return df[dupes == True]  # noqa: E712


def As_Categorical(
    categories: Optional[List] = None,
    order: Optional[str] = None,
) -> NamedTuple:
    """
    Helper function for `encode_categorical`. It makes creating the
    `categories` and `order` more explicit. Inspired by pd.NamedAgg.
    :param categories: list-like object to create new categorical column.
    :param order: string object that can be either "sort" or "appearance".
        If "sort", the `categories` argument will be sorted with np.sort;
        if "apperance", the `categories` argument will be used as is.
    :returns: A namedtuple of (`categories`, `order`).
    """

    return asCategorical(categories=categories, order=order)


@pf.register_dataframe_method
@deprecated_alias(columns="column_names")
def encode_categorical(
    df: pd.DataFrame,
    column_names: Union[str, Iterable[str], Hashable] = None,
    **kwargs,
) -> pd.DataFrame:
    """Encode the specified columns with Pandas'
    `category dtype <http://pandas.pydata.org/pandas-docs/stable/user_guide/categorical.html>`_.

    Categories and order can be explicitly specified via the `kwargs` option, which is a
    pairing of column name and a tuple of (categories, order).

    The `janitor.As_Categorical` function is provided to make it clearer what the arguments
    to the function are.

    It is syntactic sugar around `pd.Categorical`.

    This method does not mutate the original DataFrame.

    .. note:: In versions < 0.20.11, this method mutates the original DataFrame.

    **Examples:**


    .. code-block:: python

               col1	col2	col3
        0	2.0	a	2020-01-01
        1	1.0	b	2020-01-02
        2	3.0	c	2020-01-03
        3	1.0	d	2020-01-04
        4	NaN	a	2020-01-05

        df.dtypes

        col1           float64
        col2            object
        col3    datetime64[ns]
        dtype: object

    Specific columns can be converted to category type:

    .. code-block:: python

        df = (pd.DataFrame(...)
                .encode_categorical(
                    column_names=['col1', 'col2', 'col3']
                    )
            )

        df.dtypes

        col1    category
        col2    category
        col3    category
        dtype: object

    Note that for the code above, the categories were inferred from
    the columns, and is unordered::

        df['col3']
        0   2020-01-01
        1   2020-01-02
        2   2020-01-03
        3   2020-01-04
        4   2020-01-05
        Name: col3, dtype: category
        Categories (5, datetime64[ns]):
        [2020-01-01, 2020-01-02, 2020-01-03, 2020-01-04, 2020-01-05]


    Explicit categories can be provided, and ordered via the ``kwargs``
    parameter::

        df = (pd.DataFrame(...)
                .encode_categorical(
                    col1 = ([3, 2, 1, 4], "appearance"),
                    col2 = (['a','d','c','b'], "sort")
                    )
            )

        df['col1']
        0      2
        1      1
        2      3
        3      1
        4    NaN
        Name: col1, dtype: category
        Categories (4, int64): [3 < 2 < 1 < 4]

        df['col2']
        0    a
        1    b
        2    c
        3    d
        4    a
        Name: col2, dtype: category
        Categories (4, object): [a < b < c < d]

    When the `order` parameter is "appearance", the categories argument is used as-is;
    if the `order` is "sort", the categories argument is sorted in ascending order;
    if `order` is ``None``, then the categories argument is applied unordered.

    The ``janitor.As_Categorical`` function can also be used to make clearer
    what the arguments to the function are::

        df = (pd.DataFrame(...)
                .encode_categorical(
                    col1 = As_Categorical(
                                categories = [3, 2, 1, 4],
                                order = "appearance"
                                ),
                    col2 = As_Categorical(
                                categories = ['a','d','c','b'],
                                order = "sort"
                                )
                    )
            )

    A User Warning will be generated if some or all of the unique values
    in the column are not present in the provided `categories` argument.

    .. code-block:: python

        df = (pd.DataFrame(...)
                .encode_categorical(
                    col1 = As_Categorical(
                            categories = [4, 5, 6],
                            order = "appearance"
                            )
            )

        UserWarning: None of the values in col1 are in [4, 5, 6];
                     this might create nulls for all your values
                     in the new categorical column.

        df['col1']
        0    NaN
        1    NaN
        2    NaN
        3    NaN
        4    NaN
        Name: col1, dtype: category
        Categories (3, int64): [4 < 5 < 6]


    .. note:: if ``categories`` is None in the ``kwargs`` tuple, then the
        values for `categories` are inferred from the column; if `order`
        is None, then the values for categories are applied unordered.

    .. note:: ``column_names`` and ``kwargs`` parameters cannot be used at
        the same time.

    Functional usage syntax:

    .. code-block:: python

        import pandas as pd
        import janitor as jn

    - With ``column_names``::

        categorical_cols = ['col1', 'col2', 'col4']
        df = jn.encode_categorical(
                    df,
                    columns = categorical_cols)  # one way

    - With ``kwargs``::

        df = jn.encode_categorical(
                    df,
                    col1 = (categories, order),
                    col2 = jn.As_Categorical(
                                categories = [values],
                                order="sort"/"appearance"/None
                                )
                )

    Method chaining syntax:

    - With ``column_names``::

        categorical_cols = ['col1', 'col2', 'col4']
        df = (pd.DataFrame(...)
                .encode_categorical(columns=categorical_cols)
            )

    - With ``kwargs``::

        df = (
            pd.DataFrame(...)
            .encode_categorical(
                col1 = (categories, order),
                col2 = jn.As_Categorical(
                            categories = [values]/None,
                            order="sort"/"appearance"/None
                            )
        )


    :param df: The pandas DataFrame object.
    :param column_names: A column name or an iterable (list or
        tuple) of column names.
    :param kwargs: A pairing of column name to a tuple of (`categories`, `order`).
        There is also the `janitor.As_Categorical` function, which creates a
        namedtuple of (`categories`, `order`) to make it clearer what the arguments
        are. This is useful in creating categorical columns that are ordered, or
        if the user needs to explicitly specify the categories.
    :returns: A pandas DataFrame.
    :raises JanitorError: if a column specified within ``column_names``
        is not found in the DataFrame.
    :raises JanitorError: if ``column_names`` is not hashable
        nor iterable.
    :raises ValueError: if both ``column_names`` and ``kwargs`` are provided.
    """  # noqa: E501

    df = df.copy()

    if all((column_names, kwargs)):
        raise ValueError(
            """
            Only one of `column_names` or `kwargs`
            can be provided.
            """
        )
    # column_names deal with only category dtype (unordered)
    # kwargs takes care of scenarios where user wants an ordered category
    # or user supplies specific categories to create the categorical
    if column_names:
        if isinstance(column_names, (list, Tuple)):
            for col in column_names:
                if col not in df.columns:
                    raise JanitorError(
                        f"{col} missing from DataFrame columns!"
                    )
                df[col] = pd.Categorical(df[col])
        elif isinstance(column_names, Hashable):
            if column_names not in df.columns:
                raise JanitorError(
                    f"{column_names} missing from DataFrame columns!"
                )
            df[column_names] = pd.Categorical(df[column_names])
        else:
            raise JanitorError(
                "kwarg `column_names` must be hashable or iterable!"
            )
        return df

    df = _computations_as_categorical(df, **kwargs)
    return df


@pf.register_dataframe_method
@deprecated_alias(columns="column_names")
def label_encode(
    df: pd.DataFrame, column_names: Union[str, Iterable[str], Hashable]
) -> pd.DataFrame:
    """Convert labels into numerical data.

    This method will create a new column with the string "_enc" appended
    after the original column's name. Consider this to be syntactic sugar.

    This method behaves differently from `encode_categorical`. This method
    creates a new column of numeric data. `encode_categorical` replaces the
    dtype of the original column with a "categorical" dtype.

    This method mutates the original DataFrame.

    Functional usage syntax:

    .. code-block:: python

        df = label_encode(df, column_names="my_categorical_column")  # one way

    Method chaining syntax:

    .. code-block:: python

        import pandas as pd
        import janitor
        categorical_cols = ['col1', 'col2', 'col4']
        df = pd.DataFrame(...).label_encode(column_names=categorical_cols)

    :param df: The pandas DataFrame object.
    :param column_names: A column name or an iterable (list
        or tuple) of column names.
    :returns: A pandas DataFrame.
    """
    warnings.warn(
        "label_encode will be deprecated in a 1.x release. \
        Please use factorize_columns instead"
    )
    df = _factorize(df, column_names, "_enc")
    return df


@pf.register_dataframe_method
def factorize_columns(
    df: pd.DataFrame,
    column_names: Union[str, Iterable[str], Hashable],
    suffix: str = "_enc",
    **kwargs,
) -> pd.DataFrame:
    """Converts labels into numerical data

    This method will create a new column with the string "_enc" appended
    after the original column's name.
    This can be overriden with the suffix parameter

    Internally this method uses pandas factorize method.
    It takes in optional suffix and keyword arguments also.
    An empty string as suffix will override the existing column

    This method mutates the original DataFrame

    Functional usage syntax:

    .. code-block:: python

        df = factorize_columns(df, column_names="my_categorical_column",
                                        suffix="_enc")  # one way

    Method chaining syntax:

    .. code-block:: python

        import pandas as pd
        import janitor
        categorical_cols = ['col1', 'col2', 'col4']
        df = pd.DataFrame(...).factorize_columns(
                                column_names=categorical_cols,
                                suffix="_enc")

    :param df: The pandas DataFrame object.
    :param column_names: A column name or an iterable (list
        or tuple) of column names.
    :param suffix: Suffix to be used for the new column. Default value is _enc.
        An empty string suffix means, it will override the existing column
    :param **kwargs: Keyword arguments. It takes any of the keyword arguments,
        which the pandas factorize method takes like sort,na_sentinel,size_hint

    :returns: A pandas DataFrame.
    """
    df = _factorize(df, column_names, suffix, **kwargs)
    return df


@dispatch(pd.DataFrame, (list, tuple), str)
def _factorize(df, column_names, suffix, **kwargs):
    check_column(df, column_names=column_names, present=True)
    for col in column_names:
        df[f"{col}{suffix}"] = pd.factorize(df[col], **kwargs)[0]
    return df


@dispatch(pd.DataFrame, str, str)
def _factorize(df, column_name, suffix, **kwargs):  # noqa: F811
    check_column(df, column_names=column_name, present=True)
    df[f"{column_name}{suffix}"] = pd.factorize(df[column_name], **kwargs)[0]
    return df


@pf.register_dataframe_method
@deprecated_alias(old="old_column_name", new="new_column_name")
def rename_column(
    df: pd.DataFrame, old_column_name: str, new_column_name: str
) -> pd.DataFrame:
    """Rename a column in place.

    This method does not mutate the original DataFrame.

    Functional usage syntax:

    .. code-block:: python

        df = rename_column(df, "old_column_name", "new_column_name")

    Method chaining syntax:

    .. code-block:: python

        import pandas as pd
        import janitor
        df = pd.DataFrame(...).rename_column("old_column_name", "new_column_name")

    This is just syntactic sugar/a convenience function for renaming one column
    at a time. If you are convinced that there are multiple columns in need of
    changing, then use the :py:meth:`pandas.DataFrame.rename` method.

    :param df: The pandas DataFrame object.
    :param old_column_name: The old column name.
    :param new_column_name: The new column name.
    :returns: A pandas DataFrame with renamed columns.
    """  # noqa: E501
    check_column(df, [old_column_name])

    return df.rename(columns={old_column_name: new_column_name})


@pf.register_dataframe_method
def rename_columns(
    df: pd.DataFrame,
    new_column_names: Union[Dict, None] = None,
    function: Callable = None,
) -> pd.DataFrame:
    """Rename columns.

    Functional usage syntax:

    .. code-block:: python

        df = rename_columns(df, {"old_column_name": "new_column_name"})
        df = rename_columns(df, function = str.upper)
        df = rename_columns(df,
                function = lambda x : x.lower() if x.startswith("double") else x)

    Method chaining syntax:

    .. code-block:: python

        import pandas as pd
        import janitor
        df = pd.DataFrame(...).rename_columns({"old_column_name": "new_column_name"})

    This is just syntactic sugar/a convenience function for renaming multiple columns
    at a time. If you need to rename single column,
    then use the `rename_column` method.

    One of the new_column_names or function are a required parameter.
    If both are provided then new_column_names takes priority and function
    is never executed.

    :param df: The pandas DataFrame object.
    :param new_column_names: A dictionary of old and new column names.
    :param function: A function which should be applied to all the columns
    :returns: A pandas DataFrame with renamed columns.
    :raises ValueError: if both new_column_names and function are None
    """  # noqa: E501

    if new_column_names is None and function is None:
        raise ValueError(
            "One of new_column_names or function must be provided"
        )

    if new_column_names is not None:
        check_column(df, new_column_names)
        return df.rename(columns=new_column_names)

    return df.rename(mapper=function, axis="columns")


@pf.register_dataframe_method
def reorder_columns(
    df: pd.DataFrame, column_order: Union[Iterable[str], pd.Index, Hashable]
) -> pd.DataFrame:
    """Reorder DataFrame columns by specifying desired order as list of col names.

    Columns not specified retain their order and follow after specified cols.

    Validates column_order to ensure columns are all present in DataFrame.

    This method does not mutate the original DataFrame.

    Functional usage syntax:

    Given `DataFrame` with column names `col1`, `col2`, `col3`:

    .. code-block:: python

        df = reorder_columns(df, ['col2', 'col3'])

    Method chaining syntax:

    .. code-block:: python

        import pandas as pd
        import janitor
        df = pd.DataFrame(...).reorder_columns(['col2', 'col3'])

    The column order of `df` is now `col2`, `col3`, `col1`.

    Internally, this function uses `DataFrame.reindex` with `copy=False`
    to avoid unnecessary data duplication.

    :param df: `DataFrame` to reorder
    :param column_order: A list of column names or Pandas `Index`
        specifying their order in the returned `DataFrame`.
    :returns: A pandas DataFrame with reordered columns.
    :raises IndexError: if a column within ``column_order`` is not found
        within the DataFrame.
    """
    check("column_order", column_order, [list, tuple, pd.Index])

    if any(col not in df.columns for col in column_order):
        raise IndexError(
            "A column in ``column_order`` was not found in the DataFrame."
        )

    # if column_order is a Pandas index, needs conversion to list:
    column_order = list(column_order)

    return df.reindex(
        columns=(
            column_order
            + [col for col in df.columns if col not in column_order]
        ),
        copy=False,
    )


@pf.register_dataframe_method
@deprecated_alias(columns="column_names", new_column_name="target_column_name")
def coalesce(
    df: pd.DataFrame,
    *column_names,
    target_column_name: Optional[str] = None,
    default_value: Optional[Union[int, float, str]] = None,
) -> pd.DataFrame:
    """
    Coalesce two or more columns of data in order of column names provided.

    This finds the first non-missing value at each position.

    This method does not mutate the original DataFrame.

    Example:

    .. code-block:: python

        import pandas as pd
        import janitor as jn

        df = pd.DataFrame({"A": [1, 2, np.nan],
                           "B": [np.nan, 10, np.nan],
                           "C": [5, 10, 7]})

             A     B   C
        0  1.0   NaN   5
        1  2.0  10.0  10
        2  NaN   NaN   7

        df.coalesce('A', 'B', 'C',
                    target_column_name = 'D')

            A     B   C    D
        0  1.0   NaN   5  1.0
        1  2.0  10.0  10  2.0
        2  NaN   NaN   7  7.0

    If no target column is provided, then the first column is updated,
    with the null values removed::

        df.coalesce('A', 'B', 'C')

            A     B   C
        0  1.0   NaN   5
        1  2.0  10.0  10
        2  7.0   NaN   7

    If nulls remain, you can fill it with the `default_value`::

        df = pd.DataFrame({'s1':[np.nan,np.nan,6,9,9],
                           's2':[np.nan,8,7,9,9]})

            s1   s2
        0  NaN  NaN
        1  NaN  8.0
        2  6.0  7.0
        3  9.0  9.0
        4  9.0  9.0

        df.coalesce('s1', 's2',
                    target_column_name = 's3',
                    default_value = 0)

            s1   s2   s3
        0  NaN  NaN  0.0
        1  NaN  8.0  8.0
        2  6.0  7.0  6.0
        3  9.0  9.0  9.0
        4  9.0  9.0  9.0


    Functional usage syntax:

    .. code-block:: python

        df = coalesce(df, 'col1', 'col2', target_column_name ='col3')

    Method chaining syntax:

    .. code-block:: python

        import pandas as pd
        import janitor
        df = pd.DataFrame(...).coalesce('col1', 'col2')

    The first example will create a new column called 'col3' with values from
    'col2' inserted where values from 'col1' are NaN.
    The second example will update the values of 'col1',
    since it is the first column in `column_names`.

    This is more syntactic diabetes! For R users, this should look familiar to
    `dplyr`'s `coalesce` function; for Python users, the interface
    should be more intuitive than the :py:meth:`pandas.Series.combine_first`
    method.

    :param df: A pandas DataFrame.
    :param column_names: A list of column names.
    :param target_column_name: The new column name after combining.
        If `None`, then the first column in `column_names` is updated,
        with the Null values replaced.
    :param default_value: A scalar to replace any remaining nulls
        after coalescing.
    :returns: A pandas DataFrame with coalesced columns.
    :raises ValueError: if length of `column_names` is less than 2.
    """

    if not column_names:
        return df

    if len(column_names) < 2:
        raise ValueError(
            """
            The number of columns to coalesce
            should be a minimum of 2.
            """
        )

    column_names = [*column_names]

    column_names = _select_columns(column_names, df)
    if target_column_name:
        check("target_column_name", target_column_name, [str])
    if default_value:
        check("default_value", default_value, [int, float, str])

    if target_column_name is None:
        target_column_name = column_names[0]
    # bfill/ffill combo is faster than combine_first
    outcome = (
        df.filter(column_names)
        .bfill(axis="columns")
        .ffill(axis="columns")
        .iloc[:, 0]
    )
    if outcome.hasnans and (default_value is not None):
        outcome = outcome.fillna(default_value)
    return df.assign(**{target_column_name: outcome})


@pf.register_dataframe_method
@deprecated_alias(column="column_name")
def convert_excel_date(
    df: pd.DataFrame, column_name: Hashable
) -> pd.DataFrame:
    """Convert Excel's serial date format into Python datetime format.

    This method mutates the original DataFrame.

    Implementation is also from `Stack Overflow`.

    .. _Stack Overflow: https://stackoverflow.com/questions/38454403/convert-excel-style-date-with-pandas

    Functional usage syntax:

    .. code-block:: python

        df = convert_excel_date(df, column_name='date')

    Method chaining syntax:

    .. code-block:: python

        import pandas as pd
        import janitor
        df = pd.DataFrame(...).convert_excel_date('date')

    :param df: A pandas DataFrame.
    :param column_name: A column name.
    :returns: A pandas DataFrame with corrected dates.
    :raises ValueError: if There are non numeric values in the column.
    """  # noqa: E501

    if not is_numeric_dtype(df[column_name]):
        raise ValueError(
            "There are non-numeric values in the column. \
    All values must be numeric"
        )

    df[column_name] = pd.TimedeltaIndex(
        df[column_name], unit="d"
    ) + dt.datetime(
        1899, 12, 30
    )  # noqa: W503
    return df


@pf.register_dataframe_method
@deprecated_alias(column="column_name")
def convert_matlab_date(
    df: pd.DataFrame, column_name: Hashable
) -> pd.DataFrame:
    """Convert Matlab's serial date number into Python datetime format.

    Implementation is also from `StackOverflow`_.

    .. _StackOverflow: https://stackoverflow.com/questions/13965740/converting-matlabs-datenum-format-to-python

    This method mutates the original DataFrame.

    Functional usage syntax:

    .. code-block:: python

        df = convert_matlab_date(df, column_name='date')

    Method chaining syntax:

    .. code-block:: python

        import pandas as pd
        import janitor
        df = pd.DataFrame(...).convert_matlab_date('date')

    :param df: A pandas DataFrame.
    :param column_name: A column name.
    :returns: A pandas DataFrame with corrected dates.
    """  # noqa: E501
    days = pd.Series([dt.timedelta(v % 1) for v in df[column_name]])
    df[column_name] = (
        df[column_name].astype(int).apply(dt.datetime.fromordinal)
        + days
        - dt.timedelta(days=366)
    )
    return df


@pf.register_dataframe_method
@deprecated_alias(column="column_name")
def convert_unix_date(df: pd.DataFrame, column_name: Hashable) -> pd.DataFrame:
    """Convert unix epoch time into Python datetime format.

    Note that this ignores local tz and convert all timestamps to naive
    datetime based on UTC!

    This method mutates the original DataFrame.

    Functional usage syntax:

    .. code-block:: python

        df = convert_unix_date(df, column_name='date')

    Method chaining syntax:

    .. code-block:: python

        import pandas as pd
        import janitor
        df = pd.DataFrame(...).convert_unix_date('date')

    :param df: A pandas DataFrame.
    :param column_name: A column name.
    :returns: A pandas DataFrame with corrected dates.
    """

    try:
        df[column_name] = pd.to_datetime(df[column_name], unit="s")
    except OutOfBoundsDatetime:  # Indicates time is in milliseconds.
        df[column_name] = pd.to_datetime(df[column_name], unit="ms")
    return df


@pf.register_dataframe_method
@deprecated_alias(columns="column_names")
def fill_empty(
    df: pd.DataFrame, column_names: Union[str, Iterable[str], Hashable], value
) -> pd.DataFrame:
    """Fill `NaN` values in specified columns with a given value.

    Super sugary syntax that wraps :py:meth:`pandas.DataFrame.fillna`.

    This method mutates the original DataFrame.

    Functional usage syntax:

    .. code-block:: python

        df = fill_empty(df, column_names=['col1', 'col2'], value=0)

    Method chaining syntax:

    .. code-block:: python

        import pandas as pd
        import janitor
        df = pd.DataFrame(...).fill_empty(column_names='col1', value=0)

    :param df: A pandas DataFrame.
    :param column_names: column_names: A column name or an iterable (list
        or tuple) of column names If a single column name is passed in, then
        only that column will be filled; if a list or tuple is passed in, then
        those columns will all be filled with the same value.
    :param value: The value that replaces the `NaN` values.
    :returns: A pandas DataFrame with `Nan` values filled.
    """
    check_column(df, column_names)
    return _fill_empty(df, column_names, value=value)


@dispatch(pd.DataFrame, (list, tuple))
def _fill_empty(df, column_names, value=None):
    """Fill empty function for the case that column_names is list or tuple."""
    fill_mapping = {c: value for c in column_names}
    return df.fillna(value=fill_mapping)


@dispatch(pd.DataFrame, str)  # noqa: F811
def _fill_empty(df, column_names, value=None):  # noqa: F811
    """Fill empty function for the case that column_names is a string."""
    fill_mapping = {column_names: value}
    return df.fillna(value=fill_mapping)


@pf.register_dataframe_method
@deprecated_alias(column="column_name")
def expand_column(
    df: pd.DataFrame,
    column_name: Hashable,
    sep: str = "|",
    concat: bool = True,
) -> pd.DataFrame:
    """Expand a categorical column with multiple labels into dummy-coded columns.

    Super sugary syntax that wraps :py:meth:`pandas.Series.str.get_dummies`.

    This method does not mutate the original DataFrame.

    Functional usage syntax:

    .. code-block:: python

        df = expand_column(df,
                           column_name='col_name',
                           sep=', ')  # note space in sep

    Method chaining syntax:

    .. code-block:: python

        import pandas as pd
        import janitor
        df = pd.DataFrame(...).expand_column(column_name='col_name',
                                             sep=', ')

    :param df: A pandas DataFrame.
    :param column_name: Which column to expand.
    :param sep: The delimiter, same to
        :py:meth:`~pandas.Series.str.get_dummies`'s `sep`, default as `|`.
    :param concat: Whether to return the expanded column concatenated to
        the original dataframe (`concat=True`), or to return it standalone
        (`concat=False`).
    :returns: A pandas DataFrame with an expanded column.
    """
    expanded_df = df[column_name].str.get_dummies(sep=sep)
    if concat:
        df = df.join(expanded_df)
        return df
    return expanded_df


@pf.register_dataframe_method
@deprecated_alias(columns="column_names")
def concatenate_columns(
    df: pd.DataFrame,
    column_names: List[Hashable],
    new_column_name,
    sep: str = "-",
) -> pd.DataFrame:
    """Concatenates the set of columns into a single column.

    Used to quickly generate an index based on a group of columns.

    This method mutates the original DataFrame.

    Functional usage syntax:

    .. code-block:: python

        df = concatenate_columns(df,
                                 column_names=['col1', 'col2'],
                                 new_column_name='id',
                                 sep='-')

    Method chaining syntax:

    .. code-block:: python

        df = (pd.DataFrame(...).
              concatenate_columns(column_names=['col1', 'col2'],
                                  new_column_name='id',
                                  sep='-'))

    :param df: A pandas DataFrame.
    :param column_names: A list of columns to concatenate together.
    :param new_column_name: The name of the new column.
    :param sep: The separator between each column's data.
    :returns: A pandas DataFrame with concatenated columns.
    :raises JanitorError: if at least two columns are not provided
        within ``column_names``.
    """
    if len(column_names) < 2:
        raise JanitorError("At least two columns must be specified")
    for i, col in enumerate(column_names):
        if i == 0:
            df[new_column_name] = df[col].astype(str)
        else:
            df[new_column_name] = (
                df[new_column_name] + sep + df[col].astype(str)
            )

    return df


@pf.register_dataframe_method
@deprecated_alias(column="column_name")
def deconcatenate_column(
    df: pd.DataFrame,
    column_name: Hashable,
    sep: Optional[str] = None,
    new_column_names: Optional[Union[List[str], Tuple[str]]] = None,
    autoname: str = None,
    preserve_position: bool = False,
) -> pd.DataFrame:
    """De-concatenates a single column into multiple columns.

    The column to de-concatenate can be either a collection (list, tuple, ...)
    which can be separated out with ``pd.Series.tolist()``,
    or a string to slice based on ``sep``.

    To determine this behaviour automatically,
    the first element in the column specified is inspected.

    If it is a string, then ``sep`` must be specified.
    Else, the function assumes that it is an iterable type
    (e.g. ``list`` or ``tuple``),
    and will attempt to deconcatenate by splitting the list.

    Given a column with string values, this is the inverse of the
    ``concatenate_columns`` function.

    Used to quickly split columns out of a single column.

    The keyword argument ``preserve_position``
    takes ``True`` or ``False`` boolean
    that controls whether the ``new_column_names``
    will take the original position
    of the to-be-deconcatenated ``column_name``:

    - When `preserve_position=False` (default), `df.columns` change from
      `[..., column_name, ...]` to `[..., column_name, ..., new_column_names]`.
      In other words, the deconcatenated new columns are appended to the right
      of the original dataframe and the original `column_name` is NOT dropped.
    - When `preserve_position=True`, `df.column` change from
      `[..., column_name, ...]` to `[..., new_column_names, ...]`.
      In other words, the deconcatenated new column will REPLACE the original
      `column_name` at its original position, and `column_name` itself
      is dropped.

    The keyword argument ``autoname`` accepts a base string
    and then automatically creates numbered column names
    based off the base string.
    For example, if ``col`` is passed in
    as the argument to ``autoname``,
    and 4 columns are created,
    then the resulting columns will be named
    ``col1, col2, col3, col4``.
    Numbering is always 1-indexed, not 0-indexed,
    in order to make the column names human-friendly.

    This method does not mutate the original DataFrame.

    Functional usage syntax:

    .. code-block:: python

        df = deconcatenate_column(
                df, column_name='id', new_column_names=['col1', 'col2'],
                sep='-', preserve_position=True
        )

    Method chaining syntax:

    .. code-block:: python

        df = (pd.DataFrame(...).
                deconcatenate_column(
                    column_name='id', new_column_names=['col1', 'col2'],
                    sep='-', preserve_position=True
                ))

    :param df: A pandas DataFrame.
    :param column_name: The column to split.
    :param sep: The separator delimiting the column's data.
    :param new_column_names: A list of new column names post-splitting.
    :param autoname: A base name for automatically naming the new columns.
        Takes precedence over ``new_column_names`` if both are provided.
    :param preserve_position: Boolean for whether or not to preserve original
        position of the column upon de-concatenation, default to False
    :returns: A pandas DataFrame with a deconcatenated column.
    :raises ValueError: if ``column_name`` is not present in the
        DataFrame.
    :raises ValueError: if ``sep`` is not provided and the column values
        are of type ``str``.
    :raises ValueError: if either ``new_column_names`` or ``autoname``
        is not supplied.
    :raises JanitorError: if incorrect number of names is provided
        within ``new_column_names``.
    """

    if column_name not in df.columns:
        raise ValueError(f"column name {column_name} not present in DataFrame")

    if isinstance(df[column_name].iloc[0], str):
        if sep is None:
            raise ValueError(
                "`sep` must be specified if the column values "
                "are of type `str`."
            )
        df_deconcat = df[column_name].str.split(sep, expand=True)
    else:
        df_deconcat = pd.DataFrame(
            df[column_name].to_list(), columns=new_column_names, index=df.index
        )

    if new_column_names is None and autoname is None:
        raise ValueError(
            "One of `new_column_names` or `autoname` must be supplied."
        )

    if autoname:
        new_column_names = [
            f"{autoname}{i}" for i in range(1, df_deconcat.shape[1] + 1)
        ]

    if not len(new_column_names) == df_deconcat.shape[1]:
        raise JanitorError(
            f"you need to provide {len(df_deconcat.shape[1])} names "
            "to `new_column_names`"
        )

    df_deconcat.columns = new_column_names
    df_new = pd.concat([df, df_deconcat], axis=1)

    if preserve_position:
        df_original = df.copy()
        cols = list(df_original.columns)
        index_original = cols.index(column_name)

        for i, col_new in enumerate(new_column_names):
            cols.insert(index_original + i, col_new)

        df_new = df_new.select_columns(cols).drop(columns=column_name)

    return df_new


@pf.register_dataframe_method
@deprecated_alias(column="column_name")
def filter_string(
    df: pd.DataFrame,
    column_name: Hashable,
    search_string: str,
    complement: bool = False,
) -> pd.DataFrame:
    """Filter a string-based column according to whether it contains a substring.

    This is super sugary syntax that builds on top of
    `pandas.Series.str.contains`.

    Because this uses internally `pandas.Series.str.contains`, which allows a
    regex string to be passed into it, thus `search_string` can also be a regex
    pattern.

    This method does not mutate the original DataFrame.

    This function allows us to method chain filtering operations:

    .. code-block:: python

        df = (pd.DataFrame(...)
              .filter_string('column', search_string='pattern', complement=False)
              ...)  # chain on more data preprocessing.

    This stands in contrast to the in-place syntax that is usually used:

    .. code-block:: python

        df = pd.DataFrame(...)
        df = df[df['column'].str.contains('pattern')]]

    As can be seen here, the API design allows for a more seamless flow in
    expressing the filtering operations.

    Functional usage syntax:

    .. code-block:: python

        df = filter_string(df,
                           column_name='column',
                           search_string='pattern',
                           complement=False)

    Method chaining syntax:

    .. code-block:: python

        df = (pd.DataFrame(...)
              .filter_string(column_name='column',
                             search_string='pattern',
                             complement=False)
              ...)

    :param df: A pandas DataFrame.
    :param column_name: The column to filter. The column should contain strings.
    :param search_string: A regex pattern or a (sub-)string to search.
    :param complement: Whether to return the complement of the filter or not.
    :returns: A filtered pandas DataFrame.
    """  # noqa: E501
    criteria = df[column_name].str.contains(search_string)
    if complement:
        return df[~criteria]
    return df[criteria]


@pf.register_dataframe_method
def filter_on(
    df: pd.DataFrame, criteria: str, complement: bool = False
) -> pd.DataFrame:
    """Return a dataframe filtered on a particular criteria.

    This method does not mutate the original DataFrame.

    This is super-sugary syntax that wraps the pandas `.query()` API, enabling
    users to use strings to quickly specify filters for filtering their
    dataframe. The intent is that `filter_on` as a verb better matches the
    intent of a pandas user than the verb `query`.

    Let's say we wanted to filter students based on whether they failed an exam
    or not, which is defined as their score (in the "score" column) being less
    than 50.

    .. code-block:: python

        df = (pd.DataFrame(...)
              .filter_on('score < 50', complement=False)
              ...)  # chain on more data preprocessing.

    This stands in contrast to the in-place syntax that is usually used:

    .. code-block:: python

        df = pd.DataFrame(...)
        df = df[df['score'] < 3]

    As with the `filter_string` function, a more seamless flow can be expressed
    in the code.

    Functional usage syntax:

    .. code-block:: python

        df = filter_on(df,
                       'score < 50',
                       complement=False)

    Method chaining syntax:

    .. code-block:: python

        df = (pd.DataFrame(...)
              .filter_on('score < 50', complement=False))

    Credit to Brant Peterson for the name.

    :param df: A pandas DataFrame.
    :param criteria: A filtering criteria that returns an array or Series of
        booleans, on which pandas can filter on.
    :param complement: Whether to return the complement of the filter or not.
    :returns: A filtered pandas DataFrame.
    """
    if complement:
        return df.query("not " + criteria)
    return df.query(criteria)


@pf.register_dataframe_method
@deprecated_alias(column="column_name", start="start_date", end="end_date")
def filter_date(
    df: pd.DataFrame,
    column_name: Hashable,
    start_date: Optional[dt.date] = None,
    end_date: Optional[dt.date] = None,
    years: Optional[List] = None,
    months: Optional[List] = None,
    days: Optional[List] = None,
    column_date_options: Optional[Dict] = None,
    format: Optional[str] = None,  # skipcq: PYL-W0622
) -> pd.DataFrame:
    """Filter a date-based column based on certain criteria.

    This method does not mutate the original DataFrame.

    Dates may be finicky and this function builds on top of the "magic" from
    the pandas `to_datetime` function that is able to parse dates well.

    Additional options to parse the date type of your column may be found at
    the official pandas documentation:

    pandas.pydata.org/pandas-docs/stable/reference/api/pandas.to_datetime.html

    **Note:** This method will cast your column to a Timestamp!

    :param df: A pandas dataframe.
    :param column_name: The column which to apply the fraction transformation.
    :param start_date: The beginning date to use to filter the DataFrame.
    :param end_date: The end date to use to filter the DataFrame.
    :param years: The years to use to filter the DataFrame.
    :param months: The months to use to filter the DataFrame.
    :param days: The days to use to filter the DataFrame.
    :param column_date_options: 'Special options to use when parsing the date
        column in the original DataFrame. The options may be found at the
        official Pandas documentation.'
    :param format: 'If you're using a format for `start_date` or `end_date`
        that is not recognized natively by pandas' to_datetime function, you
        may supply the format yourself. Python date and time formats may be
        found at http://strftime.org/.'
    :returns: A filtered pandas DataFrame.

    **Note:** This only affects the format of the `start_date` and `end_date`
    parameters. If there's an issue with the format of the DataFrame being
    parsed, you would pass `{'format': your_format}` to `column_date_options`.

    """

    # TODO: need to convert this to notebook.
    #     :Setup:
    # .. code-block:: python

    #     import pandas as pd
    #     import janitor

    #     date_list = [
    #         [1, "01/28/19"], [2, "01/29/19"], [3, "01/30/19"],
    #         [4, "01/31/19"], [5, "02/01/19"], [6, "02/02/19"],
    #         [7, "02/03/19"], [8, "02/04/19"], [9, "02/05/19"],
    #         [10, "02/06/19"], [11, "02/07/20"], [12, "02/08/20"],
    #         [13, "02/09/20"], [14, "02/10/20"], [15, "02/11/20"],
    #         [16, "02/12/20"], [17, "02/07/20"], [18, "02/08/20"],
    #         [19, "02/09/20"], [20, "02/10/20"], [21, "02/11/20"],
    #         [22, "02/12/20"], [23, "03/08/20"], [24, "03/09/20"],
    #         [25, "03/10/20"], [26, "03/11/20"], [27, "03/12/20"]]

    #     example_dataframe = pd.DataFrame(date_list,
    #                                      columns = ['AMOUNT', 'DATE'])

    # :Example 1: Filter dataframe between two dates

    # .. code-block:: python

    #     start_date = "01/29/19"
    #     end_date = "01/30/19"

    #     example_dataframe.filter_date(
    #         'DATE', start_date=start_date, end_date=end_date
    #     )

    # :Output:

    # .. code-block:: python

    #        AMOUNT       DATE
    #     1       2 2019-01-29
    #     2       3 2019-01-30

    # :Example 2: Using a different date format for filtering

    # .. code-block:: python

    #     end_date = "01$$$30$$$19"
    #     format = "%m$$$%d$$$%y"

    #     example_dataframe.filter_date(
    #         'DATE', end_date=end_date, format=format
    #     )

    # :Output:

    # .. code-block:: python

    #        AMOUNT       DATE
    #     0       1 2019-01-28
    #     1       2 2019-01-29
    #     2       3 2019-01-30

    # :Example 3: Filtering by year

    # .. code-block:: python

    #     years = [2019]

    #     example_dataframe.filter_date('DATE', years=years)

    # :Output:

    # .. code-block:: python

    #        AMOUNT       DATE
    #     0       1 2019-01-28
    #     1       2 2019-01-29
    #     2       3 2019-01-30
    #     3       4 2019-01-31
    #     4       5 2019-02-01
    #     5       6 2019-02-02
    #     6       7 2019-02-03
    #     7       8 2019-02-04
    #     8       9 2019-02-05
    #     9      10 2019-02-06

    # :Example 4: Filtering by year and month

    # .. code-block:: python

    #     years = [2020]
    #     months = [3]

    #     example_dataframe.filter_date('DATE', years=years, months=months)

    # :Output:

    # .. code-block:: python

    #         AMOUNT       DATE
    #     22      23 2020-03-08
    #     23      24 2020-03-09
    #     24      25 2020-03-10
    #     25      26 2020-03-11
    #     26      27 2020-03-12

    # :Example 5: Filtering by year and day

    # .. code-block:: python

    #     years = [2020]
    #     days = range(10,12)

    #     example_dataframe.filter_date('DATE', years=years, days=days)

    # :Output:

    # .. code-block:: python

    #         AMOUNT       DATE
    #     13      14 2020-02-10
    #     14      15 2020-02-11
    #     19      20 2020-02-10
    #     20      21 2020-02-11
    #     24      25 2020-03-10
    #     25      26 2020-03-11

    def _date_filter_conditions(conditions):
        """Taken from: https://stackoverflow.com/a/13616382."""
        return reduce(np.logical_and, conditions)

    if column_date_options:
        df.loc[:, column_name] = pd.to_datetime(
            df.loc[:, column_name], **column_date_options
        )
    else:
        df.loc[:, column_name] = pd.to_datetime(df.loc[:, column_name])

    _filter_list = []

    if start_date:
        start_date = pd.to_datetime(start_date, format=format)
        _filter_list.append(df.loc[:, column_name] >= start_date)

    if end_date:
        end_date = pd.to_datetime(end_date, format=format)
        _filter_list.append(df.loc[:, column_name] <= end_date)

    if years:
        _filter_list.append(df.loc[:, column_name].dt.year.isin(years))

    if months:
        _filter_list.append(df.loc[:, column_name].dt.month.isin(months))

    if days:
        _filter_list.append(df.loc[:, column_name].dt.day.isin(days))

    if start_date and end_date and start_date > end_date:
        warnings.warn(
            f"Your start date of {start_date} is after your end date of "
            f"{end_date}. Is this intended?"
        )

    return df.loc[_date_filter_conditions(_filter_list), :]


@pf.register_dataframe_method
@deprecated_alias(column="column_name")
def filter_column_isin(
    df: pd.DataFrame,
    column_name: Hashable,
    iterable: Iterable,
    complement: bool = False,
) -> pd.DataFrame:
    """Filter a dataframe for values in a column that exist in another iterable.

    This method does not mutate the original DataFrame.

    Assumes exact matching; fuzzy matching not implemented.

    The below example syntax will filter the DataFrame such that we only get
    rows for which the "names" are exactly "James" and "John".

    .. code-block:: python

        df = (
            pd.DataFrame(...)
            .clean_names()
            .filter_column_isin(column_name="names", iterable=["James", "John"]
            )
        )

    This is the method chaining alternative to:

    .. code-block:: python

        df = df[df['names'].isin(['James', 'John'])]

    If "complement" is true, then we will only get rows for which the names
    are not James or John.

    :param df: A pandas DataFrame
    :param column_name: The column on which to filter.
    :param iterable: An iterable. Could be a list, tuple, another pandas
        Series.
    :param complement: Whether to return the complement of the selection or
        not.
    :returns: A filtered pandas DataFrame.
    :raises ValueError: if ``iterable`` does not have a length of ``1``
        or greater.
    """
    if len(iterable) == 0:
        raise ValueError(
            "`iterable` kwarg must be given an iterable of length 1 or greater"
        )
    criteria = df[column_name].isin(iterable)

    if complement:
        return df[~criteria]
    return df[criteria]


@pf.register_dataframe_method
@deprecated_alias(columns="column_names")
def remove_columns(
    df: pd.DataFrame, column_names: Union[str, Iterable[str], Hashable]
) -> pd.DataFrame:
    """Remove the set of columns specified in `column_names`.

    This method does not mutate the original DataFrame.

    Intended to be the method-chaining alternative to `del df[col]`.

    Method chaining syntax:

    .. code-block:: python

        df = pd.DataFrame(...).remove_columns(column_names=['col1', 'col2'])

    :param df: A pandas DataFrame
    :param column_names: The columns to remove.
    :returns: A pandas DataFrame.
    """
    return df.drop(columns=column_names)


@pf.register_dataframe_method
@deprecated_alias(column="column_name")
def change_type(
    df: pd.DataFrame,
    column_name: Hashable,
    dtype: type,
    ignore_exception: bool = False,
) -> pd.DataFrame:
    """Change the type of a column.

    This method mutates the original DataFrame.

    Exceptions that are raised can be ignored. For example, if one has a mixed
    dtype column that has non-integer strings and integers, and you want to
    coerce everything to integers, you can optionally ignore the non-integer
    strings and replace them with ``NaN`` or keep the original value

    Intended to be the method-chaining alternative to:

        df[col] = df[col].astype(dtype)

    Method chaining syntax:

    .. code-block:: python

        df = pd.DataFrame(...).change_type('col1', str)

    :param df: A pandas dataframe.
    :param column_name: A column in the dataframe.
    :param dtype: The datatype to convert to. Should be one of the standard
        Python types, or a numpy datatype.
    :param ignore_exception: one of ``{False, "fillna", "keep_values"}``.
    :returns: A pandas DataFrame with changed column types.
    :raises ValueError: if unknown option provided for
        ``ignore_exception``.
    """
    if not ignore_exception:
        df[column_name] = df[column_name].astype(dtype)
    elif ignore_exception == "keep_values":
        df[column_name] = df[column_name].astype(dtype, errors="ignore")
    elif ignore_exception == "fillna":
        # returns None when conversion
        def convert(x, dtype):
            try:
                return dtype(x)
            except ValueError:
                return None

        df[column_name] = df[column_name].apply(lambda x: convert(x, dtype))
    else:
        raise ValueError("unknown option for ignore_exception")
    return df


@pf.register_dataframe_method
@deprecated_alias(col_name="column_name")
def add_column(
    df: pd.DataFrame,
    column_name: str,
    value: Union[List[Any], Tuple[Any], Any],
    fill_remaining: bool = False,
) -> pd.DataFrame:
    """Add a column to the dataframe.

    This method does not mutate the original DataFrame.

    Intended to be the method-chaining alternative to::

        df[column_name] = value

    Method chaining syntax adding a column with only a single value:

    .. code-block:: python

        # This will add a column with only one value.
        df = pd.DataFrame(...).add_column(column_name="new_column", 2)

    Method chaining syntax adding a column with more than one value:

    .. code-block:: python

        # This will add a column with an iterable of values.
        vals = [1, 2, 5, ..., 3, 4]  # of same length as the dataframe.
        df = pd.DataFrame(...).add_column(column_name="new_column", vals)

    :param df: A pandas DataFrame.
    :param column_name: Name of the new column. Should be a string, in order
        for the column name to be compatible with the Feather binary
        format (this is a useful thing to have).
    :param value: Either a single value, or a list/tuple of values.
    :param fill_remaining: If value is a tuple or list that is smaller than
        the number of rows in the DataFrame, repeat the list or tuple
        (R-style) to the end of the DataFrame.
    :returns: A pandas DataFrame with an added column.
    :raises ValueError: if attempting to add a column that already exists.
    :raises ValueError: if ``value`` has more elements that number of
        rows in the DataFrame.
    :raises ValueError: if attempting to add an iterable of values with
        a length not equal to the number of DataFrame rows.
    :raises ValueError: if ``value`` has length of ``0``.
    """
    # TODO: Convert examples to notebook.
    # :Setup:

    # .. code-block:: python

    #     import pandas as pd
    #     import janitor
    #     data = {
    #         "a": [1, 2, 3] * 3,
    #         "Bell__Chart": [1, 2, 3] * 3,
    #         "decorated-elephant": [1, 2, 3] * 3,
    #         "animals": ["rabbit", "leopard", "lion"] * 3,
    #         "cities": ["Cambridge", "Shanghai", "Basel"] * 3,
    #     }
    #     df = pd.DataFrame(data)

    # :Example 1: Create a new column with a single value:

    # .. code-block:: python

    #     df.add_column("city_pop", 100000)

    # :Output:

    # .. code-block:: python

    #        a  Bell__Chart  decorated-elephant  animals     cities  city_pop
    #     0  1            1                   1   rabbit  Cambridge    100000
    #     1  2            2                   2  leopard   Shanghai    100000
    #     2  3            3                   3     lion      Basel    100000
    #     3  1            1                   1   rabbit  Cambridge    100000
    #     4  2            2                   2  leopard   Shanghai    100000
    #     5  3            3                   3     lion      Basel    100000
    #     6  1            1                   1   rabbit  Cambridge    100000
    #     7  2            2                   2  leopard   Shanghai    100000
    #     8  3            3                   3     lion      Basel    100000

    # :Example 2: Create a new column with an iterator which fills to the
    # column
    # size:

    # .. code-block:: python

    #     df.add_column("city_pop", range(3), fill_remaining=True)

    # :Output:

    # .. code-block:: python

    #        a  Bell__Chart  decorated-elephant  animals     cities  city_pop
    #     0  1            1                   1   rabbit  Cambridge         0
    #     1  2            2                   2  leopard   Shanghai         1
    #     2  3            3                   3     lion      Basel         2
    #     3  1            1                   1   rabbit  Cambridge         0
    #     4  2            2                   2  leopard   Shanghai         1
    #     5  3            3                   3     lion      Basel         2
    #     6  1            1                   1   rabbit  Cambridge         0
    #     7  2            2                   2  leopard   Shanghai         1
    #     8  3            3                   3     lion      Basel         2

    # :Example 3: Add new column based on mutation of other columns:

    # .. code-block:: python

    #     df.add_column("city_pop", df.Bell__Chart - 2 * df.a)

    # :Output:

    # .. code-block:: python

    #        a  Bell__Chart  decorated-elephant  animals     cities  city_pop
    #     0  1            1                   1   rabbit  Cambridge        -1
    #     1  2            2                   2  leopard   Shanghai        -2
    #     2  3            3                   3     lion      Basel        -3
    #     3  1            1                   1   rabbit  Cambridge        -1
    #     4  2            2                   2  leopard   Shanghai        -2
    #     5  3            3                   3     lion      Basel        -3
    #     6  1            1                   1   rabbit  Cambridge        -1
    #     7  2            2                   2  leopard   Shanghai        -2
    #     8  3            3                   3     lion      Basel        -3

    df = df.copy()
    check("column_name", column_name, [str])

    if column_name in df.columns:
        raise ValueError(
            f"Attempted to add column that already exists: " f"{column_name}."
        )

    nrows = df.shape[0]

    if hasattr(value, "__len__") and not isinstance(
        value, (str, bytes, bytearray)
    ):
        # if `value` is a list, ndarray, etc.
        if len(value) > nrows:
            raise ValueError(
                "`value` has more elements than number of rows "
                f"in your `DataFrame`. vals: {len(value)}, "
                f"df: {nrows}"
            )
        if len(value) != nrows and not fill_remaining:
            raise ValueError(
                "Attempted to add iterable of values with length"
                " not equal to number of DataFrame rows"
            )

        if len(value) == 0:
            raise ValueError(
                "`value` has to be an iterable of minimum length 1"
            )
        len_value = len(value)
    elif fill_remaining:
        # relevant if a scalar val was passed, yet fill_remaining == True
        len_value = 1
        value = [value]

    nrows = df.shape[0]

    if fill_remaining:
        times_to_loop = int(np.ceil(nrows / len_value))

        fill_values = list(value) * times_to_loop

        df[column_name] = fill_values[:nrows]
    else:
        df[column_name] = value

    return df


@pf.register_dataframe_method
def add_columns(
    df: pd.DataFrame, fill_remaining: bool = False, **kwargs
) -> pd.DataFrame:
    """Add multiple columns to the dataframe.

    This method does not mutate the original DataFrame.

    Method to augment `add_column` with ability to add multiple columns in
    one go. This replaces the need for multiple `add_column` calls.

    Usage is through supplying kwargs where the key is the col name and the
    values correspond to the values of the new DataFrame column.

    Values passed can be scalar or iterable (list, ndarray, etc.)

    Usage example:

    .. code-block:: python

        x = 3
        y = np.arange(0, 10)
        df = pd.DataFrame(...).add_columns(x=x, y=y)

    :param df: A pandas dataframe.
    :param fill_remaining: If value is a tuple or list that is smaller than
        the number of rows in the DataFrame, repeat the list or tuple
        (R-style) to the end of the DataFrame. (Passed to `add_column`)
    :param kwargs: column, value pairs which are looped through in
        `add_column` calls.
    :returns: A pandas DataFrame with added columns.
    """
    # Note: error checking can pretty much be handled in `add_column`

    for col_name, values in kwargs.items():
        df = df.add_column(col_name, values, fill_remaining=fill_remaining)

    return df


@pf.register_dataframe_method
def limit_column_characters(
    df: pd.DataFrame, column_length: int, col_separator: str = "_"
) -> pd.DataFrame:
    """Truncate column sizes to a specific length.

    This method mutates the original DataFrame.

    Method chaining will truncate all columns to a given length and append
    a given separator character with the index of duplicate columns, except
    for the first distinct column name.

    :param df: A pandas dataframe.
    :param column_length: Character length for which to truncate all columns.
        The column separator value and number for duplicate column name does
        not contribute. Therefore, if all columns are truncated to 10
        characters, the first distinct column will be 10 characters and the
        remaining will be 12 characters (assuming a column separator of one
        character).
    :param col_separator: The separator to use for counting distinct column
        values. I think an underscore looks nicest, however a period is a
        common option as well. Supply an empty string (i.e. '') to remove the
        separator.
    :returns: A pandas DataFrame with truncated column lengths.
    """
    # :Example Setup:

    # .. code-block:: python

    #     import pandas as pd
    #     import janitor
    #     data_dict = {
    #         "really_long_name_for_a_column": range(10),
    #         "another_really_long_name_for_a_column": \
    #         [2 * item for item in range(10)],
    #         "another_really_longer_name_for_a_column": list("lllongname"),
    #         "this_is_getting_out_of_hand": list("longername"),
    #     }

    # :Example: Standard truncation:

    # .. code-block:: python

    #     example_dataframe = pd.DataFrame(data_dict)
    #     example_dataframe.limit_column_characters(7)

    # :Output:

    # .. code-block:: python

    #            really_  another another_1 this_is
    #     0        0        0         l       l
    #     1        1        2         l       o
    #     2        2        4         l       n
    #     3        3        6         o       g
    #     4        4        8         n       e
    #     5        5       10         g       r
    #     6        6       12         n       n
    #     7        7       14         a       a
    #     8        8       16         m       m
    #     9        9       18         e       e

    # :Example: Standard truncation with different separator character:

    # .. code-block:: python

    #     example_dataframe2 = pd.DataFrame(data_dict)
    #     example_dataframe2.limit_column_characters(7, ".")

    # .. code-block:: python

    #            really_  another another.1 this_is
    #     0        0        0         l       l
    #     1        1        2         l       o
    #     2        2        4         l       n
    #     3        3        6         o       g
    #     4        4        8         n       e
    #     5        5       10         g       r
    #     6        6       12         n       n
    #     7        7       14         a       a
    #     8        8       16         m       m
    #     9        9       18         e       e
    check("column_length", column_length, [int])
    check("col_separator", col_separator, [str])

    col_names = df.columns
    col_names = [col_name[:column_length] for col_name in col_names]

    col_name_set = set(col_names)
    col_name_count = {}

    # If no columns are duplicates, we can skip the loops below.
    if len(col_name_set) == len(col_names):
        df.columns = col_names
        return df

    for col_name_to_check in col_name_set:
        count = 0
        for idx, col_name in enumerate(col_names):
            if col_name_to_check == col_name:
                col_name_count[idx] = count
                count += 1

    final_col_names = []
    for idx, col_name in enumerate(col_names):
        if col_name_count[idx] > 0:
            col_name_to_append = (
                col_name + col_separator + str(col_name_count[idx])
            )
            final_col_names.append(col_name_to_append)
        else:
            final_col_names.append(col_name)

    df.columns = final_col_names
    return df


@pf.register_dataframe_method
def row_to_names(
    df: pd.DataFrame,
    row_number: int = None,
    remove_row: bool = False,
    remove_rows_above: bool = False,
    reset_index: bool = False,
) -> pd.DataFrame:
    """Elevates a row to be the column names of a DataFrame.

    This method mutates the original DataFrame.

    Contains options to remove the elevated row from the DataFrame along with
    removing the rows above the selected row.

    Method chaining usage:

    .. code-block:: python

        df = (
            pd.DataFrame(...)
            .row_to_names(
                row_number=0,
                remove_row=False,
                remove_rows_above=False,
                reset_index=False,
            )
        )

    :param df: A pandas DataFrame.
    :param row_number: The row containing the variable names
    :param remove_row: Whether the row should be removed from the DataFrame.
        Defaults to False.
    :param remove_rows_above: Whether the rows above the selected row should
        be removed from the DataFrame. Defaults to False.
    :param reset_index: Whether the index should be reset on the returning
        DataFrame. Defaults to False.
    :returns: A pandas DataFrame with set column names.
    """
    # :Setup:

    # .. code-block:: python

    #     import pandas as pd
    #     import janitor
    #     data_dict = {
    #         "a": [1, 2, 3] * 3,
    #         "Bell__Chart": [1, 2, 3] * 3,
    #         "decorated-elephant": [1, 2, 3] * 3,
    #         "animals": ["rabbit", "leopard", "lion"] * 3,
    #         "cities": ["Cambridge", "Shanghai", "Basel"] * 3
    #     }

    # :Example: Move first row to column names:

    # .. code-block:: python

    #     example_dataframe = pd.DataFrame(data_dict)
    #     example_dataframe.row_to_names(0)

    # :Output:

    # .. code-block:: python

    #        1  1  1   rabbit  Cambridge
    #     0  1  1  1   rabbit  Cambridge
    #     1  2  2  2  leopard   Shanghai
    #     2  3  3  3     lion      Basel
    #     3  1  1  1   rabbit  Cambridge
    #     4  2  2  2  leopard   Shanghai
    #     5  3  3  3     lion      Basel
    #     6  1  1  1   rabbit  Cambridge
    #     7  2  2  2  leopard   Shanghai

    # :Example: Move first row to column names and
    #  remove row while resetting the index:

    # .. code-block:: python

    #     example_dataframe = pd.DataFrame(data_dict)
    #     example_dataframe.row_to_names(0, remove_row=True,\
    #       reset_index=True)

    # :Output:

    # .. code-block:: python

    #       1   1   1   rabbit  Cambridge
    #   0   2   2   2   leopard Shanghai
    #   1   3   3   3   lion    Basel
    #   2   1   1   1   rabbit  Cambridge
    #   3   2   2   2   leopard Shanghai
    #   4   3   3   3   lion    Basel
    #   5   1   1   1   rabbit  Cambridge
    #   6   2   2   2   leopard Shanghai
    #   7   3   3   3   lion    Basel

    # :Example: Move first row to column names and remove
    #   row without resetting the index:

    # .. code-block:: python

    #     example_dataframe = pd.DataFrame(data_dict)
    #     example_dataframe.row_to_names(0, remove_row=True)

    # :Output:

    # .. code-block:: python

    #        1  1  1   rabbit  Cambridge
    #     1  2  2  2  leopard   Shanghai
    #     2  3  3  3     lion      Basel
    #     3  1  1  1   rabbit  Cambridge
    #     4  2  2  2  leopard   Shanghai
    #     5  3  3  3     lion      Basel
    #     6  1  1  1   rabbit  Cambridge
    #     7  2  2  2  leopard   Shanghai
    #     8  3  3  3     lion      Basel

    # :Example: Move first row to column names, remove row
    #   and remove rows above selected row without resetting
    #   index:

    # .. code-block:: python

    #     example_dataframe = pd.DataFrame(data_dict)
    #     example_dataframe.row_to_names(2, remove_row=True, \
    #       remove_rows_above=True, reset_index= True)

    # :Output:

    # .. code-block:: python

    #       3   3   3   lion    Basel
    #   0   1   1   1   rabbit  Cambridge
    #   1   2   2   2   leopard Shanghai
    #   2   3   3   3   lion    Basel
    #   3   1   1   1   rabbit  Cambridge
    #   4   2   2   2   leopard Shanghai
    #   5   3   3   3   lion    Basel

    # :Example: Move first row to column names, remove row,
    # and remove rows above selected row without resetting
    # index:

    # .. code-block:: python

    #     example_dataframe = pd.DataFrame(data_dict)
    #     example_dataframe.row_to_names(2, remove_row=True, \
    #       remove_rows_above=True)

    # :Output:

    # .. code-block:: python

    #        3  3  3     lion      Basel
    #     3  1  1  1   rabbit  Cambridge
    #     4  2  2  2  leopard   Shanghai
    #     5  3  3  3     lion      Basel
    #     6  1  1  1   rabbit  Cambridge
    #     7  2  2  2  leopard   Shanghai
    #     8  3  3  3     lion      Basel

    check("row_number", row_number, [int])

    warnings.warn(
        "The function row_to_names will, in the official 1.0 release, "
        "change its behaviour to reset the dataframe's index by default. "
        "You can prepare for this change right now by explicitly setting "
        "`reset_index=True` when calling on `row_to_names`."
    )

    df.columns = df.iloc[row_number, :]
    df.columns.name = None

    if remove_row:
        df = df.drop(df.index[row_number])

    if remove_rows_above:
        df = df.drop(df.index[range(row_number)])

    if reset_index:
        df = df.reset_index(drop=["index"])

    return df


@pf.register_dataframe_method
@deprecated_alias(col_name="column_name")
def round_to_fraction(
    df: pd.DataFrame,
    column_name: Hashable = None,
    denominator: float = None,
    digits: float = np.inf,
) -> pd.DataFrame:
    """Round all values in a column to a fraction.

    This method mutates the original DataFrame.

    Taken from https://github.com/sfirke/janitor/issues/235.

    Also, optionally round to a specified number of digits.

    Method-chaining usage:

    .. code-block:: python

        # Round to two decimal places
        df = pd.DataFrame(...).round_to_fraction('a', 2)

    :param df: A pandas dataframe.
    :param column_name: Name of column to round to fraction.
    :param denominator: The denominator of the fraction for rounding
    :param digits: The number of digits for rounding after rounding to the
        fraction. Default is np.inf (i.e. no subsequent rounding)
    :returns: A pandas DataFrame with a column's values rounded.
    """
    # NOTE: THESE EXAMPLES SHOULD BE MOVED TO NOTEBOOKS.
    #     :Example Setup:

    # .. code-block:: python

    #     import pandas as pd
    #     import janitor
    #     data_dict = {
    #         "a": [1.23452345, 2.456234, 3.2346125] * 3,
    #         "Bell__Chart": [1/3, 2/7, 3/2] * 3,
    #         "decorated-elephant": [1/234, 2/13, 3/167] * 3,
    #         "animals": ["rabbit", "leopard", "lion"] * 3,
    #         "cities": ["Cambridge", "Shanghai", "Basel"] * 3,
    #     }

    # :Example: Rounding the first column to the nearest half:

    # .. code-block:: python

    # :Output:

    # .. code-block:: python

    #          a  Bell__Chart  decorated-elephant  animals     cities
    #     0  1.0     0.333333            0.004274   rabbit  Cambridge
    #     1  2.5     0.285714            0.153846  leopard   Shanghai
    #     2  3.0     1.500000            0.017964     lion      Basel
    #     3  1.0     0.333333            0.004274   rabbit  Cambridge
    #     4  2.5     0.285714            0.153846  leopard   Shanghai
    #     5  3.0     1.500000            0.017964     lion      Basel
    #     6  1.0     0.333333            0.004274   rabbit  Cambridge
    #     7  2.5     0.285714            0.153846  leopard   Shanghai
    #     8  3.0     1.500000            0.017964     lion      Basel

    # :Example: Rounding the first column to nearest third:

    # .. code-block:: python

    #     example_dataframe2 = pd.DataFrame(data_dict)
    #     example_dataframe2.round_to_fraction('a', 3)

    # :Output:

    # .. code-block:: python

    #               a  Bell__Chart  decorated-elephant  animals     cities
    #     0  1.333333     0.333333            0.004274   rabbit  Cambridge
    #     1  2.333333     0.285714            0.153846  leopard   Shanghai
    #     2  3.333333     1.500000            0.017964     lion      Basel
    #     3  1.333333     0.333333            0.004274   rabbit  Cambridge
    #     4  2.333333     0.285714            0.153846  leopard   Shanghai
    #     5  3.333333     1.500000            0.017964     lion      Basel
    #     6  1.333333     0.333333            0.004274   rabbit  Cambridge
    #     7  2.333333     0.285714            0.153846  leopard   Shanghai
    #     8  3.333333     1.500000            0.017964     lion      Basel

    # :Example 3: Rounding the first column to the nearest third and rounding \
    # each value to the 10,000th place:

    # .. code-block:: python

    #     example_dataframe2 = pd.DataFrame(data_dict)
    #     example_dataframe2.round_to_fraction('a', 3, 4)

    # :Output:

    # .. code-block:: python

    #             a  Bell__Chart  decorated-elephant  animals     cities
    #     0  1.3333     0.333333            0.004274   rabbit  Cambridge
    #     1  2.3333     0.285714            0.153846  leopard   Shanghai
    #     2  3.3333     1.500000            0.017964     lion      Basel
    #     3  1.3333     0.333333            0.004274   rabbit  Cambridge
    #     4  2.3333     0.285714            0.153846  leopard   Shanghai
    #     5  3.3333     1.500000            0.017964     lion      Basel
    #     6  1.3333     0.333333            0.004274   rabbit  Cambridge
    #     7  2.3333     0.285714            0.153846  leopard   Shanghai
    #     8  3.3333     1.500000            0.017964     lion      Basel

    if denominator:
        check("denominator", denominator, [float, int])

    if digits:
        check("digits", digits, [float, int])

    df[column_name] = round(df[column_name] * denominator, 0) / denominator
    if not np.isinf(digits):
        df[column_name] = round(df[column_name], digits)

    return df


@pf.register_dataframe_method
@deprecated_alias(col_name="column_name", dest_col_name="dest_column_name")
def transform_column(
    df: pd.DataFrame,
    column_name: Hashable,
    function: Callable,
    dest_column_name: Optional[str] = None,
    elementwise: bool = True,
) -> pd.DataFrame:
    """Transform the given column in-place using the provided function.

    Functions can be applied one of two ways:

    - Element-wise (default; ``elementwise=True``)
    - Column-wise  (alternative; ``elementwise=False``)

    If the function is applied "elementwise",
    then the first argument of the function signature
    should be the individual element of each function.
    This is the default behaviour of ``transform_column``,
    because it is easy to understand.
    For example:

    .. code-block:: python

        def elemwise_func(x):
            modified_x = ... # do stuff here
            return modified_x

        df.transform_column(column_name="my_column", function=elementwise_func)

    On the other hand, columnwise application of a function
    behaves as if the function takes in a pandas Series
    and emits back a sequence that is of identical length to the original.
    One place where this is desirable
    is to gain access to `pandas` native string methods,
    which are super fast!

    .. code-block:: python

        def columnwise_func(s: pd.Series) -> pd.Series:
            return s.str[0:5]

        df.transform_column(
            column_name="my_column",
            lambda s: s.str[0:5],
            elementwise=False
        )

    This method does not mutate the original DataFrame.

    Let's say we wanted to apply a log10 transform a column of data.

    Originally one would write code like this:

    .. code-block:: python

        # YOU NO LONGER NEED TO WRITE THIS!
        df[column_name] = df[column_name].apply(np.log10)

    With the method chaining syntax, we can do the following instead:

    .. code-block:: python

        df = (
            pd.DataFrame(...)
            .transform_column(column_name, np.log10)
        )

    With the functional syntax:

    .. code-block:: python

        df = pd.DataFrame(...)
        df = transform_column(df, column_name, np.log10)

    :param df: A pandas DataFrame.
    :param column_name: The column to transform.
    :param function: A function to apply on the column.
    :param dest_column_name: The column name to store the transformation result
        in. Defaults to None, which will result in the original column
        name being overwritten. If a name is provided here, then a new column
        with the transformed values will be created.
    :param elementwise: Whether to apply the function elementwise or not.
        If elementwise is True, then the function's first argument
        should be the data type of each datum in the column of data,
        and should return a transformed datum.
        If elementwise is False, then the function's should expect
        a pandas Series passed into it, and return a pandas Series.

    :returns: A pandas DataFrame with a transformed column.
    """
    if dest_column_name is None:
        dest_column_name = column_name

    if elementwise:
        result = df[column_name].apply(function)
    else:
        result = function(df[column_name])

    df = df.assign(**{dest_column_name: result})
    return df


@pf.register_dataframe_method
@deprecated_alias(columns="column_names", new_names="new_column_names")
def transform_columns(
    df: pd.DataFrame,
    column_names: Union[List[str], Tuple[str]],
    function: Callable,
    suffix: Optional[str] = None,
    elementwise: bool = True,
    new_column_names: Optional[Dict[str, str]] = None,
) -> pd.DataFrame:
    """Transform multiple columns through the same transformation.

    This method mutates the original DataFrame.

    Super syntactic sugar!

    Basically wraps `transform_column` and calls it repeatedly over all column
    names provided.

    User can optionally supply either a suffix to create a new set of columns
    with the specified suffix, or provide a dictionary mapping each original
    column name to its corresponding new column name. Note that all column
    names must be strings.

    A few examples below. Firstly, to just log10 transform a list of columns
    without creating new columns to hold the transformed values:

    .. code-block:: python

        df = (
            pd.DataFrame(...)
            .transform_columns(['col1', 'col2', 'col3'], np.log10)
        )

    Secondly, to add a '_log' suffix when creating a new column, which we think
    is going to be the most common use case:

    .. code-block:: python

        df = (
            pd.DataFrame(...)
            .transform_columns(
                ['col1', 'col2', 'col3'],
                np.log10,
                suffix="_log"
            )
        )

    Finally, to provide new names explicitly:

    .. code-block:: python

        df = (
            pd.DataFrame(...)
            .transform_column(
                ['col1', 'col2', 'col3'],
                np.log10,
                new_column_names={
                    'col1': 'transform1',
                    'col2': 'transform2',
                    'col3': 'transform3',
                    }
                )
        )

    :param df: A pandas DataFrame.
    :param column_names: An iterable of columns to transform.
    :param function: A function to apply on each column.
    :param suffix: (optional) Suffix to use when creating new columns to hold
        the transformed values.
    :param elementwise: Passed on to `transform_column`; whether or not
        to apply the transformation function elementwise (True)
        or columnwise (False).
    :param new_column_names: (optional) An explicit mapping of old column names
        to new column names.
    :returns: A pandas DataFrame with transformed columns.
    :raises ValueError: if both ``suffix`` and ``new_column_names`` are
        specified
    """
    dest_column_names = dict(zip(column_names, column_names))

    check("column_names", column_names, [list, tuple])

    if suffix is not None and new_column_names is not None:
        raise ValueError(
            "only one of suffix or new_column_names should be specified"
        )

    if suffix:  # If suffix is specified...
        check("suffix", suffix, [str])
        for col in column_names:
            dest_column_names[col] = col + suffix

    if new_column_names:  # If new_column_names is specified...
        check("new_column_names", new_column_names, [dict])
        dest_column_names = new_column_names

    # Now, transform columns.
    for old_col, new_col in dest_column_names.items():
        df = transform_column(
            df, old_col, function, new_col, elementwise=elementwise
        )

    return df


@pf.register_dataframe_method
@deprecated_alias(col_name="column_name")
def min_max_scale(
    df: pd.DataFrame,
    old_min=None,
    old_max=None,
    column_name=None,
    new_min=0,
    new_max=1,
) -> pd.DataFrame:
    """Scales data to between a minimum and maximum value.

    This method mutates the original DataFrame.

    If `minimum` and `maximum` are provided, the true min/max of the
    `DataFrame` or column is ignored in the scaling process and replaced with
    these values, instead.

    One can optionally set a new target minimum and maximum value using the
    `new_min` and `new_max` keyword arguments. This will result in the
    transformed data being bounded between `new_min` and `new_max`.

    If a particular column name is specified, then only that column of data
    are scaled. Otherwise, the entire dataframe is scaled.

    Method chaining syntax:

    .. code-block:: python

        df = pd.DataFrame(...).min_max_scale(column_name="a")

    Setting custom minimum and maximum:

    .. code-block:: python

        df = (
            pd.DataFrame(...)
            .min_max_scale(
                column_name="a",
                new_min=2,
                new_max=10
            )
        )

    Setting a min and max that is not based on the data, while applying to
    entire dataframe:

    .. code-block:: python

        df = (
            pd.DataFrame(...)
            .min_max_scale(
                old_min=0,
                old_max=14,
                new_min=0,
                new_max=1,
            )
        )

    The aforementioned example might be applied to something like scaling the
    isoelectric points of amino acids. While technically they range from
    approx 3-10, we can also think of them on the pH scale which ranges from
    1 to 14. Hence, 3 gets scaled not to 0 but approx. 0.15 instead, while 10
    gets scaled to approx. 0.69 instead.

    :param df: A pandas DataFrame.
    :param old_min: (optional) Overrides for the current minimum
        value of the data to be transformed.
    :param old_max: (optional) Overrides for the current maximum
        value of the data to be transformed.
    :param new_min: (optional) The minimum value of the data after
        it has been scaled.
    :param new_max: (optional) The maximum value of the data after
        it has been scaled.
    :param column_name: (optional) The column on which to perform scaling.
    :returns: A pandas DataFrame with scaled data.
    :raises ValueError: if ``old_max`` is not greater than ``old_min``.
    :raises ValueError: if ``new_max`` is not greater than ``new_min``.
    """
    if (
        (old_min is not None)
        and (old_max is not None)
        and (old_max <= old_min)
    ):
        raise ValueError("`old_max` should be greater than `old_min`")

    if new_max <= new_min:
        raise ValueError("`new_max` should be greater than `new_min`")

    new_range = new_max - new_min

    if column_name:
        if old_min is None:
            old_min = df[column_name].min()
        if old_max is None:
            old_max = df[column_name].max()
        old_range = old_max - old_min
        df[column_name] = (
            df[column_name] - old_min
        ) * new_range / old_range + new_min
    else:
        if old_min is None:
            old_min = df.min().min()
        if old_max is None:
            old_max = df.max().max()
        old_range = old_max - old_min
        df = (df - old_min) * new_range / old_range + new_min
    return df


@pf.register_dataframe_method
def collapse_levels(df: pd.DataFrame, sep: str = "_") -> pd.DataFrame:
    """Flatten multi-level column dataframe to a single level.

    This method mutates the original DataFrame.

    Given a `DataFrame` containing multi-level columns, flatten to single-
    level by string-joining the column labels in each level.

    After a `groupby` / `aggregate` operation where `.agg()` is passed a
    list of multiple aggregation functions, a multi-level `DataFrame` is
    returned with the name of the function applied in the second level.

    It is sometimes convenient for later indexing to flatten out this
    multi-level configuration back into a single level. This function does
    this through a simple string-joining of all the names across different
    levels in a single column.

    Method chaining syntax given two value columns `['max_speed', 'type']`:

    .. code-block:: python

        data = {"class": ["bird", "bird", "bird", "mammal", "mammal"],
                "max_speed": [389, 389, 24, 80, 21],
                "type": ["falcon", "falcon", "parrot", "Lion", "Monkey"]}

        df = (
            pd.DataFrame(data)
                .groupby('class')
                .agg(['mean', 'median'])
                .collapse_levels(sep='_')
        )

    Before applying ``.collapse_levels``, the ``.agg`` operation returns a
    multi-level column `DataFrame` whose columns are (level 1, level 2):

    .. code-block:: python

        [('class', ''), ('max_speed', 'mean'), ('max_speed', 'median'),
        ('type', 'mean'), ('type', 'median')]

    ``.collapse_levels`` then flattens the column names to:

    .. code-block:: python

        ['class', 'max_speed_mean', 'max_speed_median',
        'type_mean', 'type_median']

    :param df: A pandas DataFrame.
    :param sep: String separator used to join the column level names
    :returns: A flattened pandas DataFrame.
    """
    check("sep", sep, [str])

    # if already single-level, just return the DataFrame
    if not isinstance(df.columns.values[0], tuple):  # noqa: PD011
        return df

    df.columns = [
        sep.join([str(el) for el in tup if str(el) != ""])
        for tup in df.columns.values  # noqa: PD011
    ]

    return df


@pf.register_dataframe_method
@deprecated_alias(col_name="column_name", type="cleaning_style")
def currency_column_to_numeric(
    df: pd.DataFrame,
    column_name,
    cleaning_style: Optional[str] = None,
    cast_non_numeric: Optional[dict] = None,
    fill_all_non_numeric: Optional[Union[float, int]] = None,
    remove_non_numeric: bool = False,
) -> pd.DataFrame:
    """Convert currency column to numeric.

    This method does not mutate the original DataFrame.

    This method allows one to take a column containing currency values,
    inadvertently imported as a string, and cast it as a float. This is
    usually the case when reading CSV files that were modified in Excel.
    Empty strings (i.e. `''`) are retained as `NaN` values.

    :param df: The DataFrame
    :param column_name: The column to modify
    :param cleaning_style: What style of cleaning to perform. If None, standard
        cleaning is applied. Options are:

            * 'accounting':
            Replaces numbers in parentheses with negatives, removes commas.

    :param cast_non_numeric: A dict of how to coerce certain strings. For
        example, if there are values of 'REORDER' in the DataFrame,
        {'REORDER': 0} will cast all instances of 'REORDER' to 0.
    :param fill_all_non_numeric: Similar to `cast_non_numeric`, but fills all
        strings to the same value. For example,  fill_all_non_numeric=1, will
        make everything that doesn't coerce to a currency 1.
    :param remove_non_numeric: Will remove rows of a DataFrame that contain
        non-numeric values in the `column_name` column. Defaults to `False`.
    :returns: A pandas DataFrame.
    """
    # TODO: Convert this to a notebook.
    # :Example Setup:

    # .. code-block:: python

    #     import pandas as pd
    #     import janitor
    #     data = {
    #         "a": ["-$1.00", "", "REPAY"] * 2 + ["$23.00", "",
    # "Other Account"],
    #         "Bell__Chart": [1.234_523_45, 2.456_234, 3.234_612_5] * 3,
    #         "decorated-elephant": [1, 2, 3] * 3,
    #         "animals@#$%^": ["rabbit", "leopard", "lion"] * 3,
    #         "cities": ["Cambridge", "Shanghai", "Basel"] * 3,
    #     }
    #     df = pd.DataFrame(data)

    # :Example 1: Coerce numeric values in column to float:

    # .. code-block:: python

    #     df.currency_column_to_numeric("a")

    # :Output:

    # .. code-block:: python

    #           a  Bell__Chart  decorated-elephant animals@#$%^     cities
    #     0  -1.0     1.234523                   1       rabbit  Cambridge
    #     1   NaN     2.456234                   2      leopard   Shanghai
    #     2   NaN     3.234612                   3         lion      Basel
    #     3  -1.0     1.234523                   1       rabbit  Cambridge
    #     4   NaN     2.456234                   2      leopard   Shanghai
    #     5   NaN     3.234612                   3         lion      Basel
    #     6  23.0     1.234523                   1       rabbit  Cambridge
    #     7   NaN     2.456234                   2      leopard   Shanghai
    #     8   NaN     3.234612                   3         lion      Basel

    # :Example 2: Coerce numeric values in column to float, and replace a
    # string\
    # value with a specific value:

    # .. code-block:: python

    #     cast_non_numeric = {"REPAY": 22}
    #     df.currency_column_to_numeric("a", cast_non_numeric=cast_non_numeric)

    # :Output:

    # .. code-block:: python

    #           a  Bell__Chart  decorated-elephant animals@#$%^     cities
    #     0  -1.0     1.234523                   1       rabbit  Cambridge
    #     1   NaN     2.456234                   2      leopard   Shanghai
    #     2  22.0     3.234612                   3         lion      Basel
    #     3  -1.0     1.234523                   1       rabbit  Cambridge
    #     4   NaN     2.456234                   2      leopard   Shanghai
    #     5  22.0     3.234612                   3         lion      Basel
    #     6  23.0     1.234523                   1       rabbit  Cambridge
    #     7   NaN     2.456234                   2      leopard   Shanghai
    #     8   NaN     3.234612                   3         lion      Basel

    # :Example 3: Coerce numeric values in column to float, and replace all\
    #     string value with a specific value:

    # .. code-block:: python

    #     df.currency_column_to_numeric("a", fill_all_non_numeric=35)

    # :Output:

    # .. code-block:: python

    #           a  Bell__Chart  decorated-elephant animals@#$%^     cities
    #     0  -1.0     1.234523                   1       rabbit  Cambridge
    #     1   NaN     2.456234                   2      leopard   Shanghai
    #     2  35.0     3.234612                   3         lion      Basel
    #     3  -1.0     1.234523                   1       rabbit  Cambridge
    #     4   NaN     2.456234                   2      leopard   Shanghai
    #     5  35.0     3.234612                   3         lion      Basel
    #     6  23.0     1.234523                   1       rabbit  Cambridge
    #     7   NaN     2.456234                   2      leopard   Shanghai
    #     8  35.0     3.234612                   3         lion      Basel

    # :Example 4: Coerce numeric values in column to float, replace a string\
    #     value with a specific value, and replace remaining string values
    # with\
    #     a specific value:

    # .. code-block:: python

    #     df.currency_column_to_numeric("a", cast_non_numeric=cast_non_numeric,
    #     fill_all_non_numeric=35)

    # :Output:

    # .. code-block:: python

    #           a  Bell__Chart  decorated-elephant animals@#$%^     cities
    #     0  -1.0     1.234523                   1       rabbit  Cambridge
    #     1   NaN     2.456234                   2      leopard   Shanghai
    #     2  22.0     3.234612                   3         lion      Basel
    #     3  -1.0     1.234523                   1       rabbit  Cambridge
    #     4   NaN     2.456234                   2      leopard   Shanghai
    #     5  22.0     3.234612                   3         lion      Basel
    #     6  23.0     1.234523                   1       rabbit  Cambridge
    #     7   NaN     2.456234                   2      leopard   Shanghai
    #     8  35.0     3.234612                   3         lion      Basel

    # :Example 5: Coerce numeric values in column to float, and remove string\
    #     values:

    # .. code-block:: python

    #     df.currency_column_to_numeric("a", remove_non_numeric=True)

    # :Output:

    # .. code-block:: python

    #           a  Bell__Chart  decorated-elephant animals@#$%^     cities
    #     0  -1.0     1.234523                   1       rabbit  Cambridge
    #     1   NaN     2.456234                   2      leopard   Shanghai
    #     3  -1.0     1.234523                   1       rabbit  Cambridge
    #     4   NaN     2.456234                   2      leopard   Shanghai
    #     6  23.0     1.234523                   1       rabbit  Cambridge
    #     7   NaN     2.456234                   2      leopard   Shanghai

    # :Example 6: Coerce numeric values in column to float, replace a string\
    #     value with a specific value, and remove remaining string values:

    # .. code-block:: python

    #     df.currency_column_to_numeric("a", cast_non_numeric=cast_non_numeric,
    #     remove_non_numeric=True)

    # :Output:

    # .. code-block:: python

    #           a  Bell__Chart  decorated-elephant animals@#$%^     cities
    #     0  -1.0     1.234523                   1       rabbit  Cambridge
    #     1   NaN     2.456234                   2      leopard   Shanghai
    #     2  22.0     3.234612                   3         lion      Basel
    #     3  -1.0     1.234523                   1       rabbit  Cambridge
    #     4   NaN     2.456234                   2      leopard   Shanghai
    #     5  22.0     3.234612                   3         lion      Basel
    #     6  23.0     1.234523                   1       rabbit  Cambridge
    #     7   NaN     2.456234                   2      leopard   Shanghai

    check("column_name", column_name, [str])

    column_series = df[column_name]
    if cleaning_style == "accounting":
        df.loc[:, column_name] = df[column_name].apply(
            _clean_accounting_column
        )
        return df

    if cast_non_numeric:
        check("cast_non_numeric", cast_non_numeric, [dict])

    _make_cc_patrial = partial(
        _currency_column_to_numeric, cast_non_numeric=cast_non_numeric
    )

    column_series = column_series.apply(_make_cc_patrial)

    if remove_non_numeric:
        df = df.loc[column_series != "", :]

    # _replace_empty_string_with_none is applied here after the check on
    # remove_non_numeric since "" is our indicator that a string was coerced
    # in the original column
    column_series = _replace_empty_string_with_none(column_series)

    if fill_all_non_numeric is not None:
        check("fill_all_non_numeric", fill_all_non_numeric, [int, float])
        column_series = column_series.fillna(fill_all_non_numeric)

    column_series = _replace_original_empty_string_with_none(column_series)

    df = df.assign(**{column_name: pd.to_numeric(column_series)})

    return df


@pf.register_dataframe_method
@deprecated_alias(search_cols="search_column_names")
def select_columns(
    df: pd.DataFrame,
    *args,
    invert: bool = False,
) -> pd.DataFrame:
    """
    Method-chainable selection of columns.

    Not applicable to MultiIndex columns.

    It accepts a string, shell-like glob strings (*string*),
    regex, slice, array-like object, or a list of the previous options.

    This method does not mutate the original DataFrame.

    Optional ability to invert selection of columns available as well.

    Examples
    --------

    ::

        import pandas as pd
        import janitor
        import numpy as np
        import datetime
        import re
        from janitor import patterns

        df = pd.DataFrame(
                {
                    "id": [0, 1],
                    "Name": ["ABC", "XYZ"],
                    "code": [1, 2],
                    "code1": [4, np.nan],
                    "code2": ["8", 5],
                    "type": ["S", "R"],
                    "type1": ["E", np.nan],
                    "type2": ["T", "U"],
                    "code3": pd.Series(["a", "b"], dtype="category"),
                    "type3": pd.to_datetime([np.datetime64("2018-01-01"),
                                            datetime.datetime(2018, 1, 1)]),
                }
            )

        df

           id Name  code  code1 code2 type type1 type2 code3    type3
        0   0  ABC     1    4.0     8    S     E     T     a 2018-01-01
        1   1  XYZ     2    NaN     5    R   NaN     U     b 2018-01-01


    - Select by string::

        df.select_columns("id")
           id
       0   0
       1   1

    - Select via shell-like glob strings (*) is possible::

        df.select_columns("*type*")

           type type1 type2      type3
        0    S     E     T 2018-01-01
        1    R   NaN     U 2018-01-01

    - Select by slice::

        df.select_columns(slice("code1", "type1"))

           code1 code2 type type1
        0    4.0     8    S     E
        1    NaN     5    R   NaN

    - Select by callable (the callable is applied to every column
      and should return a single ``True`` or ``False`` per column)::

        df.select_columns(pd.api.types.is_datetime64_dtype)

               type3
        0 2018-01-01
        1 2018-01-01

        df.select_columns(lambda x: x.name.startswith("code") or
                                    x.name.endswith("1"))

           code  code1 code2 type1 code3
        0     1    4.0     8     E     a
        1     2    NaN     5   NaN     b

        df.select_columns(lambda x: x.isna().any())

             code1 type1
        0    4.0     E
        1    NaN   NaN

    - Select by regular expression::

        df.select_columns(re.compile("\\d+"))

           code1 code2 type1 type2 code3      type3
        0    4.0     8     E     T     a 2018-01-01
        1    NaN     5   NaN     U     b 2018-01-01

        # same as above, with janitor.patterns
        # simply a wrapper around re.compile

        df.select_columns(patterns("\\d+"))

           code1 code2 type1 type2 code3      type3
        0    4.0     8     E     T     a 2018-01-01
        1    NaN     5   NaN     U     b 2018-01-01

    - Select a combination of the above
      (you can combine any of the previous options)::

        df.select_columns("id", "code*", slice("code", "code2"))

           id  code  code1 code2 code3
        0   0     1    4.0     8     a
        1   1     2    NaN     5     b

    - You can also pass a sequence of booleans::

        df.select_columns([True, False, True, True, True,
                           False, False, False, True, False])

           id  code  code1 code2 code3
        0   0     1    4.0     8     a
        1   1     2    NaN     5     b

    - Setting ``invert`` to ``True``
      returns the complement of the columns provided::

        df.select_columns("id", "code*", slice("code", "code2"),
                          invert = True)

           Name type type1 type2      type3
        0  ABC    S     E     T 2018-01-01
        1  XYZ    R   NaN     U 2018-01-01

    Functional usage example::

       import pandas as pd
       import janitor as jn

       df = pd.DataFrame(...)

       df = jn.select_columns('a', 'b', 'col_*',
                              invert=True)

    Method-chaining example:

    .. code-block:: python

        df = (pd.DataFrame(...)
              .select_columns('a', 'b', 'col_*',
              invert=True))


    :param df: A pandas DataFrame.
    :param args: Valid inputs include:

        - an exact column name to look for
        - a shell-style glob string (e.g., `*_thing_*`)
        - a regular expression
        - a callable which is applicable to each Series in the dataframe
        - variable arguments of all the aforementioned.
        - a sequence of booleans.
    :param invert: Whether or not to invert the selection.
        This will result in the selection of the complement of the columns
        provided.
    :returns: A pandas DataFrame with the specified columns selected.
    :raises KeyError: if one or more of the specified column names or
        search strings are not found in DataFrame columns.
    :raises ValueError: if the columns is a MultiIndex.

    .. # noqa: DAR402
    """

    # applicable for any
    # list-like object (ndarray, Series, pd.Index, ...)
    # excluding tuples, which are returned as is
    search_column_names = []
    for arg in args:
        if is_list_like(arg) and (not isinstance(arg, tuple)):
            search_column_names.extend([*arg])
        else:
            search_column_names.append(arg)
    if len(search_column_names) == 1:
        search_column_names = search_column_names[0]

    full_column_list = _select_columns(search_column_names, df)

    if invert:
        return df.drop(columns=full_column_list)
    return df.loc[:, full_column_list]


@pf.register_dataframe_method
@deprecated_alias(column="column_name")
@deprecated_alias(statistic="statistic_column_name")
def impute(
    df: pd.DataFrame,
    column_name: Hashable,
    value: Optional[Any] = None,
    statistic_column_name: Optional[str] = None,
) -> pd.DataFrame:
    """Method-chainable imputation of values in a column.

    This method mutates the original DataFrame.

    Underneath the hood, this function calls the ``.fillna()`` method available
    to every pandas.Series object.

    Method-chaining example:

    .. code-block:: python

        import numpy as np
        import pandas as pd
        import janitor

        data = {
            "a": [1, 2, 3],
            "sales": np.nan,
            "score": [np.nan, 3, 2]}
        df = (
            pd.DataFrame(data)
            # Impute null values with 0
            .impute(column_name='sales', value=0.0)
            # Impute null values with median
            .impute(column_name='score', statistic_column_name='median')
        )

    Either one of ``value`` or ``statistic_column_name`` should be provided.

    If ``value`` is provided, then all null values in the selected column will
        take on the value provided.

    If ``statistic_column_name`` is provided, then all null values in the
    selected column will take on the summary statistic value of other non-null
    values.

    Currently supported statistics include:

    - ``mean`` (also aliased by ``average``)
    - ``median``
    - ``mode``
    - ``minimum`` (also aliased by ``min``)
    - ``maximum`` (also aliased by ``max``)

    :param df: A pandas DataFrame
    :param column_name: The name of the column on which to impute values.
    :param value: (optional) The value to impute.
    :param statistic_column_name: (optional) The column statistic to impute.
    :returns: An imputed pandas DataFrame.
    :raises ValueError: if both ``value`` and ``statistic`` are provided.
    :raises KeyError: if ``statistic`` is not one of ``mean``, ``average``
        ``median``, ``mode``, ``minimum``, ``min``, ``maximum``, or ``max``.
    """
    # Firstly, we check that only one of `value` or `statistic` are provided.
    if value is not None and statistic_column_name is not None:
        raise ValueError(
            "Only one of `value` or `statistic` should be provided"
        )

    # If statistic is provided, then we compute the relevant summary statistic
    # from the other data.
    funcs = {
        "mean": np.mean,
        "average": np.mean,  # aliased
        "median": np.median,
        "mode": mode,
        "minimum": np.min,
        "min": np.min,  # aliased
        "maximum": np.max,
        "max": np.max,  # aliased
    }
    if statistic_column_name is not None:
        # Check that the statistic keyword argument is one of the approved.
        if statistic_column_name not in funcs.keys():
            raise KeyError(f"`statistic` must be one of {funcs.keys()}")

        value = funcs[statistic_column_name](
            df[column_name].dropna().to_numpy()
        )
        # special treatment for mode, because scipy stats mode returns a
        # moderesult object.
        if statistic_column_name == "mode":
            value = value.mode[0]

    # The code is architected this way - if `value` is not provided but
    # statistic is, we then overwrite the None value taken on by `value`, and
    # use it to set the imputation column.
    if value is not None:
        df[column_name] = df[column_name].fillna(value)
    return df


@pf.register_dataframe_method
def then(df: pd.DataFrame, func: Callable) -> pd.DataFrame:
    """Add an arbitrary function to run in the ``pyjanitor`` method chain.

    This method does not mutate the original DataFrame.

    :param df: A pandas dataframe.
    :param func: A function you would like to run in the method chain.
        It should take one parameter and return one parameter, each being the
        DataFrame object. After that, do whatever you want in the middle.
        Go crazy.
    :returns: A pandas DataFrame.
    """
    df = func(df)
    return df


@pf.register_dataframe_method
def also(df: pd.DataFrame, func: Callable, *args, **kwargs) -> pd.DataFrame:
    """Add an arbitrary function with no return value to run in the
    ``pyjanitor`` method chain. This returns the input dataframe instead,
    not the output of `func`.

    This method does not mutate the original DataFrame.

    Example usage:

    .. code-block:: python

        df = (
            pd.DataFrame(...)
            .query(...)
            .also(lambda df: print(f"DataFrame shape is: {df.shape}"))
            .transform_column(...)
            .also(lambda df: df.to_csv("midpoint.csv"))
            .also(
                lambda df: print(
                    f"Column col_name has these values: {set(df['col_name'].unique())}"
                )
            )
            .group_add(...)
        )

    :param df: A pandas dataframe.
    :param func: A function you would like to run in the method chain.
        It should take one DataFrame object as a parameter and have no return.
        If there is a return, it will be ignored.
    :param args: Optional arguments for ``func``.
    :param kwargs: Optional keyword arguments for ``func``.
    :returns: The input pandas DataFrame.
    """  # noqa: E501
    func(df.copy(), *args, **kwargs)
    return df


@pf.register_dataframe_method
@deprecated_alias(column="column_name")
def dropnotnull(df: pd.DataFrame, column_name: Hashable) -> pd.DataFrame:
    """Drop rows that do not have null values in the given column.

    This method does not mutate the original DataFrame.

    Example usage:

    .. code-block:: python

        df = pd.DataFrame(...).dropnotnull('column3')

    :param df: A pandas DataFrame.
    :param column_name: The column name to drop rows from.
    :returns: A pandas DataFrame with dropped rows.
    """
    return df[pd.isna(df[column_name])]


@pf.register_dataframe_method
def find_replace(
    df: pd.DataFrame, match: str = "exact", **mappings
) -> pd.DataFrame:
    """Perform a find-and-replace action on provided columns.

    Depending on use case, users can choose either exact, full-value matching,
    or regular-expression-based fuzzy matching
    (hence allowing substring matching in the latter case).
    For strings, the matching is always case sensitive.

    For instance, given a dataframe containing orders at a coffee shop:

    .. code-block:: python

        df = pd.DataFrame({
            'customer': ['Mary', 'Tom', 'Lila'],
            'order': ['ice coffee', 'lemonade', 'regular coffee']
        })

    Our task is to replace values `'ice coffee'` and `'regular coffee'`
    of the `'order'` column into `'latte'`.

    Example 1 for exact matching

    .. code-block:: python

        # Functional usage
        df = find_replace(
            df,
            match='exact',
            order={'ice coffee': 'latte', 'regular coffee': 'latte'},
        )

        # Method chaining usage
        df = df.find_replace(
            match='exact'
            order={'ice coffee': 'latte', 'regular coffee': 'latte'},
        )

    Example 2: Regular-expression-based matching

    .. code-block:: python

        # Functional usage
        df = find_replace(
            df,
            match='regex',
            order={'coffee$': 'latte'},
        )

        # Method chaining usage
        df = df.find_replace(
            match='regex',
            order={'coffee$': 'latte'},
        )

    To perform a find and replace on the entire dataframe,
    pandas' ``df.replace()`` function provides the appropriate functionality.
    You can find more detail on the replace_ docs.

    This function only works with column names that have no spaces
    or punctuation in them.
    For example, a column name ``item_name`` would work with ``find_replace``,
    because it is a contiguous string that can be parsed correctly,
    but ``item name`` would not be parsed correctly by the Python interpreter.

    If you have column names that might not be compatible,
    we recommend calling on ``clean_names()`` as the first method call.
    If, for whatever reason, that is not possible,
    then ``_find_replace()`` is available as a function
    that you can do a pandas pipe_ call on.

    .. _replace: https://pandas.pydata.org/pandas-docs/stable/reference/api/pandas.DataFrame.replace.html
    .. _pipe: https://pandas.pydata.org/pandas-docs/stable/reference/api/pandas.DataFrame.pipe.html

    :param df: A pandas DataFrame.
    :param match: Whether or not to perform an exact match or not.
        Valid values are "exact" or "regex".
    :param mappings: keyword arguments corresponding to column names
        that have dictionaries passed in indicating what to find (keys)
        and what to replace with (values).
    :returns: A pandas DataFrame with replaced values.
    """  # noqa: E501
    for column_name, mapper in mappings.items():
        df = _find_replace(df, column_name, mapper, match=match)
    return df


def _find_replace(
    df: pd.DataFrame, column_name: str, mapper: Dict, match: str = "exact"
) -> pd.DataFrame:
    """Utility function for ``find_replace``.

    The code in here was the original implementation of ``find_replace``,
    but we decided to change out the front-facing API to accept
    kwargs + dictionaries for readability,
    and instead dispatch underneath to this function.
    This implementation was kept
    because it has a number of validations that are quite useful.

    :param df: A pandas DataFrame.
    :param column_name: The column on which the find/replace action is to be
        made. Must be a string.
    :param mapper: A dictionary that maps "thing to find" -> "thing to
        replace".  Note: Does not support null-value replacement.
    :param match: A string that dictates whether exact match or
        regular-expression-based fuzzy match will be used for finding patterns.
        Default to "exact". Can only be "exact" or "regex".
    :returns: A pandas DataFrame.
    :raises ValueError: is trying to use null replacement. Kindly use
        ``.fillna()`` instead.
    :raises ValueError: if ``match`` is not one of 'exact' or 'regex'.
    """
    if any(map(pd.isna, mapper.keys())):
        raise ValueError(
            "find_replace() does not support null replacement. "
            "Use DataFrame.fillna() instead."
        )
    if match.lower() not in ("exact", "regex"):
        raise ValueError("`match` can only be 'exact' or 'regex'.")

    if match.lower() == "exact":
        df[column_name] = df[column_name].apply(lambda x: mapper.get(x, x))
    if match.lower() == "regex":
        for k, v in mapper.items():
            condition = df[column_name].str.contains(k, regex=True)
            df.loc[condition, column_name] = v
    return df


@pf.register_dataframe_method
@deprecated_alias(target_col="target_column_name")
def update_where(
    df: pd.DataFrame,
    conditions: Any,
    target_column_name: Hashable,
    target_val: Any,
) -> pd.DataFrame:
    """
    Add multiple conditions to update a column in the dataframe.

    This method does not mutate the original DataFrame.

    Example usage:

    .. code-block:: python

        data = {
            "a": [1, 2, 3, 4],
            "b": [5, 6, 7, 8],
            "c": [0, 0, 0, 0]
        }
        df = pd.DataFrame(data)

           a  b  c
        0  1  5  0
        1  2  6  0
        2  3  7  0
        3  4  8  0

        df.update_where(conditions = (df.a > 2) & (df.b < 8),
                        target_column_name = 'c',
                        target_val = 10)

           a  b   c
        0  1  5   0
        1  2  6   0
        2  3  7  10
        3  4  8   0

    `update_where` also supports pandas *query* style string expressions::

        df.update_where(conditions = "a > 2 and b < 8",
                        target_column_name = 'c',
                        target_val = 10)

           a  b   c
        0  1  5   0
        1  2  6   0
        2  3  7  10
        3  4  8   0


    :param df: The pandas DataFrame object.
    :param conditions: Conditions used to update a target column
        and target value.
    :param target_column_name: Column to be updated. If column does not exist
        in dataframe, a new column will be created; note that entries that do
        not get set in the new column will be null.
    :param target_val: Value to be updated
    :returns: A pandas DataFrame.
    :raises IndexError: if ``conditions`` does not have the same length as
        ``df``.
    :raises TypeError: if ``conditions`` is not a pandas-compatible string
        query.
    :raises ValueError: if ``conditions`` does not return a boolean array-like
        data structure.

    .. # noqa: DAR402
    """

    df = df.copy()

    # use query mode if a string expression is passed
    if isinstance(conditions, str):
        conditions = df.eval(conditions)

    if not is_bool_dtype(conditions):
        raise ValueError(
            """
            Kindly ensure that `conditions` passed
            evaluates to a Boolean dtype.
            """
        )

    df.loc[conditions, target_column_name] = target_val

    return df


@pf.register_dataframe_method
@deprecated_alias(column="column_name")
def to_datetime(
    df: pd.DataFrame, column_name: Hashable, **kwargs
) -> pd.DataFrame:
    """Method-chainable to_datetime.

    This method mutates the original DataFrame.

    Functional usage syntax:

    .. code-block:: python

        df = to_datetime(df, 'col1', format='%Y%m%d')

    Method chaining syntax:

    .. code-block:: python

        import pandas as pd
        import janitor
        df = pd.DataFrame(...).to_datetime('col1', format='%Y%m%d')

    :param df: A pandas DataFrame.
    :param column_name: Column name.
    :param kwargs: provide any kwargs that pd.to_datetime can take.
    :returns: A pandas DataFrame with updated datetime data.
    """
    df[column_name] = pd.to_datetime(df[column_name], **kwargs)

    return df


@pf.register_dataframe_method
def truncate_datetime_dataframe(
    df: pd.DataFrame, datepart: str
) -> pd.DataFrame:
    for i in df.columns:
        for j in df.index:
            try:
                df[i][j] = truncate_datetime(datepart, df[i][j])
            except KeyError:
                pass
            except TypeError:
                pass
            except AttributeError:
                pass

    return df


@pf.register_dataframe_method
def truncate_datetime(datepart: str, timestamp: dt.datetime):
    """
    Truncate times down to a user-specified precision of
    year, month, day, hour, minute, or second.

    Call on datetime object to truncate it.
    Calling on existing df will not alter the contents
    of said df.

    Note: Truncating down to a Month or Day will yields 0s,
    as there is no 0 month or 0 day in most datetime systems.

    :param datepart: Truncation precision, YEAR, MONTH, DAY,
        HOUR, MINUTE, SECOND. (String is automagically
        capitalized)
    :param timestamp: expecting a datetime from python datetime class (dt)
    :raises KeyError: if inappropriate precision is passed

    :returns: a truncated datetime object to
        the precision specified by datepart.
    """
    recurrence = [0, 1, 1, 0, 0, 0]  # [YEAR, MONTH, DAY, HOUR, MINUTE, SECOND]
    datepart = datepart.upper()
    ENUM = {
        "YEAR": 0,
        "MONTH": 1,
        "DAY": 2,
        "HOUR": 3,
        "MINUTE:": 4,
        "SECOND": 5,
        0: timestamp.year,
        1: timestamp.month,
        2: timestamp.day,
        3: timestamp.hour,
        4: timestamp.minute,
        5: timestamp.second,
    }
    try:
        ENUM[datepart]
    # Capture the error but replace it with explicit instructions.
    except KeyError:
        msg = (
            "Invalid truncation. Please enter any one of 'year', "
            "'month', 'day', 'hour', 'minute' or 'second'."
        )
        raise KeyError(msg)

    for i in range(ENUM.get(datepart) + 1):
        recurrence[i] = ENUM.get(i)

    return dt.datetime(
        recurrence[0],
        recurrence[1],
        recurrence[2],
        recurrence[3],
        recurrence[4],
        recurrence[5],
    )


@pf.register_dataframe_method
@deprecated_alias(new_column="new_column_name", agg_column="agg_column_name")
def groupby_agg(
    df: pd.DataFrame,
    by: Union[List, str],
    new_column_name: str,
    agg_column_name: str,
    agg: Union[Callable, str],
    dropna: bool = True,
) -> pd.DataFrame:
    """
    Shortcut for assigning a groupby-transform to a new column.

    This method does not mutate the original DataFrame.

    Without this function, we would have to write a verbose line:

    .. code-block:: python

        df = df.assign(...=df.groupby(...)[...].transform(...))

    Now, this function can be method-chained:

    .. code-block:: python

        import pandas as pd
        import janitor
        df = pd.DataFrame(...).groupby_agg(by='group',
                                           agg='mean',
                                           agg_column_name="col1"
                                           new_column_name='col1_mean_by_group',
                                           dropna = True/False)

    Examples::

        import pandas as pd
        import janitor as jn

            group  var1
        0      1     1
        1      1     1
        2      1     1
        3      1     1
        4      1     2
        5      2     1
        6      2     2
        7      2     2
        8      2     2
        9      2     3

    Let's get the count per `group` and `var1`::

        df.groupby_agg(
            by = ['group', 'var1'],
            agg = 'size',
            agg_column_name = 'var1',
            new_column_name = 'count'
        )

            group  var1  size
        0      1     1     4
        1      1     1     4
        2      1     1     4
        3      1     1     4
        4      1     2     1
        5      2     1     1
        6      2     2     3
        7      2     2     3
        8      2     2     3
        9      2     3     1

    If the data has null values,
    you can include the null values by passing `False` to `dropna`;
    this feature was introduced in Pandas 1.1::

            name   type  num  nulls
        0  black  chair    4    1.0
        1  black  chair    5    1.0
        2  black   sofa   12    NaN
        3    red   sofa    4    NaN
        4    red  plate    3    3.0

    Let's get the count, including the null values,
    grouping on `nulls` column::

        df.groupby_agg(
            by="nulls",
            new_column_name="num_count",
            agg_column_name="num",
            agg="size",
            dropna=False,
        )

            name   type  num  nulls  num_count
        0  black  chair    4    1.0          2
        1  black  chair    5    1.0          2
        2  black   sofa   12    NaN          2
        3    red   sofa    4    NaN          2
        4    red  plate    3    3.0          1

    :param df: A pandas DataFrame.
    :param by: Column(s) to groupby on, either a `str` or
               a `list` of `str`
    :param new_column_name: Name of the aggregation output column.
    :param agg_column_name: Name of the column to aggregate over.
    :param agg: How to aggregate.
    :param dropna: Whether or not to include null values,
        if present in the `by` column(s). Default is True.
    :returns: A pandas DataFrame.
    """
    df = df.copy()

    df[new_column_name] = df.groupby(by, dropna=dropna)[
        agg_column_name
    ].transform(agg)
    return df


@pf.register_dataframe_accessor("data_description")
class DataDescription:
    """High-level description of data present in this DataFrame.

    This is a custom data accessor.
    """

    def __init__(self, data):
        """Initialize DataDescription class."""
        self._data = data
        self._desc = {}

    def _get_data_df(self) -> pd.DataFrame:
        df = self._data

        data_dict = {}
        data_dict["column_name"] = df.columns.tolist()
        data_dict["type"] = df.dtypes.tolist()
        data_dict["count"] = df.count().tolist()
        data_dict["pct_missing"] = (1 - (df.count() / len(df))).tolist()
        data_dict["description"] = [self._desc.get(c, "") for c in df.columns]

        return pd.DataFrame(data_dict).set_index("column_name")

    @property
    def df(self) -> pd.DataFrame:
        """Get a table of descriptive information in a DataFrame format."""
        return self._get_data_df()

    def __repr__(self):
        """Human-readable representation of the `DataDescription` object."""
        return str(self._get_data_df())

    def display(self):
        """Print the table of descriptive information about this DataFrame."""
        print(self)

    def set_description(self, desc: Union[List, Dict]):
        """Update the description for each of the columns in the DataFrame.

        :param desc: The structure containing the descriptions to update
        :raises ValueError: if length of description list does not match
            number of columns in DataFrame.
        """
        if isinstance(desc, list):
            if len(desc) != len(self._data.columns):
                raise ValueError(
                    "Length of description list "
                    f"({len(desc)}) does not match number of columns in "
                    f"DataFrame ({len(self._data.columns)})"
                )

            self._desc = dict(zip(self._data.columns, desc))

        elif isinstance(desc, dict):
            self._desc = desc


@pf.register_dataframe_method
@deprecated_alias(from_column="from_column_name", to_column="to_column_name")
def bin_numeric(
    df: pd.DataFrame,
    from_column_name: Hashable,
    to_column_name: Hashable,
    num_bins: int = 5,
    labels: Optional[str] = None,
) -> pd.DataFrame:
    """Generate a new column that labels bins for a specified numeric column.

    This method mutates the original DataFrame.

    Makes use of pandas cut() function to bin data of one column, generating a
    new column with the results.

    .. code-block:: python

        import pandas as pd
        import janitor
        df = (
            pd.DataFrame(...)
            .bin_numeric(
                from_column_name='col1',
                to_column_name='col1_binned',
                num_bins=3,
                labels=['1-2', '3-4', '5-6']
                )
        )

    :param df: A pandas DataFrame.
    :param from_column_name: The column whose data you want binned.
    :param to_column_name: The new column to be created with the binned data.
    :param num_bins: The number of bins to be utilized.
    :param labels: Optionally rename numeric bin ranges with labels. Number of
        label names must match number of bins specified.
    :return: A pandas DataFrame.
    :raises ValueError: if number of labels do not match number of bins.
    """
    if not labels:
        df[str(to_column_name)] = pd.cut(
            df[str(from_column_name)], bins=num_bins
        )
    else:
        if not len(labels) == num_bins:
            raise ValueError("Number of labels must match number of bins.")

        df[str(to_column_name)] = pd.cut(
            df[str(from_column_name)], bins=num_bins, labels=labels
        )

    return df


@pf.register_dataframe_method
def drop_duplicate_columns(
    df: pd.DataFrame, column_name: Hashable, nth_index: int = 0
) -> pd.DataFrame:
    """Remove a duplicated column specified by column_name, its index.

    This method does not mutate the original DataFrame.

    Column order 0 is to remove the first column,
           order 1 is to remove the second column, and etc

    The corresponding tidyverse R's library is:
    `select(-<column_name>_<nth_index + 1>)`

    Method chaining syntax:

    .. code-block:: python

        df = pd.DataFrame({
            "a": range(10),
            "b": range(10),
            "A": range(10, 20),
            "a*": range(20, 30),
        }).clean_names(remove_special=True)

        # remove a duplicated second 'a' column
        df.drop_duplicate_columns(column_name="a", nth_index=1)



    :param df: A pandas DataFrame
    :param column_name: Column to be removed
    :param nth_index: Among the duplicated columns,
        select the nth column to drop.
    :return: A pandas DataFrame
    """
    cols = df.columns.to_list()
    col_indexes = [
        col_idx
        for col_idx, col_name in enumerate(cols)
        if col_name == column_name
    ]

    # given that a column could be duplicated,
    # user could opt based on its order
    removed_col_idx = col_indexes[nth_index]
    # get the column indexes without column that is being removed
    filtered_cols = [
        c_i for c_i, c_v in enumerate(cols) if c_i != removed_col_idx
    ]

    return df.iloc[:, filtered_cols]


@pf.register_dataframe_method
def take_first(
    df: pd.DataFrame,
    subset: Union[Hashable, Iterable[Hashable]],
    by: Hashable,
    ascending: bool = True,
) -> pd.DataFrame:
    """Take the first row within each group specified by `subset`.

    This method does not mutate the original DataFrame.

    .. code-block:: python

        import pandas as pd
        import janitor

        data = {
            "a": ["x", "x", "y", "y"],
            "b": [0, 1, 2, 3]
        }
        df = pd.DataFrame(data)

        df.take_first(subset="a", by="b")

    :param df: A pandas DataFrame.
    :param subset: Column(s) defining the group.
    :param by: Column to sort by.
    :param ascending: Whether or not to sort in ascending order, `bool`.
    :returns: A pandas DataFrame.
    """
    result = df.sort_values(by=by, ascending=ascending).drop_duplicates(
        subset=subset, keep="first"
    )

    return result


@pf.register_dataframe_method
def shuffle(
    df: pd.DataFrame, random_state=None, reset_index=True
) -> pd.DataFrame:
    """Shuffle the rows of the DataFrame.

    This method does not mutate the original DataFrame.

    Super-sugary syntax! Underneath the hood, we use ``df.sample(frac=1)``,
    with the option to set the random state.

    Example usage:

    .. code-block:: python

        df = pd.DataFrame(...).shuffle()

    :param df: A pandas DataFrame
    :param random_state: (optional) A seed for the random number generator.
    :param reset_index: (optional) Resets index to default integers
    :returns: A shuffled pandas DataFrame.
    """
    result = df.sample(frac=1, random_state=random_state)
    if reset_index:
        result = result.reset_index(drop=True)
    return result


@pf.register_dataframe_method
def join_apply(
    df: pd.DataFrame, func: Callable, new_column_name: str
) -> pd.DataFrame:
    """Join the result of applying a function across dataframe rows.

    This method does not mutate the original DataFrame.

    This is a convenience function that allows us to apply arbitrary functions
    that take any combination of information from any of the columns. The only
    requirement is that the function signature takes in a row from the
    DataFrame.

    The example below shows us how to sum the result of two columns into a new
    column.

    .. code-block:: python

        df = (
            pd.DataFrame({'a':[1, 2, 3], 'b': [2, 3, 4]})
            .join_apply(lambda x: 2 * x['a'] + x['b'], new_column_name="2a+b")
        )

    This following example shows us how to use conditionals in the same
    function.

    .. code-block:: python

        def take_a_if_even(x):
            if x['a'] % 2:
                return x['a']
            else:
                return x['b']

        df = (
            pd.DataFrame({'a': [1, 2, 3], 'b': [2, 3, 4]})
            .join_apply(take_a_if_even, 'a_if_even')
        )

    :param df: A pandas DataFrame
    :param func: A function that is applied elementwise across all rows of the
        DataFrame.
    :param new_column_name: New column name.
    :returns: A pandas DataFrame with new column appended.
    """
    df = df.copy().join(df.apply(func, axis=1).rename(new_column_name))
    return df


@pf.register_dataframe_method
def flag_nulls(
    df: pd.DataFrame,
    column_name: Optional[Hashable] = "null_flag",
    columns: Optional[Union[str, Iterable[str], Hashable]] = None,
) -> pd.DataFrame:
    """Creates a new column to indicate whether you have null values in a given
    row. If the columns parameter is not set, looks across the entire
    DataFrame, otherwise will look only in the columns you set.

    .. code-block:: python

        import pandas as pd
        import janitor as jn

        df = pd.DataFrame(
            {'a': [1, 2, None, 4],
             'b': [5.0, None, 7.0, 8.0]})

        df.flag_nulls()
        #  'a' | 'b'  | 'null_flag'
        #   1  | 5.0  |   0
        #   2  | NaN  |   1
        #  NaN | 7.0  |   1
        #   4  | 8.0  |   0

        jn.functions.flag_nulls(df)
        #  'a' | 'b'  | 'null_flag'
        #   1  | 5.0  |   0
        #   2  | NaN  |   1
        #  NaN | 7.0  |   1
        #   4  | 8.0  |   0

        df.flag_nulls(columns=['b'])
        #  'a' | 'b'  | 'null_flag'
        #   1  | 5.0  |   0
        #   2  | NaN  |   1
        #  NaN | 7.0  |   0
        #   4  | 8.0  |   0


    :param df: Input Pandas dataframe.
    :param column_name: Name for the output column. Defaults to 'null_flag'.
    :param columns: List of columns to look at for finding null values. If you
        only want to look at one column, you can simply give its name. If set
        to None (default), all DataFrame columns are used.
    :returns: Input dataframe with the null flag column.
    :raises ValueError: if ``column_name`` is already present in the
        DataFrame.
    :raises ValueError: if a column within ``columns`` is no present in
        the DataFrame.

    .. # noqa: DAR402
    """
    # Sort out columns input
    if isinstance(columns, str):
        columns = [columns]
    elif columns is None:
        columns = df.columns
    elif not isinstance(columns, Iterable):
        # catches other hashable types
        columns = [columns]

    # Input sanitation checks
    check_column(df, columns)
    check_column(df, [column_name], present=False)

    # This algorithm works best for n_rows >> n_cols. See issue #501
    null_array = np.zeros(len(df))
    for col in columns:
        null_array = np.logical_or(null_array, pd.isna(df[col]))

    df = df.copy()
    df[column_name] = null_array.astype(int)
    return df


@pf.register_dataframe_method
def drop_constant_columns(
    df: pd.DataFrame,
) -> pd.DataFrame:
    """
    Finds and drops the constant columns from a Pandas data frame

    This method does not mutate the original DataFrame.
    Functional usage syntax:

    .. code-block:: python

        import pandas as pd
        import janitor as jn

        data_dict = {
        "a": [1, 1, 1] * 3,
        "Bell__Chart": [1, 2, 3] * 3,
        "decorated-elephant": [1, 1, 1] * 3,
        "animals": ["rabbit", "leopard", "lion"] * 3,
        "cities": ["Cambridge", "Shanghai", "Basel"] * 3
        }

        df = pd.DataFrame(data_dict)

        df = jn.functions.drop_constant_columns(df)

    Method chaining usage example:

    .. code-block:: python

        import pandas as pd
        import janitor

        df = pd.DataFrame(...)

        df = df.drop_constant_columns()

    :param df: Input Pandas dataframe
    :returns: The Pandas data frame with the constant columns dropped.
    """

    # :Example 1: Drop columns with a single value:

    # .. code-block:: python

    #         import pandas as pd
    #         import janitor as jn

    #         data_dict = {
    #         "a": [1, 1, 1] * 3,
    #         "Bell": [1, 2, 3] * 3,
    #         "decorated-elephant": [1, 1, 1] * 3,
    #         "animals": ["rabbit", "leopard", "lion"] * 3,
    #         "cities": ["Cambridge", "Shanghai", "Basel"] * 3
    #         }

    # .. code-block:: python

    #     df.drop_constant_columns()

    # .. code-block:: python

    #     Bell  animals cities
    #   0   1   rabbit  Cambridge
    #   1   2   leopard Shanghai
    #   2   3   lion    Basel
    #   3   1   rabbit  Cambridge
    #   4   2   leopard Shanghai
    #   5   3   lion    Basel
    #   6   1   rabbit  Cambridge
    #   7   2   leopard Shanghai
    #   8   3   lion    Basel

    # Find the constant columns
    constant_columns = []
    for col in df.columns:
        if len(df[col].unique()) == 1:
            constant_columns.append(col)

    # Drop constant columns from df and return it
    return df.drop(labels=constant_columns, axis=1)


@pf.register_dataframe_method
def count_cumulative_unique(
    df: pd.DataFrame,
    column_name: Hashable,
    dest_column_name: str,
    case_sensitive: bool = True,
) -> pd.DataFrame:
    """Generates a running total of cumulative unique values in a given column.

    Functional usage syntax:

    .. code-block:: python

        import pandas as pd
        import janitor as jn

        df = pd.DataFrame(...)

        df = jn.functions.count_cumulative_unique(
            df=df,
            column_name='animals',
            dest_column_name='animals_unique_count',
            case_sensitive=True
        )

    Method chaining usage example:

    .. code-block:: python

        import pandas as pd
        import janitor

        df = pd.DataFrame(...)

        df = df.count_cumulative_unique(
            column_name='animals',
            dest_column_name='animals_unique_count',
            case_sensitive=True
        )

    A new column will be created containing a running
    count of unique values in the specified column.
    If `case_sensitive` is `True`, then the case of
    any letters will matter (i.e., 'a' != 'A');
    otherwise, the case of any letters will not matter.

    This method mutates the original DataFrame.

    :param df: A pandas dataframe.
    :param column_name: Name of the column containing
        values from which a running count of unique values
        will be created.
    :param dest_column_name: The name of the new column containing the
        cumulative count of unique values that will be created.
    :param case_sensitive: Whether or not uppercase and lowercase letters
        will be considered equal (e.g., 'A' != 'a' if `True`).

    :returns: A pandas DataFrame with a new column containing a cumulative
        count of unique values from another column.
    """

    if not case_sensitive:
        # Make it so that the the same uppercase and lowercase
        # letter are treated as one unique value
        df[column_name] = df[column_name].astype(str).map(str.lower)

    df[dest_column_name] = (
        (
            df[[column_name]]
            .drop_duplicates()
            .assign(dummyabcxyz=1)
            .dummyabcxyz.cumsum()
        )
        .reindex(df.index)
        .ffill()
        .astype(int)
    )

    return df


@pf.register_series_method
def toset(series: pd.Series) -> Set:
    """Return a set of the values.

    These are each a scalar type, which is a Python scalar
    (for str, int, float) or a pandas scalar
    (for Timestamp/Timedelta/Interval/Period)

    Functional usage syntax:

    .. code-block:: python

        import pandas as pd
        import janitor as jn

        series = pd.Series(...)
        s = jn.functions.toset(series=series)

    Method chaining usage example:

    .. code-block:: python

        import pandas as pd
        import janitor

        series = pd.Series(...)
        s = series.toset()

    :param series: A pandas series.
    :returns: A set of values.
    """

    return set(series.tolist())


@pf.register_dataframe_method
def jitter(
    df: pd.DataFrame,
    column_name: Hashable,
    dest_column_name: str,
    scale: np.number,
    clip: Optional[Iterable[np.number]] = None,
    random_state: Optional[np.number] = None,
) -> pd.DataFrame:
    """Adds Gaussian noise (jitter) to the values of a column.

    Functional usage syntax:

    .. code-block:: python

        import pandas as pd
        import janitor as jn

        df = pd.DataFrame(...)

        df = jn.functions.jitter(
            df=df,
            column_name='values',
            dest_column_name='values_jitter',
            scale=1.0,
            clip=None,
            random_state=None,
        )

    Method chaining usage example:

    .. code-block:: python

        import pandas as pd
        import janitor

        df = pd.DataFrame(...)

        df = df.jitter(
            column_name='values',
            dest_column_name='values_jitter',
            scale=1.0,
            clip=None,
            random_state=None,
        )

    A new column will be created containing the values of the original column
    with Gaussian noise added.
    For each value in the column, a Gaussian distribution is created
    having a location (mean) equal to the value
    and a scale (standard deviation) equal to `scale`.
    A random value is then sampled from this distribution,
    which is the jittered value.
    If a tuple is supplied for `clip`,
    then any values of the new column less than `clip[0]`
    will be set to `clip[0]`,
    and any values greater than `clip[1]` will be set to `clip[1]`.
    Additionally, if a numeric value is supplied for `random_state`,
    this value will be used to set the random seed used for sampling.
    NaN values are ignored in this method.

    This method mutates the original DataFrame.

    :param df: A pandas dataframe.
    :param column_name: Name of the column containing
        values to add Gaussian jitter to.
    :param dest_column_name: The name of the new column containing the
        jittered values that will be created.
    :param scale: A positive value multiplied by the original
        column value to determine the scale (standard deviation) of the
        Gaussian distribution to sample from. (A value of zero results in
        no jittering.)
    :param clip: An iterable of two values (minimum and maximum) to clip
        the jittered values to, default to None.
    :param random_state: An integer or 1-d array value used to set the random
        seed, default to None.

    :returns: A pandas DataFrame with a new column containing Gaussian-
        jittered values from another column.
    :raises TypeError: if ``column_name`` is not numeric.
    :raises ValueError: if ``scale`` is not a numerical value
        greater than ``0``.
    :raises ValueError: if ``clip`` is not an iterable of length ``2``.
    :raises ValueError: if ``clip[0]`` is not less than ``clip[1]``.
    """

    # Check types
    check("scale", scale, [int, float])

    # Check that `column_name` is a numeric column
    if not np.issubdtype(df[column_name].dtype, np.number):
        raise TypeError(f"{column_name} must be a numeric column.")

    if scale <= 0:
        raise ValueError("`scale` must be a numeric value greater than 0.")
    values = df[column_name]
    if random_state is not None:
        np.random.seed(random_state)
    result = np.random.normal(loc=values, scale=scale)
    if clip:
        # Ensure `clip` has length 2
        if len(clip) != 2:
            raise ValueError("`clip` must be an iterable of length 2.")
        # Ensure the values in `clip` are ordered as min, max
        if clip[1] < clip[0]:
            raise ValueError("`clip[0]` must be less than `clip[1]`.")
        result = np.clip(result, *clip)
    df[dest_column_name] = result

    return df


@pf.register_dataframe_method
def sort_naturally(
    df: pd.DataFrame, column_name: str, **natsorted_kwargs
) -> pd.DataFrame:
    """Sort a DataFrame by a column using "natural" sorting.

    Natural sorting is distinct from
    the default lexiographical sorting provided by ``pandas``.
    For example, given the following list of items:

        ["A1", "A11", "A3", "A2", "A10"]

    lexicographical sorting would give us:


        ["A1", "A10", "A11", "A2", "A3"]

    By contrast, "natural" sorting would give us:

        ["A1", "A2", "A3", "A10", "A11"]

    This function thus provides "natural" sorting
    on a single column of a dataframe.

    To accomplish this, we do a natural sort
    on the unique values that are present in the dataframe.
    Then, we reconstitute the entire dataframe
    in the naturally sorted order.

    Natural sorting is provided by the Python package natsort_.

    .. _natsort: https://natsort.readthedocs.io/en/master/index.html

    All keyword arguments to ``natsort`` should be provided
    after the column name to sort by is provided.
    They are passed through to the ``natsorted`` function.

    Functional usage syntax:

    .. code-block:: python

        import pandas as pd
        import janitor as jn

        df = pd.DataFrame(...)

        df = jn.sort_naturally(
            df=df,
            column_name='alphanumeric_column',
        )

    Method chaining usage syntax:

    .. code-block:: python

        import pandas as pd
        import janitor

        df = pd.DataFrame(...)

        df = df.sort_naturally(
            column_name='alphanumeric_column',
        )

    :param df: A pandas DataFrame.
    :param column_name: The column on which natural sorting should take place.
    :param natsorted_kwargs: Keyword arguments to be passed
        to natsort's ``natsorted`` function.
    :returns: A sorted pandas DataFrame.
    """
    new_order = index_natsorted(df[column_name], **natsorted_kwargs)
    return df.iloc[new_order, :]


def sort_column_value_order(
    df: pd.DataFrame, column: str, column_value_order: dict, columns=None
) -> pd.DataFrame:
    """
    This function adds precedence to certain values in a specified column, then
    sorts based on that column and any other specified columns.

    Example:
                    SalesMonth	Company2	Company3
        Company1
        150.0	    Jan	        180.0	    400.0
        200.0	    Feb	        250.0	    500.0
        200.0	    Feb	        250.0	    500.0
        300.0	    Mar	        NaN	        600.0
        400.0	    April	    500.0	    675.0

        Given the current DataFrame, we want to order the sales month in desc
        order. To achieve this we would assign the later months with smaller
        values with the latest month, such as April with the precedence of 0.

        df = sort_column_value_order(
        df,
        'SalesMonth',
        {'April':1,'Mar':2,'Feb':3,'Jan':4}
        )

        The returned DataFrame will look as follows.

                    SalesMonth	Company2	Company3
        Company1
        400.0	    April	    500.0	    675.0
        300.0	    Mar	        NaN	        600.0
        200.0	    Feb	        250.0	    500.0
        200.0	    Feb	        250.0	    500.0
        150.0	    Jan	        180.0	    400.0

    :param df: This is our DataFrame that we are manipulating
    :param column: This is a column name as a string we are using to specify
        which column to sort by
    :param column_value_order: This is a dictionary of values that will
        represent precedence of the values in the specified column
    :param columns: This is a list of additional columns that we can sort by
    :raises ValueError: raises error if chosen Column Name is not in
        Dataframe, or if column_value_order dictionary is empty.
    :return: This function returns a Pandas DataFrame
    """
    if len(column_value_order) > 0:
        if column in df.columns:
            df["cond_order"] = df[column].replace(column_value_order)
            if columns is None:
                new_df = df.sort_values("cond_order")
                del new_df["cond_order"]
            else:
                new_df = df.sort_values(columns + ["cond_order"])
                del new_df["cond_order"]
            return new_df
        else:
            raise ValueError("Column Name not in DataFrame")
    else:
        raise ValueError("column_value_order dictionary cannot be empty")


@pf.register_dataframe_method
def expand_grid(
    df: Optional[pd.DataFrame] = None,
    df_key: Optional[str] = None,
    others: Optional[Dict] = None,
) -> pd.DataFrame:
    """
    Creates a dataframe from a cartesian combination of all inputs.

    This works with a dictionary of name value pairs.

    It is also not restricted to dataframes;
    it can work with any list-like structure
    that is 1 or 2 dimensional.

    If method-chaining to a dataframe,
    a key to represent the column name in the output must be provided.


    Data types are preserved in this function,
    including Pandas' extension array dtypes.

    The output will always be a dataframe.

    Example:

    .. code-block:: python

        import pandas as pd
        import janitor as jn

        df = pd.DataFrame({"x":range(1,3), "y":[2,1]})
        others = {"z" : range(1,4)}

        df.expand_grid(df_key="df",others=others)

        # df_x |   df_y |   z
        #    1 |      2 |   1
        #    1 |      2 |   2
        #    1 |      2 |   3
        #    2 |      1 |   1
        #    2 |      1 |   2
        #    2 |      1 |   3

        # create a dataframe from all combinations in a dictionary
        data = {"x":range(1,4), "y":[1,2]}

        jn.expand_grid(others=data)

        #  x |   y
        #  1 |   1
        #  1 |   2
        #  2 |   1
        #  2 |   2
        #  3 |   1
        #  3 |   2

    .. note:: If a MultiIndex DataFrame or Series is passed, the index/columns
        will be discarded, and a single indexed dataframe will be returned.

    Functional usage syntax:

    .. code-block:: python

        import pandas as pd
        import janitor as jn

        df = pd.DataFrame(...)
        df = jn.expand_grid(df=df, df_key="...", others={...})

    Method-chaining usage syntax:

    .. code-block:: python

        import pandas as pd
        import janitor as jn

        df = pd.DataFrame(...).expand_grid(df_key="bla",others={...})

    Usage independent of a dataframe

    .. code-block:: python

        import pandas as pd
        from janitor import expand_grid

        df = expand_grid({"x":range(1,4), "y":[1,2]})

    :param df: A pandas dataframe.
    :param df_key: name of key for the dataframe.
        It becomes part of the column names of the dataframe.
    :param others: A dictionary that contains the data
        to be combined with the dataframe.
        If no dataframe exists, all inputs
        in others will be combined to create a dataframe.
    :returns: A pandas dataframe of all combinations of name value pairs.
    :raises TypeError: if `others` is not a dictionary
    :raises KeyError: if there is a dataframe and no key is provided.
    :raises ValueError: if `others` is empty.

    .. # noqa: DAR402

    """

    check("others", others, [dict])

    # if there is a dataframe, for the method chaining,
    # it must have a key, to create a name value pair
    if df is not None:
        df = df.copy()

        if not df_key:
            raise KeyError(
                """
                Using `expand_grid` as part of a DataFrame method chain
                requires that a string `df_key` be passed in.
                """
            )

        check("df_key", df_key, [str])

        others = {**{df_key: df}, **others}

    if not others:
        raise ValueError("""`others` cannot be empty.""")

    return _computations_expand_grid(others)


@pf.register_dataframe_method
@deprecated_alias(column="column_name")
def process_text(
    df: pd.DataFrame,
    column_name: str,
    new_column_names: Optional[Union[str, list]] = None,
    merge_frame: Optional[bool] = False,
    string_function: Optional[str] = None,
    **kwargs: str,
) -> pd.DataFrame:
    """
    Apply a Pandas string method to an existing column and return a dataframe.

    This function aims to make string cleaning easy, while chaining,
    by simply passing the string method name to the ``process_text`` function.
    This modifies an existing column and can also be used to create a new
    column.

    .. note:: In versions < 0.20.11, this function did not support the
        creation of new columns.

    A list of all the string methods in Pandas can be accessed `here
    <https://pandas.pydata.org/docs/user_guide/text.html#method-summary>`__.

    Example:

    .. code-block:: python

        import pandas as pd
        import janitor as jn

        df = pd.DataFrame({"text" : ["Ragnar",
                                    "sammywemmy",
                                    "ginger"],
                           "code" : [1, 2, 3]})

        df.process_text(column_name = "text",
                        string_function = "lower")

          text          code
        0 ragnar         1
        1 sammywemmy     2
        2 ginger         3

    For string methods with parameters, simply pass the keyword arguments::

        df.process_text(
            column_name = "text",
            string_function = "extract",
            pat = r"(ag)",
            expand = False,
            flags = re.IGNORECASE
            )

          text     code
        0 ag        1
        1 NaN       2
        2 NaN       3

    A new column can be created, leaving the existing column unmodified::

        df.process_text(
            column_name = "text",
            new_column_names = "new_text",
            string_function = "extract",
            pat = r"(ag)",
            flags = re.IGNORECASE
            )

          text           code     new_text
        0 Ragnar          1          ag
        1 sammywemmy      2          NaN
        2 ginger          3          NaN


    Functional usage syntax:

    .. code-block:: python

        import pandas as pd
        import janitor as jn

        df = pd.DataFrame(...)
        df = jn.process_text(
            df = df,
            column_name,
            new_column_names = None/string/list_of_strings,
            merge_frame = True/False,
            string_function = "string_func_name_here",
            kwargs
            )

    Method-chaining usage syntax:

    .. code-block:: python

        import pandas as pd
        import janitor as jn

        df = (
            pd.DataFrame(...)
            .process_text(
                column_name,
                new_column_names = None/string/list_of_strings,
                merge_frame = True/False
                string_function = "string_func_name_here",
                kwargs
                )
        )


    :param df: A pandas dataframe.
    :param column_name: String column to be operated on.
    :param new_column_names: Name(s) to assign to the new column(s) created
        from the text processing. `new_column_names` can be a string, if
        the result of the text processing is a Series or string; if the
        result of the text processing is a dataframe, then `new_column_names`
        is treated as a prefix for each of the columns in the new dataframe.
        `new_column_names` can also be a list of strings to act as new
        column names for the new dataframe. The existing `column_name`
        stays unmodified if `new_column_names` is not None.
    :param merge_frame: This comes into play if the result of the text
        processing is a dataframe. If `True`, the resulting dataframe
        will be merged with the original dataframe, else the resulting
        dataframe, not the original dataframe, will be returned.
    :param string_function: Pandas string method to be applied.
    :param kwargs: Keyword arguments for parameters of the `string_function`.
    :returns: A pandas dataframe with modified column(s).
    :raises KeyError: if ``string_function`` is not a Pandas string method.
    :raises TypeError: if wrong ``arg`` or ``kwarg`` is supplied.
    :raises ValueError: if `column_name` not found in dataframe.
    :raises ValueError: if `new_column_names` is not None and is found in
        dataframe.

    .. # noqa: DAR402
    """
    df = df.copy()

    check("column_name", column_name, [str])
    check_column(df, [column_name])

    # new_column_names should not already exist in the dataframe
    if new_column_names:
        check("new_column_names", new_column_names, [list, str])
        if isinstance(new_column_names, str):
            check_column(df, [new_column_names], present=False)
        else:
            check_column(df, new_column_names, present=False)

    if merge_frame:
        check("merge_frame", merge_frame, [bool])

    pandas_string_methods = [
        func.__name__
        for _, func in inspect.getmembers(pd.Series.str, inspect.isfunction)
        if not func.__name__.startswith("_")
    ]

    if not string_function:
        return df

    if string_function not in pandas_string_methods:
        raise KeyError(f"{string_function} is not a Pandas string method.")

    if string_function == "extractall" and merge_frame:
        # create unique indices
        # comes in handy for executing joins if there are
        # duplicated indices in the original dataframe
        df = df.set_index(np.arange(len(df)), append=True)  # extra_index_line

    result = getattr(df[column_name].str, string_function)(**kwargs)

    # TODO: Support for str.cat with `join` parameter
    # need a robust way to handle the results
    # if there is a `join` parameter, as this could create more
    # or less rows with varying indices or even duplicate indices

    return _process_text(
        result,
        df=df,
        column_name=column_name,
        new_column_names=new_column_names,
        merge_frame=merge_frame,
    )


@pf.register_dataframe_method
def fill_direction(df: pd.DataFrame, **kwargs) -> pd.DataFrame:
    """
    Provide a method-chainable function for filling missing values
    in selected columns.

    It is a wrapper for ``pd.Series.ffill`` and ``pd.Series.bfill``,
    and pairs the column name with one of `up`, `down`, `updown`,
    and `downup`.

    .. code-block:: python

        import pandas as pd
        import janitor as jn

        df

                 text  code
        0      ragnar   NaN
        1         NaN   2.0
        2  sammywemmy   3.0
        3         NaN   NaN
        4      ginger   5.0



    Fill on a single column::

        df.fill_direction(code = 'up')

                 text  code
        0      ragnar   2.0
        1         NaN   2.0
        2  sammywemmy   3.0
        3         NaN   5.0
        4      ginger   5.0

    Fill on multiple columns::

        df.fill_direction(text = 'down', code = 'down')

                 text  code
        0      ragnar   NaN
        1      ragnar   2.0
        2  sammywemmy   3.0
        3  sammywemmy   3.0
        4      ginger   5.0

    Fill multiple columns in different directions::

        df.fill_direction(text = 'up', code = 'down')

                 text  code
        0      ragnar   NaN
        1  sammywemmy   2.0
        2  sammywemmy   3.0
        3      ginger   3.0
        4      ginger   5.0

    Functional usage syntax:

    .. code-block:: python

        import pandas as pd
        import janitor as jn

        df = pd.DataFrame(...)
        df = jn.fill_direction(
                    df = df,
                    column_1 = direction_1,
                    column_2 = direction_2,
                )

    Method-chaining usage syntax:

    .. code-block:: python

        import pandas as pd
        import janitor as jn

        df = pd.DataFrame(...)
               .fill_direction(
                    column_1 = direction_1,
                    column_2 = direction_2,
                )


    :param df: A pandas dataframe.
    :param kwargs: Key - value pairs of columns and directions. Directions
        can be either `down`, `up`, `updown` (fill up then down) and
        `downup` (fill down then up).
    :returns: A pandas dataframe with modified column(s).
    :raises ValueError: if column supplied is not in the dataframe.
    :raises ValueError: if direction supplied is not one of `down`, `up`,
        `updown`, or `downup`.

    .. # noqa: DAR402
    """

    if not kwargs:
        return df

    fill_types = {fill.name for fill in FILLTYPE}
    for column_name, fill_type in kwargs.items():
        check("column_name", column_name, [str])
        check("fill_type", fill_type, [str])
        if fill_type.upper() not in fill_types:
            raise ValueError(
                """
                fill_type should be one of
                up, down, updown, or downup.
                """
            )

    check_column(df, kwargs)

    new_values = {}
    for column_name, fill_type in kwargs.items():
        direction = FILLTYPE[f"{fill_type.upper()}"].value
        if len(direction) == 1:
            direction = methodcaller(direction[0])
            output = direction(df[column_name])
        else:
            direction = [methodcaller(entry) for entry in direction]
            output = _chain_func(df[column_name], *direction)
        new_values[column_name] = output

    return df.assign(**new_values)


class FILLTYPE(Enum):
    """List of fill types for fill_direction."""

    UP = ("bfill",)
    DOWN = ("ffill",)
    UPDOWN = "bfill", "ffill"
    DOWNUP = "ffill", "bfill"


def _chain_func(column: pd.Series, *funcs):
    """
    Apply series of functions consecutively
    to a Series.
    https://blog.finxter.com/how-to-chain-multiple-function-calls-in-python/
    """
    new_value = column.copy()
    for func in funcs:
        new_value = func(new_value)
    return new_value


@pf.register_dataframe_method
def groupby_topk(
    df: pd.DataFrame,
    groupby_column_name: Hashable,
    sort_column_name: Hashable,
    k: int,
    sort_values_kwargs: Dict = None,
) -> pd.DataFrame:
    """
    Return top `k` rows from a groupby of a set of columns.

    Returns a dataframe that has the top `k` values grouped by `groupby_column_name`
    and sorted by `sort_column_name`.
    Additional parameters to the sorting (such as ascending=True)
    can be passed using `sort_values_kwargs`.

    List of all sort_values() parameters can be found here_.

    .. _here: https://pandas.pydata.org/pandas-docs/stable/reference/api/pandas.DataFrame.sort_values.html


    .. code-block:: python

        import pandas as pd
        import janitor as jn

        df = pd.DataFrame({'age' : [20, 22, 24, 23, 21, 22],
                           'ID' : [1,2,3,4,5,6],
                           'result' : ["pass", "fail", "pass",
                                       "pass", "fail", "pass"]})

        # Ascending top 3:
        df.groupby_topk('result', 'age', 3)
        #       age  ID  result
        #result
        #fail   21   5   fail
        #       22   2   fail
        #pass   20   1   pass
        #       22   6   pass
        #       23   4   pass

        #Descending top 2:
        df.groupby_topk('result', 'age', 2, {'ascending':False})
        #       age  ID result
        #result
        #fail   22   2   fail
        #       21   5   fail
        #pass   24   3   pass
        #       23   4   pass

    Functional usage syntax:

    .. code-block:: python

        import pandas as pd
        import janitor as jn

        df = pd.DataFrame(...)
        df = jn.groupby_topk(
            df = df,
            groupby_column_name = 'groupby_column',
            sort_column_name = 'sort_column',
            k = 5
            )

    Method-chaining usage syntax:

    .. code-block:: python

        import pandas as pd
        import janitor as jn

        df = (
            pd.DataFrame(...)
            .groupby_topk(
            df = df,
            groupby_column_name = 'groupby_column',
            sort_column_name = 'sort_column',
            k = 5
            )
        )

    :param df: A pandas dataframe.
    :param groupby_column_name: Column name to group input dataframe `df` by.
    :param sort_column_name: Name of the column to sort along the
        input dataframe `df`.
    :param k: Number of top rows to return from each group after sorting.
    :param sort_values_kwargs: Arguments to be passed to sort_values function.
    :returns: A pandas dataframe with top `k` rows that are grouped by
        `groupby_column_name` column with each group sorted along the
        column `sort_column_name`.
    :raises ValueError: if `k` is less than 1.
    :raises ValueError: if `groupby_column_name` not in dataframe `df`.
    :raises ValueError: if `sort_column_name` not in dataframe `df`.
    :raises KeyError: if `inplace:True` is present in `sort_values_kwargs`.
    """  # noqa: E501

    # Convert the default sort_values_kwargs from None to empty Dict
    sort_values_kwargs = sort_values_kwargs or {}

    # Check if groupby_column_name and sort_column_name exists in the dataframe
    check_column(df, [groupby_column_name, sort_column_name])

    # Check if k is greater than 0.
    if k < 1:
        raise ValueError(
            "Numbers of rows per group to be returned must be greater than 0."
        )

    # Check if inplace:True in sort values kwargs because it returns None
    if (
        "inplace" in sort_values_kwargs.keys()
        and sort_values_kwargs["inplace"]
    ):
        raise KeyError("Cannot use `inplace=True` in `sort_values_kwargs`.")

    return df.groupby(groupby_column_name).apply(
        lambda d: d.sort_values(sort_column_name, **sort_values_kwargs).head(k)
    )


@pf.register_dataframe_method
def complete(
    df: pd.DataFrame,
    *columns,
    by: Optional[Union[list, str]] = None,
) -> pd.DataFrame:
    """
    This function turns implicit missing values into explicit missing values.

    It is modeled after tidyr's `complete` function, and is a wrapper around
    `expand_grid`, `pd.DataFrame.reindex`, `pd.DataFrame.join`
    and `pd.DataFrame.fillna`.

    Combinations of column names or a list/tuple of column names, or even a
    dictionary of column names and new values are possible.

    It can also handle duplicated data.

    `Source <https://tidyr.tidyverse.org/reference/complete.html#examples>`_

    .. code-block:: python

        import pandas as pd
        import janitor as jn

            group	item_id	    item_name	value1	value2
        0	1	    1	        a	1	4
        1	2	    2	        b	2	5
        2	1	    2	        b	3	6

    Find all the unique combinations of `group`, `item_id`, and `item_name`,
    including combinations not present in the data::

        df.complete('group', 'item_id', 'item_name')

              group	item_id	    item_name	value1	value2
        0	1	    1	        a	1.0	4.0
        1	1	    1	        b	NaN	NaN
        2	1	    2	        a	NaN	NaN
        3	1	    2	        b	3.0	6.0
        4	2	    1	        a	NaN	NaN
        5	2	    1	        b	NaN	NaN
        6	2	    2	        a	NaN	NaN
        7	2	    2	        b	2.0	5.0

    To expose just the missing values based only on the existing data,
    `item_id` and `item_name` column names can be wrapped in a list/tuple,
    while `group` is passed in as a separate variable::

        df.complete("group", ("item_id", "item_name"))
            group	item_id	    item_name	value1	   value2
        0	1	    1	        a	  1.0	    4.0
        1	1	    2	        b	  3.0	    6.0
        2	2	    1	        a	  NaN 	    NaN
        3	2	    2	        b	  2.0	    5.0

    Let's look at another example:

    `Source Data <http://imachordata.com/2016/02/05/you-complete-me/>`_

    .. code-block:: python

            Year      Taxon         Abundance
        0   1999    Saccharina         4
        1   2000    Saccharina         5
        2   2004    Saccharina         2
        3   1999     Agarum            1
        4   2004     Agarum            8

    Note that Year 2000 and Agarum pairing is missing. Let's make it
    explicit::

        df.complete('Year', 'Taxon')

           Year      Taxon     Abundance
        0  1999     Agarum         1.0
        1  1999     Saccharina     4.0
        2  2000     Agarum         NaN
        3  2000     Saccharina     5.0
        4  2004     Agarum         8.0
        5  2004     Saccharina     2.0

    The null value can be replaced with the Pandas `fillna` argument::

        df.complete('Year', 'Taxon').fillna(0)

           Year      Taxon     Abundance
        0  1999     Agarum         1.0
        1  1999     Saccharina     4.0
        2  2000     Agarum         0.0
        3  2000     Saccharina     5.0
        4  2004     Agarum         8.0
        5  2004     Saccharina     2.0

    What if we wanted the explicit missing values for all the years from
    1999 to 2004? Easy - simply pass a dictionary pairing the column name
    with the new values::

        new_year_values = lambda year: range(year.min(), year.max() + 1)

        df.complete({"Year": new_year_values}, "Taxon")

            Year       Taxon  Abundance
        0   1999      Agarum        1.0
        1   1999  Saccharina        4.0
        2   2000      Agarum        NaN
        3   2000  Saccharina        5.0
        4   2001      Agarum        NaN
        5   2001  Saccharina        NaN
        6   2002      Agarum        NaN
        7   2002  Saccharina        NaN
        8   2003      Agarum        NaN
        9   2003  Saccharina        NaN
        10  2004      Agarum        8.0
        11  2004  Saccharina        2.0

    It is also possible to expose missing values within a groupby,
    by using the `by` parameter::

          state  year  value
        0    CA  2010      1
        1    CA  2013      3
        2    HI  2010      1
        3    HI  2012      2
        4    HI  2016      3
        5    NY  2009      2
        6    NY  2013      5

    Let's get all the missing years per state::

        df.complete(
            {'year': new_year_values},
            by='state'
        )

            state  year  value
        0     CA  2010    1.0
        1     CA  2011    NaN
        2     CA  2012    NaN
        3     CA  2013    3.0
        4     HI  2010    1.0
        5     HI  2011    NaN
        6     HI  2012    2.0
        7     HI  2013    NaN
        8     HI  2014    NaN
        9     HI  2015    NaN
        10    HI  2016    3.0
        11    NY  2009    2.0
        12    NY  2010    NaN
        13    NY  2011    NaN
        14    NY  2012    NaN
        15    NY  2013    5.0

    .. note:: MultiIndex columns are not supported.

    Functional usage syntax:

    .. code-block:: python

        import pandas as pd
        import janitor as jn

        df = pd.DataFrame(...)

        df = jn.complete(
            df = df,
            column_label,
            (column1, column2, ...),
            {column1: new_values, ...},
            by = label/list_of_labels
        )

    Method chaining syntax:

    .. code-block:: python

        df = (
            pd.DataFrame(...)
            .complete(
                column_label,
                (column1, column2, ...),
                {column1: new_values, ...},
                by = label/list_of_labels
            )

    :param df: A pandas dataframe.
    :param *columns: This is a sequence containing the columns to be
        completed. It could be column labels (string type),
        a list/tuple of column labels, or a dictionary that pairs
        column labels with new values.
    :param by: label or list of labels to group by.
        The explicit missing values are returned per group.
    :returns: A pandas dataframe with modified column(s).
    :raises ValueError: if entry in `*columns` is not a
        str/dict/list/tuple.
    :raises ValueError: if entry in `*columns` is a dict/list/tuple
        and is empty.

    .. # noqa: DAR402
    """

    if not columns:
        return df

    df = df.copy()

    df = _computations_complete(df, columns, by)

    return df


def patterns(regex_pattern: Union[str, Pattern]) -> Pattern:
    """
    This function converts a string into a compiled regular expression;
    it can be used to select columns in the index or columns_names
    arguments of ``pivot_longer`` function.

    :param regex_pattern: string to be converted to compiled regular
        expression.
    :returns: A compile regular expression from provided
        ``regex_pattern``.
    """
    check("regular expression", regex_pattern, [str, Pattern])

    return re.compile(regex_pattern)


@pf.register_dataframe_method
def pivot_longer(
    df: pd.DataFrame,
    index: Optional[Union[List, Tuple, str, Pattern]] = None,
    column_names: Optional[Union[List, Tuple, str, Pattern]] = None,
    names_to: Optional[Union[List, Tuple, str]] = None,
    values_to: Optional[str] = "value",
    column_level: Optional[Union[int, str]] = None,
    names_sep: Optional[Union[str, Pattern]] = None,
    names_pattern: Optional[Union[List, Tuple, str, Pattern]] = None,
    sort_by_appearance: Optional[bool] = False,
    ignore_index: Optional[bool] = True,
) -> pd.DataFrame:
    """
    Unpivots a DataFrame from 'wide' to 'long' format.

    This method does not mutate the original DataFrame.

    It is a wrapper around `pd.melt` and is meant to serve as a single point
    for transformations that require `pd.melt` or `pd.wide_to_long`.

    It is modeled after the `pivot_longer` function in R's tidyr package, and
    offers more functionality and flexibility than `pd.wide_to_long`.

    This function is useful to massage a DataFrame into a format where
    one or more columns are considered measured variables, and all other
    columns are considered as identifier variables.

    All measured variables are “unpivoted” (and typically duplicated) along the
    row axis.

    See the `Example notebooks <https://pyjanitor.readthedocs.io/notebooks/>`_
    for a more in depth exploration of `pivot_longer`.


    Example 1: The following DataFrame contains heartrate data for patients
    treated with two different drugs, 'a' and 'b'.

    .. code-block:: python

              name   a   b
        0   Wilbur  67  56
        1  Petunia  80  90
        2  Gregory  64  50

    The column names 'a' and 'b' are actually the names of a measured variable
    (i.e. the name of a drug), but the values are a different measured variable
    (heartrate). We would like to unpivot these 'a' and 'b' columns into a
    'drug' column and a 'heartrate' column.

    .. code-block:: python

        df = (pd.DataFrame(...)
              .pivot_longer(
                  column_names = ['a', 'b'],
                  names_to = 'drug',
                  values_to = 'heartrate',
                  sort_by_appearance = True
                  )
            )

              name drug  heartrate
        0   Wilbur    a         67
        1   Wilbur    b         56
        2  Petunia    a         80
        3  Petunia    b         90
        4  Gregory    a         64
        5  Gregory    b         50

    Note how the data is stacked in order of first appearance. If, however,
    you do not care for order of appearance, and want to wring out some
    more performance, you can set `sort_by_appearance` to ``False`` (the
    default is ``False``).

    .. code-block:: python

        df = (pd.DataFrame(...)
              .pivot_longer(
                  column_names = ['a', 'b'],
                  names_to = 'drug',
                  values_to = 'heartrate',
                  sort_by_appearance = False
                  )
            )

                name     drug  heartrate
        0	Wilbur	   a	67
        1	Petunia	   a	80
        2	Gregory    a	64
        3	Wilbur	   b	56
        4	Petunia	   b	90
        5	Gregory	   b	50

    You can set `ignore_index` to ``False``, if you wish to reuse the index
    from the source dataframe (the index will be repeated as many times as
    necessary):

    .. code-block:: python

        df = (pd.DataFrame(...)
              .pivot_longer(
                  column_names = ['a', 'b'],
                  names_to = 'drug',
                  values_to = 'heartrate',
                  sort_by_appearance = False,
                  ignore_index = False
                  )
            )

                name     drug  heartrate
        0	Wilbur	   a	67
        1	Petunia	   a	80
        2	Gregory    a	64
        0	Wilbur	   b	56
        1	Petunia	   b	90
        2	Gregory	   b	50

    MultiIndex dataframes are unpivoted in the same form that you would
    expect from pandas' `melt`:

    .. code-block:: python

            A  B  C
            D  E  F
        0   a  1  2
        1   b  3  4
        2   c  5  6

        df = (pd.DataFrame(...)
               .pivot_longer(
                   index = [("A", "D")],
                   names_to = ["first", "second"]
                   )
            )

             (A, D)  first   second   value
        0	a	B	E	1
        1	b	B	E	3
        2	c	B	E	5
        3	a	C	F	2
        4	b	C	F	4
        5	c	C	F	6

    You can also unpivot on a specific level:

    .. code-block:: python

        df = (pd.DataFrame(...)
              .pivot_longer(
                  index = "A",
                  names_to = "first",
                  column_level = 0
                  )
            )

           A      first  value
        0  a        B      1
        1  b        B      3
        2  c        B      5


    Example 2: The dataframe below has year and month variables embedded within
    the column names.

    .. code-block:: python

              col1	    2019-12	 2020-01	 2020-02
        0	a	   -1.085631	-1.506295	-2.426679
        1	b	    0.997345	-0.578600	-0.428913
        2	c	    0.282978	 1.651437	 1.265936

    Pivot_longer can conveniently reshape the dataframe into long format, with
    new columns for the year and month. You simply pass in the new column names
    to `names_to`, and pass the hyphen '-' to the `names_sep` argument.

    .. code-block:: python

        df = (pd.DataFrame(...)
              .pivot_longer(
                  index = 'col1',
                  names_to = ('year', 'month'),
                  names_sep = '-',
                  sort_by_appearance = True
                  )
            )

           col1 year   month      value
        0    a  2019     12     -1.085631
        1    a  2020     01     -1.506295
        2    a  2020     02     -2.426679
        3    b  2019     12      0.997345
        4    b  2020     01     -0.578600
        5    b  2020     02     -0.428913
        6    c  2019     12      0.282978
        7    c  2020     01      1.651437
        8    c  2020     02      1.265936

    Example 3: The dataframe below has names embedded in it
    (‘measure1’, ‘measure2’) that we would love to reuse as column names.

    .. code-block:: python

            treat1-measure1     treat1-measure2 treat2-measure1 treat2-measure2
        0                1              4                   2               5
        1                2              5                   3               4

    For this, we use the `.value` variable, which signals to `pivot_longer`
    to treat the part of the column names corresponding to `.value` as new
    column names. The `.value` variable is similar to `stubnames` in pandas'
    ``wide_to_long`` function, but with more flexibility.

    .. code-block:: python

        df = (pd.DataFrame(...)
              .pivot_longer(
                  names_to = ("group", '.value'),
                  names_sep = '-',
                  sort_by_appearance = True
                  )
            )

            group  measure1  measure2
        0  treat1         1         4
        1  treat2         2         5
        2  treat1         2         5
        3  treat2         3         4

    Let's break down the `.value` idea. When `.value` is used, `pivot_longer`
    creates a pairing. In the example above, we get a pairing
    ``{"group":["treat1", "treat2"], ".value":["measure1", "measure2"]}``. All
    the values associated with `.value` become new column names, while those
    not associated with `.value`(`treat1` and `treat2`) become values in a
    new column `group`. `values_to` is overridden during this process.

    .. note:: The values not associated with ".value" (in the example above,
        this is the `group` column) are returned as object dtypes. You can
        change it to your preferred dtype using pandas' ``astype`` method.

    Example 4: You can also unpivot from wide to long using regular expressions

    .. code-block:: python

            n_1  n_2  n_3  pct_1  pct_2  pct_3
        0   10   20   30   0.1    0.2    0.3

        df = (pd.DataFrame(...)
              .pivot_longer(
                  names_to = (".value", "name"),
                  names_pattern = "(.*)_(.)"
                  )
            )

            name    n  pct
        0     1  10.0  0.1
        1     2  20.0  0.2
        2     3  30.0  0.3

    The same idea of `.value` works here as well. Based on the capturing groups
    in the regex in `names_pattern`, we have two pairings -->
    ``{".value":["n", "pct"], "name":[1,2,3]}``. Just like in the previous
    example, the values associated with `.value` become new column names,
    while those not associated with `.value` become values in the new column
    ``name``.

    Note that there are no limits to the pairing; however, you can only have
    one `.value` in ``names_to``.

    Example 5: You can also pass a list/tuple of regular expressions that match
    specific patterns to ``names_pattern``, along with a list/tuple of new
    names to ``names_to``; this can come in handy if `.value` falls short:

    .. code-block:: python

          GameID   Date	        Visitor	     Score_V	   Home	        Score_H
        0  1     9/10/2020   Houston Texans     20    Kansas City Chiefs   34
        1  2     9/13/2020   Seattle Seahawks   38    Atlanta Falcons      25

    .. code-block:: python

        df = (pd.DataFrame(...)
              .pivot_longer(
                    ['GameID','Date'],
                    names_to=("Team","Score"),
                    names_pattern=("^Visitor|Home", "^Score"))
            )

               GameID       Date              Team       Score
        0       1       9/10/2020      Houston Texans     20
        1       2       9/13/2020    Seattle Seahawks     38
        2       1       9/10/2020  Kansas City Chiefs     34
        3       2       9/13/2020     Atlanta Falcons     25

    Note that in the code above, the number of entries in both `names_to` and
    `names_pattern` must match. Essentially, what the code does is look for
    columns that start with `Visitor` or `Home` (using the regex supplied) and
    puts all the values associated with these columns under a new column name
    `Team`. It then looks for columns that start with `Score` and collate all
    the values associated with these columns to a single column named `Score`.

    You can also take advantage of `janitor.patterns` function,
    or the `select_columns` syntax,
    which allows selection of columns via a regular expression;
    this can come in handy if you have a lot of column names
    to pass to the `index` or `column_names`  parameters,
    and you do not wish to manually type them all.

    .. code-block:: python

             name    wk1   wk2   wk3   wk4
        0    Alice     5     9    20    22
        1    Bob       7    11    17    33
        2    Carla     6    13    39    40

        df = (pd.DataFrame(...)
              .pivot_longer(index = janitor.patterns("^(?!wk)"))
              )

             name   variable  value
        0   Alice      wk1      5
        1     Bob      wk1      7
        2   Carla      wk1      6
        3   Alice      wk2      9
        4     Bob      wk2     11
        5   Carla      wk2     13
        6   Alice      wk3     20
        7     Bob      wk3     17
        8   Carla      wk3     39
        9   Alice      wk4     22
        10    Bob      wk4     33
        11  Carla      wk4     40

    .. note:: Unpivoting a dataframe with MultiIndex columns, when
        either `names_sep` or `names_pattern` is provided is not
        supported.


    Functional usage syntax:

    .. code-block:: python

        import pandas as pd
        import janitor as jn

        df = pd.DataFrame(...)
        df = jn.pivot_longer(
            df = df,
            index = [column1, column2, ...],
            column_names = [column3, column4, ...],
            names_to = new_column_name,
            names_sep = string/regular expression,
            names_pattern = string/regular expression,
            values_to= new_column_name,
            column_level=None/int/str,
            sort_by_appearance = True/False,
            ignore_index = True/False,
        )

    Method chaining syntax:

    .. code-block:: python

        df = (
            pd.DataFrame(...)
            .pivot_longer(
                index = [column1, column2, ...],
                column_names = [column3, column4, ...],
                names_to = new_column_name,
                names_sep = string/regular expression,
                names_pattern = string/regular expression,
                values_to= new_column_name,
                column_level=None/int/str,
                sort_by_appearance = True/False,
                ignore_index = True/False,
            )
        )

    :param df: A pandas dataframe.
    :param index: Name(s) of columns to use as identifier variables.
        Should be either a single column name, or a list/tuple of
        column names. The `janitor.select_columns` syntax is supported here,
        allowing for flexible and dynamic column selection.
        Index should be a list of tuples if the columns are a MultiIndex.
    :param column_names: Name(s) of columns to unpivot. Should be either
        a single column name or a list/tuple of column names.
        The `janitor.select_columns` syntax is supported here,
        allowing for flexible and dynamic column selection.
        Column_names should be a list of tuples
        if the columns are a MultiIndex.
    :param names_to: Name of new column as a string that will contain
        what were previously the column names in `column_names`.
        The default is `variable` if no value is provided. It can
        also be a list/tuple of strings that will serve as new column
        names, if `name_sep` or `names_pattern` is provided.
        If `.value` is in `names_to`, new column names will be extracted
        from part of the existing column names and overrides`values_to`.
    :param names_sep: Determines how the column name is broken up, if
        `names_to` contains multiple values. It takes the same
        specification as pandas' `str.split` method, and can be a string
        or regular expression. `names_sep` does not work with MultiIndex
        columns.
    :param names_pattern: Determines how the column name is broken up.
        It can be a regular expression containing matching groups (it takes
        the same specification as pandas' `str.extract` method), or a
        list/tuple of regular expressions. If it is a single regex, the
        number of groups must match the length of ``names_to`` ( if the
        length of ``names_to`` is 3, then the number of groups must be 3.
        If ``names_to`` is a string, then there should be only one group
        in ``names_pattern``). For a list/tuple of regular expressions,
        ``names_to`` must also be a list/tuple and the lengths of both
        arguments must match(if the length of `names_to` is 4, then the
        length of `names_pattern` must also be 4). The entries in both
        arguments must also match positionally, i.e  if
        ``names_to = ("name1", "name2", "name3")``, then ``names_pattern``
        should be ("regex1", "regex2", "regex3"), with "name1" pairing
        "regex1", "name2" pairing "regex2", and "name3" pairing "regex3".
        `names_pattern` does not work with MultiIndex columns.
    :param values_to: Name of new column as a string that will contain what
        were previously the values of the columns in `column_names`.
    :param column_level: If columns are a MultiIndex, then use this level to
        unpivot the dataframe. Provided for compatibility with pandas' melt,
        and applies only if neither `names_sep` nor `names_pattern` is
        provided.
    :param sort_by_appearance: Default `False`. Boolean value that determines
        the final look of the dataframe. If `True`, the unpivoted dataframe
        will be stacked in order of first appearance. See examples for more
        details. `pivot_longer` is usually more performant if
        `sort_by_appearance` is ``False``.
    :param ignore_index: Default `True`. If True, original index is ignored.
        If False, the original index is retained and the Index labels will be
        repeated as necessary.
    :returns: A pandas DataFrame that has been unpivoted from wide to long
        format.
    :raises TypeError: if `index` or `column_names` is not a string, or a
        list/tuple of column names, or a `janitor.patterns` function.
    :raises ValueError: if the dataframe contains MultiIndex columns, and
        `index` or `column_names` is not a list of tuples.

    .. # noqa: DAR402
    """

    # this code builds on the wonderful work of @benjaminjack’s PR
    # https://github.com/benjaminjack/pyjanitor/commit/e3df817903c20dd21634461c8a92aec137963ed0

    df = df.copy()

    (
        df,
        index,
        column_names,
        names_to,
        values_to,
        column_level,
        names_sep,
        names_pattern,
        sort_by_appearance,
        ignore_index,
    ) = _data_checks_pivot_longer(
        df,
        index,
        column_names,
        names_to,
        values_to,
        column_level,
        names_sep,
        names_pattern,
        sort_by_appearance,
        ignore_index,
    )

    df = _computations_pivot_longer(
        df,
        index,
        column_names,
        names_to,
        values_to,
        column_level,
        names_sep,
        names_pattern,
        sort_by_appearance,
        ignore_index,
    )

    return df


@pf.register_dataframe_method
def pivot_wider(
    df: pd.DataFrame,
    index: Optional[Union[List, str]] = None,
    names_from: Optional[Union[List, str]] = None,
    values_from: Optional[Union[List, str]] = None,
    names_sort: Optional[bool] = False,
    levels_order: Optional[list] = None,
    flatten_levels: Optional[bool] = True,
    names_sep="_",
    names_glue: Callable = None,
) -> pd.DataFrame:
    """
    Reshapes data from 'long' to 'wide' form.

    The number of columns are increased, while decreasing
    the number of rows. It is the inverse of the `pivot_longer`
    method, and is a wrapper around `pd.DataFrame.pivot` method.

    This method does not mutate the original DataFrame.

    .. note:: Column selection in `index`, `names_from`
        and `values_from` is possible using the
        `janitor.select_columns` syntax.

    Reshaping to wide form :

    .. code-block:: python

             name variable  value
        0   Alice      wk1      5
        1   Alice      wk2      9
        2   Alice      wk3     20
        3   Alice      wk4     22
        4     Bob      wk1      7
        5     Bob      wk2     11
        6     Bob      wk3     17
        7     Bob      wk4     33
        8   Carla      wk1      6
        9   Carla      wk2     13
        10  Carla      wk3     39
        11  Carla      wk4     40

        df.pivot_wider(
                index = "name",
                names_from = "variable",
                values_from = "value"
            )

             name    wk1   wk2   wk3   wk4
        0    Alice     5     9    20    22
        1    Bob       7    11    17    33
        2    Carla     6    13    39    40

    Pivoting on multiple columns is possible :

    .. code-block:: python

            name    n  pct
        0     1  10.0  0.1
        1     2  20.0  0.2
        2     3  30.0  0.3

        (df.assign(num = 0)
           .pivot_wider(
              index = "num",
              names_from = "name",
              values_from = ["n", "pct"],
              names_sep = "_"
              )
        )

            num n_1  n_2  n_3  pct_1  pct_2  pct_3
        0   0   10   20   30   0.1    0.2    0.3


    You may choose not to flatten the columns,
    by setting `flatten_levels` to False::

        df

           dependent_variable  step   a   b
        0                 5.5     1  20  30
        1                 5.5     2  25  37
        2                 6.1     1  22  19
        3                 6.1     2  18  29


        df.pivot_wider(
            index = "dep*",
            names_from  = 'step',
            flatten_levels = False
            )

                             a       b
        step                 1   2   1   2
        dependent_variable
        5.5                 20  25  30  37
        6.1                 22  18  19  29


    The order of the levels can be changed with the `levels_order`
    parameter, which internally uses `pd.DataFrame.reorder_levels`::

        df.pivot_wider(
            index = "dep*",
            names_from  = 'step',
            flatten_levels = False,
            levels_order = ['step', None]
            )

        step                 1   2   1   2
                             a   a   b   b
        dependent_variable
        5.5                 20  25  30  37
        6.1                 22  18  19  29

        df.pivot_wider(
            index = ['a', 'b'],
            names_from = 'name',
            flatten_levels = True,
            )

           dependent_variable  a_1  a_2  b_1  b_2
        0                 5.5   20   25   30   37
        1                 6.1   22   18   19   29


        df.pivot_wider(
            index = ['a', 'b'],
            names_from = 'name',
            flatten_levels= True,
            levels_order = ['step', None]
            )

           dependent_variable  1_a  2_a  1_b  2_b
        0                 5.5   20   25   30   37
        1                 6.1   22   18   19   29

    `names_sep` and `names_glue` come in handy in situations where `names_from`
    and/or `values_from` contain multiple variables; it is used primarily when
    the columns are flattened. The default value for `names_sep` is `_`::

        # default value of names_sep is '_'
        df.pivot_wider(index = "dep*", names_from = "step")

           dependent_variable  a_1  a_2  b_1  b_2
        0                 5.5   20   25   30   37
        1                 6.1   22   18   19   29

        df.pivot_wider(
            index = "dep*",
            names_from = "step",
            names_sep = "")

           dependent_variable  a1  a2  b1  b2
        0                 5.5  20  25  30  37
        1                 6.1  22  18  19  29

    With `names_glue` you can `glue` the individual levels (if MultiIndex)
    into one (similar to `names_sep`), or you can modify the final columns,
    as long as it can be passed to `pd.Index.map`::

        # replicate `names_sep`
        df.pivot_wider(
            index = "dep*",
            names_from = "step",
            names_sep = None,
            names_glue = "_".join
            )

           dependent_variable  a_1  a_2  b_1  b_2
        0                 5.5   20   25   30   37
        1                 6.1   22   18   19   29

        # going beyond names_sep
        df.pivot_wider(
            index = "dep*",
            names_from = "step",
            names_sep = None,
            names_glue = lambda col: f"{col[0]}_step{col[1]}"
            )

           dependent_variable  a_step1  a_step2  b_step1  b_step2
        0                 5.5       20       25       30       37
        1                 6.1       22       18       19       29

    .. note:: A ValueError is raised if the combination
        of the `index` and `names_from` is not unique.

    .. note:: By default, values from `values_from` are always
        at the top level if the columns are not flattened.
        If flattened, the values from `values_from` are usually
        at the start of each label in the columns.

    Functional usage syntax:

    .. code-block:: python

        import pandas as pd
        import janitor as jn

        df = pd.DataFrame(...)

        df = jn.pivot_wider(
            df = df,
            index = [column1, column2, ...],
            names_from = [column3, column4, ...],
            value_from = [column5, column6, ...],
            names_sort = True/False,
            levels_order = None/list,
            flatten_levels = True/False,
            names_sep='_',
            names_glue= Callable

        )

    Method chaining syntax:

    .. code-block:: python

        df = (
            pd.DataFrame(...)
            .pivot_wider(
                index = [column1, column2, ...],
                names_from = [column3, column4, ...],
                value_from = [column5, column6, ...],
                names_sort = True/False,
                levels_order = None/list,
                flatten_levels = True/False,
                names_sep='_',
                names_glue= Callable
                )
        )

    :param df: A pandas dataframe.
    :param index: Name(s) of columns to use as identifier variables.
        Should be either a single column name, or a list of column names.
        The `janitor.select_columns` syntax is supported here,
        allowing for flexible and dynamic column selection.
        If `index` is not provided, the dataframe's index is used.
    :param names_from: Name(s) of column(s) to use to make the new
        dataframe's columns. Should be either a single column name, or a
        list of column names.
        The `janitor.select_columns` syntax is supported here,
        allowing for flexible and dynamic column selection.
        A label or labels must be provided for ``names_from``.
    :param values_from: Name(s) of column(s) that will be used for populating
        the new dataframe's values.
        The `janitor.select_columns` syntax is supported here,
        allowing for flexible and dynamic column selection.
        If ``values_from`` is not specified,  all remaining columns
        will be used. Note that values from `values_from` are usually at
        the top level, the dataframe's columns is not flattened, or the
        start of each label in the columns, if flattened.
    :param names_sort: Default is `True`. Sorts columns by order of
        appearance.
    :param levels_order: Applicable if there are multiple `names_from`
        and/or `values_from`. Reorders the levels. Accepts a list of strings.
        If there are multiple `values_from`, pass a None to represent that
        level.
    :param flatten_levels: Default is `True`. If `False`, the dataframe stays
        as a MultiIndex.
    :param names_sep: If ``names_from`` or ``values_from`` contain multiple
        variables, this will be used to join their values into a single string
        to use as a column name. Default is ``_``.
        Applicable only if ``flatten_levels`` is ``True``.
    :param names_glue: A callable to control the output
        of the flattened columns. Applicable only if
        ``flatten_levels`` is ``True``. Function should be
        acceptable to pandas' `map` function.
    :returns: A pandas DataFrame that has been unpivoted from long to wide
        form.
    :raises ValueError: if `names_from` is None.
    :raises TypeError: if `flatten_levels` is not a boolean.

    .. # noqa: DAR402
    """

    df = df.copy()

    (
        df,
        index,
        names_from,
        values_from,
        names_sort,
        levels_order,
        flatten_levels,
        names_sep,
        names_glue,
    ) = _data_checks_pivot_wider(
        df,
        index,
        names_from,
        values_from,
        names_sort,
        levels_order,
        flatten_levels,
        names_sep,
        names_glue,
    )

    df = _computations_pivot_wider(
        df,
        index,
        names_from,
        values_from,
        names_sort,
        levels_order,
        flatten_levels,
        names_sep,
        names_glue,
    )

    return df

<<<<<<< HEAD

@pf.register_dataframe_method
def conditional_join(
    df: pd.DataFrame,
    right: Union[pd.DataFrame, pd.Series],
    *conditions,
    how: str = "inner",
    sort_by_appearance: bool = False,
    suffixes=("_x", "_y"),
) -> pd.DataFrame:
    """

    This is a convenience function that operates similarly to ``pd.merge``,
    but allows joins on inequality operators, or a combination of equi
    and non-equi joins.

    If the join is solely on equality, `pd.merge` function
    is more efficient and should be used instead. Infact,
    for multiple conditions where equality is involved,
    a `pd.merge`, followed by filter(via `query` or `loc`)
    is more efficient. This is even more evident when joining
    on strings.
    If you are interested in nearest joins, or rolling joins,
    `pd.merge_asof` covers that. There is also the IntervalIndex,
    which can be more efficient for range joins, especially if
    the intervals do not overlap.

    This function returns rows, if any, where values from `df` meet the
    condition(s) for values from `right`. The conditions are passed in
    as a variable argument of tuples, where the tuple is of
    the form ``(left_on, right_on, op)``; `left_on` is the column
    label from `df`, `right_on` is the column label from `right`,
    while `op` is the operator.

    The operator can be any of `==`, `!=`, `<=`, `<`, `>=`, `>`.

    A binary search is used to get the relevant rows; this avoids
    a cartesian join, and makes the process less memory intensive.

    The join is done only on the columns.
    MultiIndex columns are not supported.

    Only numeric, date and string columns are supported.

    If joining on strings, only the `==` operator is supported.

    Only `inner`, `left`, and `right` joins are supported.


    Example :

    df1::

            id  value_1
        0   1        2
        1   1        5
        2   1        7
        3   2        1
        4   2        3
        5   3        4


    df2::

            id  value_2A  value_2B
        0   1         0         1
        1   1         3         5
        2   1         7         9
        3   1        12        15
        4   2         0         1
        5   2         2         4
        6   2         3         6
        7   3         1         3

    Join on equi and non-equi operators is possible::

        df1.conditional_join(
                df2,
                ('id', 'id', '=='),
                ('value_1', 'value_2A', '>='),
                ('value_1', 'value_2B', '<='),
                sort_by_appearance = True
            )

            id_x  value_1  id_y  value_2A  value_2B
        0     1        5     1         3         5
        1     1        7     1         7         9
        2     2        1     2         0         1
        3     2        3     2         2         4
        4     2        3     2         3         6

    The default join is `inner`. left and right joins are supported as well::

        df1.conditional_join(
                df2,
                ('id', 'id', '=='),
                ('value_1', 'value_2A', '>='),
                ('value_1', 'value_2B', '<='),
                how='left',
                sort_by_appearance = True
            )

            id_x  value_1  id_y  value_2A  value_2B
        0     1        2   NaN       NaN       NaN
        1     1        5   1.0       3.0       5.0
        2     1        7   1.0       7.0       9.0
        3     2        1   2.0       0.0       1.0
        4     2        3   2.0       2.0       4.0
        5     2        3   2.0       3.0       6.0
        6     3        4   NaN       NaN       NaN


        df1.conditional_join(
                df2,
                ('id', 'id', '=='),
                ('value_1', 'value_2A', '>='),
                ('value_1', 'value_2B', '<='),
                how='right',
                sort_by_appearance = True
            )

            id_x  value_1  id_y  value_2A  value_2B
        0   NaN      NaN     1         0         1
        1   1.0      5.0     1         3         5
        2   1.0      7.0     1         7         9
        3   NaN      NaN     1        12        15
        4   2.0      1.0     2         0         1
        5   2.0      3.0     2         2         4
        6   2.0      3.0     2         3         6
        7   NaN      NaN     3         1         3


    Join on just the non-equi joins is also possible::

        df1.conditional_join(
                df2,
                ('value_1', 'value_2A', '>'),
                ('value_1', 'value_2B', '<'),
                how='inner',
                sort_by_appearance = True
            )

            id_x  value_1  id_y  value_2A  value_2B
        0     1        2     3         1         3
        1     1        5     2         3         6
        2     2        3     2         2         4
        3     3        4     1         3         5
        4     3        4     2         3         6

    The default for the `suffixes` parameter is ``(_x, _y)``,
    One of the suffixes can be set as ``None``;
    this avoids a suffix on the columns from the
    relevant dataframe::

        df1.conditional_join(
                df2,
                ('value_1', 'value_2A', '>'),
                ('value_1', 'value_2B', '<'),
                how='inner',
                sort_by_appearance = True,
                suffixes = (None, '_y')
            )

            id  value_1  id_y  value_2A  value_2B
        0   1        2     3         1         3
        1   1        5     2         3         6
        2   2        3     2         2         4
        3   3        4     1         3         5
        4   3        4     2         3         6

    Join on just equality is also possible, but should be avoided -
    Pandas merge/join is more efficient::

        df1.conditional_join(
                df2,
                ('col_a', 'col_a', '=='),
                sort_by_appearance = True
            )

             col_a_x col_b  col_a_y col_c
        0        2     B        2     X
        1        3     C        3     Y

    Join on not equal -> ``!=`` ::

        df1.conditional_join(
                df2,
                ('col_a', 'col_a', '!='),
                sort_by_appearance = True
            )

             col_a_x col_b  col_a_y col_c
        0        1     A        0     Z
        1        1     A        2     X
        2        1     A        3     Y
        3        2     B        0     Z
        4        2     B        3     Y
        5        3     C        0     Z
        6        3     C        2     X


    If the order from `right` is not important,
    `sort_by_appearance` can be set to  ``False``
    (this is the default)::

        df1.conditional_join(
                df2,
                ('col_a', 'col_a', '>'),
                sort_by_appearance = False
            )

             col_a_x col_b  col_a_y col_c
        0        1     A        0     Z
        1        2     B        0     Z
        2        3     C        0     Z
        3        3     C        2     X


    .. note:: If `df` or `right` has labeled indices,
              it will be lost after the merge,
              and replaced with an integer index.
              If you wish to preserve the labeled indices,
              you can convert them to columns
              before running the conditional join.

    .. note:: All the columns from `df` and `right`
              are returned in the final output.

    .. note:: For multiple condtions, If there are nulls
              in the join columns, they will not be
              preserved for `!=` operator. Nulls are only
              preserved for `!=` operator for single condition.

    Functional usage syntax:

    .. code-block:: python

        import pandas as pd
        import janitor as jn

        df = pd.DataFrame(...)
        right = pd.DataFrame(...)

        df = jn.conditional_join(
                df,
                right,
                *conditions,
                sort_by_appearance = True/False,
                suffixes = ("_x", "_y"),
                )

    Method chaining syntax:

    .. code-block:: python

        df = df.conditional_join(
                right,
                *conditions,
                sort_by_appearance = True/False,
                suffixes = ("_x", "_y"),
                )


    :param df: A Pandas dataframe.
    :param right: Named Series or DataFrame to join to.
    :param conditions: Variable argument of tuple(s) of the form
        ``(left_on, right_on, op)``, where `left_on` is the column
        label from `df`, `right_on` is the column label from `right`,
        while `op` is the operator. The operator can be any of
        `==`, `!=`, `<=`, `<`, `>=`, `>`.
    :param how: Indicates the type of join to be performed.
        It can be one of `inner`, `left`, `right`.
        Full join is not supported. Defaults to `inner`.
    :param sort_by_appearance: Default is `False`. If True,
        values from `right` that meet the join condition will be returned
        in the final dataframe in the same order that they were before the
        join.
    :param suffixes: tuple, default is ``(_x, _y)``.
        A sequence of length 2, where each element is optionally a string,
        indicating the suffix to add to the overlapping column names
        in `df` and `right`. Pass a value of ``None``
        instead of a string to indicate that the  column name
        from `df` or `right` should be left as-is, with no suffix.
        At least one of the values must not be ``None``.
    :returns: A pandas DataFrame of the two merged Pandas objects.
    :raises ValueError: if columns from `df` or `right` is a MultiIndex.
    :raises ValueError: if condition in *conditions is not a tuple.

    .. # noqa: DAR402
    """

    (
        df,
        right,
        conditions,
        how,
        sort_by_appearance,
        suffixes,
    ) = _conditional_join_preliminary_checks(
        df,
        right,
        conditions,
        how,
        sort_by_appearance,
        suffixes,
    )

    df, right, conditions = _cond_join_suffixes(
        df, right, conditions, suffixes
    )

    # the numeric indexes play a crucial part in position tracking
    df.index = np.arange(len(df))
    right.index = np.arange(len(right))

    return _conditional_join_compute(
        df, right, conditions, how, sort_by_appearance
    )

=======
>>>>>>> 9d7ffc92
@pf.register_dataframe_method
def case_when(
    df: pd.DataFrame, column_name: str, *args,
) -> pd.DataFrame:
    """
<<<<<<< HEAD
    Similar to both SQL's CASE statement and R's 'dplyr::case_when' function, pass a list of multiple
    conditional queries with replacement values to an existing column or to a new column. When conditions
    are met, the corresponding values will be replaced. Conditions must evaluate to 'bool' and can
=======
    Similar to both SQL's CASE statement and R's 'dplyr::case_when' function, pass a list of multiple 
    conditional queries with replacement values to an existing column or to a new column. When conditions
    are met, the corresponding values will be replaced. Conditions must evaluate to 'bool' and can 
>>>>>>> 9d7ffc92
    come from multiple columns.
​
    This method does not mutate the original DataFrame.
​
    .. code-block:: python
            df = pd.DataFrame({
                "a" : [0, 0, 1, 2, "hi"],
                "b" : [0, 3, 4, 5, "bye"],
                "c" : [6, 7, 8, 9, "wait"]
            })
​
            (df.
              .case_when(
                df,
                "value",
                [((df.a == 0) & (df.b != 0)) | (df.c == "wait"), df.a],
                [(df.b == 0) & (df.a == 0), "x"],
                [True, df.c]
            ))
​
<<<<<<< HEAD
                 a   b    c    value
=======
                 a   b    c    value  
>>>>>>> 9d7ffc92
            0    0   0    6      x
            1    0   3    7      0
            2    1   4    8      8
            3    2   5    9      9
            4    hi  bye  wait   hi
​
    Functional usage syntax:
    .. code-block:: python
​
        import pandas as pd
        import numpy as np
<<<<<<< HEAD
        import janitor jn
=======
        import janitor jn 
>>>>>>> 9d7ffc92
​
        df = pd.DataFrame(...)
        df = jn.case_when(
            df = df,
            "column",
            [True/False, replacement],
            [(True/False) & (True/False), replacement],
            [True, replacement])
​
    Method-chaining usage syntax:
​
    .. code-block:: python
        df = (pd.DataFrame(...)
            .case_when(
            "column",
            [True/False, replacement],
            [(True/False) & (True/False), replacement],
            [True, replacement])
        )
<<<<<<< HEAD

=======
        
>>>>>>> 9d7ffc92
        :param df: A pandas dataframe.
        :param column_name: Column name where replacements will be updated.
        :param *args: List with two elements; elements[0] passess the conditions while
            elements[1] passes the replacement. Each list is separated by a comma.
        :returns: A pandas DataFrame with replaced values.
​
    """
    mapper = {"cond" : [], "~" : []}
    for query, result in args:
        mapper['cond'].append(query)
        mapper['~'].append(result)
    df = df.copy()
    df[column_name] = np.select(
        condlist = mapper.get("cond"),
        choicelist = mapper.get("~"))
    return df<|MERGE_RESOLUTION|>--- conflicted
+++ resolved
@@ -6541,7 +6541,6 @@
 
     return df
 
-<<<<<<< HEAD
 
 @pf.register_dataframe_method
 def conditional_join(
@@ -6861,100 +6860,85 @@
         df, right, conditions, how, sort_by_appearance
     )
 
-=======
->>>>>>> 9d7ffc92
+
 @pf.register_dataframe_method
 def case_when(
-    df: pd.DataFrame, column_name: str, *args,
+    df: pd.DataFrame,
+    column_name: str,
+    *args,
 ) -> pd.DataFrame:
     """
-<<<<<<< HEAD
-    Similar to both SQL's CASE statement and R's 'dplyr::case_when' function, pass a list of multiple
-    conditional queries with replacement values to an existing column or to a new column. When conditions
-    are met, the corresponding values will be replaced. Conditions must evaluate to 'bool' and can
-=======
-    Similar to both SQL's CASE statement and R's 'dplyr::case_when' function, pass a list of multiple 
-    conditional queries with replacement values to an existing column or to a new column. When conditions
-    are met, the corresponding values will be replaced. Conditions must evaluate to 'bool' and can 
->>>>>>> 9d7ffc92
-    come from multiple columns.
-​
-    This method does not mutate the original DataFrame.
-​
-    .. code-block:: python
-            df = pd.DataFrame({
-                "a" : [0, 0, 1, 2, "hi"],
-                "b" : [0, 3, 4, 5, "bye"],
-                "c" : [6, 7, 8, 9, "wait"]
-            })
-​
-            (df.
-              .case_when(
-                df,
-                "value",
-                [((df.a == 0) & (df.b != 0)) | (df.c == "wait"), df.a],
-                [(df.b == 0) & (df.a == 0), "x"],
-                [True, df.c]
-            ))
-​
-<<<<<<< HEAD
-                 a   b    c    value
-=======
-                 a   b    c    value  
->>>>>>> 9d7ffc92
-            0    0   0    6      x
-            1    0   3    7      0
-            2    1   4    8      8
-            3    2   5    9      9
-            4    hi  bye  wait   hi
-​
-    Functional usage syntax:
-    .. code-block:: python
-​
-        import pandas as pd
-        import numpy as np
-<<<<<<< HEAD
-        import janitor jn
-=======
-        import janitor jn 
->>>>>>> 9d7ffc92
-​
-        df = pd.DataFrame(...)
-        df = jn.case_when(
-            df = df,
-            "column",
-            [True/False, replacement],
-            [(True/False) & (True/False), replacement],
-            [True, replacement])
-​
-    Method-chaining usage syntax:
-​
-    .. code-block:: python
-        df = (pd.DataFrame(...)
-            .case_when(
-            "column",
-            [True/False, replacement],
-            [(True/False) & (True/False), replacement],
-            [True, replacement])
-        )
-<<<<<<< HEAD
-
-=======
-        
->>>>>>> 9d7ffc92
-        :param df: A pandas dataframe.
-        :param column_name: Column name where replacements will be updated.
-        :param *args: List with two elements; elements[0] passess the conditions while
-            elements[1] passes the replacement. Each list is separated by a comma.
-        :returns: A pandas DataFrame with replaced values.
-​
-    """
-    mapper = {"cond" : [], "~" : []}
+        Similar to both SQL's CASE statement and R's 'dplyr::case_when'
+        function, pass a list of multiple
+        conditional queries with replacement values
+        to an existing column or to a new column.
+        When conditions are met,
+        the corresponding values will be replaced.
+        Conditions must evaluate to 'bool' and can
+        come from multiple columns.
+    ​
+        This method does not mutate the original DataFrame.
+    ​
+        .. code-block:: python
+                df = pd.DataFrame({
+                    "a" : [0, 0, 1, 2, "hi"],
+                    "b" : [0, 3, 4, 5, "bye"],
+                    "c" : [6, 7, 8, 9, "wait"]
+                })
+    ​
+                (df.
+                  .case_when(
+                    df,
+                    "value",
+                    [((df.a == 0) & (df.b != 0)) | (df.c == "wait"), df.a],
+                    [(df.b == 0) & (df.a == 0), "x"],
+                    [True, df.c]
+                ))
+    ​
+                     a   b    c    value
+                0    0   0    6      x
+                1    0   3    7      0
+                2    1   4    8      8
+                3    2   5    9      9
+                4    hi  bye  wait   hi
+    ​
+        Functional usage syntax:
+        .. code-block:: python
+    ​
+            import pandas as pd
+            import numpy as np
+            import janitor jn
+    ​
+            df = pd.DataFrame(...)
+            df = jn.case_when(
+                df = df,
+                "column",
+                [True/False, replacement],
+                [(True/False) & (True/False), replacement],
+                [True, replacement])
+    ​
+        Method-chaining usage syntax:
+    ​
+        .. code-block:: python
+            df = (pd.DataFrame(...)
+                .case_when(
+                "column",
+                [True/False, replacement],
+                [(True/False) & (True/False), replacement],
+                [True, replacement])
+            )
+
+    :param df: A Pandas dataframe.
+    :param column_name: name of column.
+    :param args: Variable arguments.
+    :returns: A pandas DataFrame.
+    """
+    mapper = {"cond": [], "~": []}
     for query, result in args:
-        mapper['cond'].append(query)
-        mapper['~'].append(result)
+        mapper["cond"].append(query)
+        mapper["~"].append(result)
     df = df.copy()
     df[column_name] = np.select(
-        condlist = mapper.get("cond"),
-        choicelist = mapper.get("~"))
+        condlist=mapper.get("cond"), choicelist=mapper.get("~")
+    )
     return df