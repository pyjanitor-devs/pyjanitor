""" General purpose data cleaning functions. """

import datetime as dt
import re
import unicodedata
import warnings
from fnmatch import translate
from functools import partial, reduce
from typing import Any, Callable, Dict, Iterable, List, Set, Tuple, Union

import numpy as np
import pandas as pd
import pandas_flavor as pf
from scipy.stats import mode
from sklearn.preprocessing import LabelEncoder

from .errors import JanitorError
from .utils import (
    _clean_accounting_column,
    _currency_column_to_numeric,
    _replace_empty_string_with_none,
    _replace_original_empty_string_with_none,
    _strip_underscores,
    check,
    check_column,
    deprecated_alias,
)


@pf.register_dataframe_method
def move(
    df: pd.DataFrame,
    source: Union[int, str],
    target: Union[int, str],
    position: str = "before",
    axis: int = 0,
) -> pd.DataFrame:
    """
    Move column or row to a position adjacent to another column or row in
    dataframe. Must have unique column names or indices.

    This operation does not reset the index of the dataframe. User must
    explicitly do so.

    Does not apply to multilevel dataframes.

    Functional usage example:

    .. code-block:: python

        df = move(df, source=3, target=15, position='after', axis=0)

    Method chaining example:

    .. code-block:: python

        import pandas as pd
        import janitor
        df = pd.DataFrame(...).move(source=3, target=15, position='after',
        axis=0)

    :param df: The pandas Dataframe object.
    :param int or str source: column or row to move
    :param str target: column or row to move adjacent to
    :param str position: Specifies whether the Series is moved to before or
        after the adjacent Series. Values can be either 'before' or 'after';
        defaults to 'before'.
    :param int axis: Axis along which the function is applied. 0 to move a
        row, 1 to move a column.
    :returns: The dataframe with the Series moved.

    """
    if axis not in [0, 1]:
        raise ValueError(f"Invalid axis '{axis}'. Can only be 0 or 1.")

    if position not in ["before", "after"]:
        raise ValueError(
            f"Invalid position '{position}'. Can only be 'before' or 'after'."
        )

    if axis == 0:
        names = list(df.index)

        if source not in names:
            raise ValueError(f"Source row '{source}' not in dataframe.")

        if target not in names:
            raise ValueError(f"Target row '{target}' not in dataframe.")

        names.remove(source)
        pos = names.index(target)

        if position == "after":
            pos += 1
        names.insert(pos, source)

        df = df.loc[names, :]
    else:
        names = list(df.columns)

        if source not in names:
            raise ValueError(f"Source column '{source}' not in dataframe.")

        if target not in names:
            raise ValueError(f"Target column '{target}' not in dataframe.")

        names.remove(source)
        pos = names.index(target)

        if position == "after":
            pos += 1
        names.insert(pos, source)

        df = df.loc[:, names]

    return df


@pf.register_dataframe_method
def clean_names(
    df: pd.DataFrame,
    strip_underscores: str = None,
    case_type: str = "lower",
    remove_special: bool = False,
    strip_accents: bool = True,
    preserve_original_columns: bool = True,
) -> pd.DataFrame:
    """
    Clean column names.

    Takes all column names, converts them to lowercase, then replaces all
    spaces with underscores.

    This method does not mutate the original DataFrame.

    Functional usage example:

    .. code-block:: python

        df = clean_names(df)

    Method chaining example:

    .. code-block:: python

        import pandas as pd
        import janitor
        df = pd.DataFrame(...).clean_names()

    :Example of transformation:

    .. code-block:: python

        Columns before: First Name, Last Name, Employee Status, Subject
        Columns after: first_name, last_name, employee_status, subject

    :param df: The pandas DataFrame object.
    :param strip_underscores: (optional) Removes the outer underscores from all
        column names. Default None keeps outer underscores. Values can be
        either 'left', 'right' or 'both' or the respective shorthand 'l', 'r'
        and True.
    :param case_type: (optional) Whether to make columns lower or uppercase.
        Current case may be preserved with 'preserve',
        while snake case conversion (from CamelCase or camelCase only)
        can be turned on using "snake".
        Default 'lower' makes all characters lowercase.
    :param remove_special: (optional) Remove special characters from columns.
        Only letters, numbers and underscores are preserved.
    :param preserve_original_columns: (optional) Preserve original names.
        This is later retrievable using `df.original_columns`.
    :returns: A pandas DataFrame.
    """
    original_column_names = list(df.columns)

    df = df.rename(columns=lambda x: _change_case(x, case_type))

    df = df.rename(columns=_normalize_1)

    if remove_special:
        df = df.rename(columns=_remove_special)

    if strip_accents:
        df = df.rename(columns=_strip_accents)

    df = df.rename(columns=lambda x: re.sub("_+", "_", x))
    df = _strip_underscores(df, strip_underscores)

    # Store the original column names, if enabled by user
    if preserve_original_columns:
        df.__dict__["original_columns"] = original_column_names
    return df


def _change_case(col: str, case_type: str) -> str:
    """Change case of a column name."""
    case_types = ["preserve", "upper", "lower", "snake"]
    if case_type.lower() not in case_types:
        raise JanitorError(f"case_type must be one of: {case_types}")

    if case_type.lower() != "preserve":
        if case_type.lower() == "upper":
            col = col.upper()
        elif case_type.lower() == "lower":
            col = col.lower()
        elif case_type.lower() == "snake":
            col = _camel2snake(col)

    return col


def _remove_special(col_name):
    """Remove special characters from column name."""
    return "".join(item for item in col_name if item.isalnum() or "_" in item)


_underscorer1 = re.compile(r"(.)([A-Z][a-z]+)")
_underscorer2 = re.compile("([a-z0-9])([A-Z])")


def _camel2snake(col_name: str) -> str:
    """
    Convert camelcase names to snake case.

    Implementation taken from: https://gist.github.com/jaytaylor/3660565
    by @jtaylor
    """

    subbed = _underscorer1.sub(r"\1_\2", col_name)
    return _underscorer2.sub(r"\1_\2", subbed).lower()


FIXES = [(r"[ /:,?()\.-]", "_"), (r"['’]", "")]


def _normalize_1(col_name: str) -> str:
    result = col_name
    for search, replace in FIXES:
        result = re.sub(search, replace, result)
    return result


def _strip_accents(col_name: str) -> str:
    """
    Removes accents from a DataFrame column name.
    .. _StackOverflow: https://stackoverflow.com/questions/517923/what-is-the-best-way-to-remove-accents-in-a-python-unicode-string # noqa: E501
    """
    return "".join(
        l
        for l in unicodedata.normalize("NFD", col_name)
        if not unicodedata.combining(l)
    )


@pf.register_dataframe_method
def remove_empty(df: pd.DataFrame) -> pd.DataFrame:
    """
    Drop all rows and columns that are completely null.

    This method also resets the index(by default) since it doesn't make sense
    to preserve the index of a completely empty row.

    This method mutates the original DataFrame.

    Implementation is inspired from `StackOverflow`_.

    .. _StackOverflow: https://stackoverflow.com/questions/38884538/python-pandas-find-all-rows-where-all-values-are-nan  # noqa: E501

    Functional usage example:

    .. code-block:: python

        df = remove_empty(df)

    Method chaining example:

    .. code-block:: python

        import pandas as pd
        import janitor
        df = pd.DataFrame(...).remove_empty()

    :param df: The pandas DataFrame object.

    :returns: A pandas DataFrame.
    """
    nanrows = df.index[df.isnull().all(axis=1)]
    df = df.drop(index=nanrows).reset_index(drop=True)

    nancols = df.columns[df.isnull().all(axis=0)]
    df = df.drop(columns=nancols)

    return df


@pf.register_dataframe_method
@deprecated_alias(columns="column_names")
def get_dupes(
    df: pd.DataFrame, column_names: Union[str, Iterable[str], Any] = None
) -> pd.DataFrame:
    """
    Return all duplicate rows.

    This method does not mutate the original DataFrame.

    Functional usage example:

    .. code-block:: python

        df = pd.DataFrame(...)
        df = get_dupes(df)

    Method chaining example:

    .. code-block:: python

        import pandas as pd
        import janitor
        df = pd.DataFrame(...).get_dupes()

    :param df: The pandas DataFrame object.
    :param str/iterable column_names: (optional) A column name or an iterable
        (list or tuple) of column names. Following pandas API, this only
        considers certain columns for identifying duplicates. Defaults to using
        all columns.
    :returns: The duplicate rows, as a pandas DataFrame.
    """
    dupes = df.duplicated(subset=column_names, keep=False)
    return df[dupes == True]  # noqa: E712


@pf.register_dataframe_method
@deprecated_alias(columns="column_names")
def encode_categorical(
    df: pd.DataFrame, column_names: Union[str, Iterable[str], Any]
) -> pd.DataFrame:
    """
    Encode the specified columns with Pandas'
    `category dtype <http://pandas.pydata.org/pandas-docs/stable/user_guide/categorical.html>`_. # noqa:E501

    This method mutates the original DataFrame.

    Functional usage example:

    .. code-block:: python

        categorical_cols = ['col1', 'col2', 'col4']
        df = df.encode_categorical(columns=categorical_cols)  # one way

    Method chaining example:

    .. code-block:: python

        import pandas as pd
        import janitor
        categorical_cols = ['col1', 'col2', 'col4']
        df = pd.DataFrame(...).encode_categorical(columns=categorical_cols)

    :param df: The pandas DataFrame object.
    :param str/iterable column_names: A column name or an iterable (list or
        tuple) of column names.
    :returns: A pandas DataFrame
    """
    if isinstance(column_names, list) or isinstance(column_names, tuple):
        for col in column_names:
            if col not in df.columns:
                raise JanitorError(f"{col} missing from dataframe columns!")
            df[col] = pd.Categorical(df[col])
    elif isinstance(column_names, str):
        if column_names not in df.columns:
            raise JanitorError(
                f"{column_names} missing from dataframe columns!"
            )
        df[column_names] = pd.Categorical(df[column_names])
    else:
        raise JanitorError(
            "kwarg `column_names` must be a string or iterable!"
        )
    return df


@pf.register_dataframe_method
@deprecated_alias(columns="column_names")
def label_encode(
    df: pd.DataFrame, column_names: Union[str, Iterable[str], Any]
) -> pd.DataFrame:
    """
    Convert labels into numerical data.

    This method will create a new column with the string "_enc" appended
    after the original column's name. Consider this to be syntactic sugar.

    This method behaves differently from `encode_categorical`. This method
    creates a new column of numeric data. `encode_categorical` replaces the
    dtype of the original column with a "categorical" dtype.

    This method mutates the original DataFrame.

    Functional usage example:

    .. code-block:: python

        label_encode(df, column_names="my_categorical_column")  # one way

    Method chaining example:

    .. code-block:: python

        import pandas as pd
        import janitor
        categorical_cols = ['col1', 'col2', 'col4']
        df = pd.DataFrame(...).label_encode(column_names=categorical_cols)

    :param df: The pandas DataFrame object.
    :param str/iterable column_names: A column name or an iterable (list or
        tuple) of column names.
    :returns: A pandas DataFrame.
    """
    le = LabelEncoder()
    if isinstance(column_names, list) or isinstance(column_names, tuple):
        for col in column_names:
            if col not in df.columns:
                raise JanitorError(f"{col} missing from column_names")
            df[f"{col}_enc"] = le.fit_transform(df[col])
    elif isinstance(column_names, str):
        if column_names not in df.columns:
            raise JanitorError(f"{column_names} missing from column_names")
        df[f"{column_names}_enc"] = le.fit_transform(df[column_names])
    else:
        raise JanitorError(
            "kwarg `column_names` must be a string or iterable!"
        )
    return df


@pf.register_dataframe_method
@deprecated_alias(old="old_column_name", new="new_column_name")
def rename_column(
    df: pd.DataFrame, old_column_name: str, new_column_name: str
) -> pd.DataFrame:
    """
    Rename a column in place.

    This method does not mutate the original DataFrame.

    Functional usage example:

    .. code-block:: python

        df = rename_column("old_column_name", "new_column_name")

    Method chaining example:

    .. code-block:: python

        import pandas as pd
        import janitor
        df = pd.DataFrame(...).rename_column("old_column_name",
        "new_column_name")  # noqa: E501

    This is just syntactic sugar/a convenience function for renaming one column
    at a time. If you are convinced that there are multiple columns in need of
    changing, then use the :py:meth:`pandas.DataFrame.rename` method.

    :param df: The pandas DataFrame object.
    :param old_column_name: The old column name.
    :param new_column_name: The new column name.
    :returns: A pandas DataFrame with renamed columns.
    """
    check_column(df, [old_column_name])

    return df.rename(columns={old_column_name: new_column_name})


@pf.register_dataframe_method
def rename_columns(df: pd.DataFrame, new_column_names: Dict) -> pd.DataFrame:
    """
    Rename columns in place.

    Functional usage example:

    .. code-block:: python

        df = rename_columns({"old_column_name": "new_column_name"})

    Method chaining example:

    .. code-block:: python

        import pandas as pd
        import janitor
        df = pd.DataFrame(...).rename_columns({"old_column_name":
        "new_column_name"})  # noqa: E501

    This is just syntactic sugar/a convenience function for renaming one column
    at a time. If you are convinced that there are multiple columns in need of
    changing, then use the :py:meth:`pandas.DataFrame.rename` method.

    :param df: The pandas DataFrame object.
    :param new_column_names: A dictionary of old and new column names.
    :returns: A pandas DataFrame with renamed columns.
    """
    check_column(df, list(new_column_names.keys()))

    return df.rename(columns=new_column_names)


@pf.register_dataframe_method
def reorder_columns(
    df: pd.DataFrame, column_order: Union[Iterable[str], pd.Index, Any]
) -> pd.DataFrame:
    """
    Reorder DataFrame columns by specifying desired order as list of col names.

    Columns not specified retain their order and follow after specified cols.

    Validates column_order to ensure columns are all present in DataFrame.

    This method does not mutate the original DataFrame.

    Functional usage example:

    Given `DataFrame` with column names `col1`, `col2`, `col3`:

    .. code-block:: python

        df = reorder_columns(df, ['col2', 'col3'])

    Method chaining example:

    .. code-block:: python

        import pandas as pd
        import janitor
        df = pd.DataFrame(...).reorder_columns(['col2', 'col3'])

    The column order of `df` is now `col2`, `col3`, `col1`.

    Internally, this function uses `DataFrame.reindex` with `copy=False`
    to avoid unnecessary data duplication.

    :param df: `DataFrame` to reorder
    :param column_order: A list of column names or Pandas `Index`
        specifying their order in the returned `DataFrame`.
    :returns: A pandas DataFrame with reordered columns.
    """
    check("column_order", column_order, [list, tuple, pd.Index])

    if any(col not in df.columns for col in column_order):
        raise IndexError(
            "A column in column_order was not found in the DataFrame."
        )

    # if column_order is a Pandas index, needs conversion to list:
    column_order = list(column_order)

    return df.reindex(
        columns=(
            column_order
            + [col for col in df.columns if col not in column_order]
        ),
        copy=False,
    )


@pf.register_dataframe_method
@deprecated_alias(columns="column_names")
def coalesce(
    df: pd.DataFrame,
    column_names: Union[str, Iterable[str], Any],
    new_column_name: str = None,
    delete_columns: bool = True,
) -> pd.DataFrame:
    """

    Coalesces two or more columns of data in order of column names provided.

    This method does not mutate the original DataFrame.

    Functional usage example:

    .. code-block:: python

        df = coalesce(df, columns=['col1', 'col2'], 'col3'

    Method chaining example:

    .. code-block:: python

        import pandas as pd
        import janitor
        df = pd.DataFrame(...).coalesce(['col1', 'col2'])

    The first example will create a new column called 'col3' with values from
    'col2' inserted where values from 'col1' are NaN, then delete the original
    columns. The second example will keep the name 'col1' in the new column.

    This is more syntactic diabetes! For R users, this should look familiar to
    `dplyr`'s `coalesce` function; for Python users, the interface
    should be more intuitive than the :py:meth:`pandas.Series.combine_first`
    method (which we're just using internally anyways).

    :param df: A pandas DataFrame.
    :param column_names: A list of column names.
    :param str new_column_name: The new column name after combining.
    :param bool delete_columns: Whether to delete the columns being coalesced
    :returns: A pandas DataFrame with coalesced columns.
    """
    series = [df[c] for c in column_names]

    def _coalesce(series1, series2):
        return series1.combine_first(series2)

    if delete_columns:
        df = df.drop(columns=column_names)
    if not new_column_name:
        new_column_name = column_names[0]
    df[new_column_name] = reduce(_coalesce, series)  # noqa: F821
    return df


@pf.register_dataframe_method
@deprecated_alias(column="column_name")
def convert_excel_date(df: pd.DataFrame, column_name) -> pd.DataFrame:
    """
    Convert Excel's serial date format into Python datetime format.

    This method mutates the original DataFrame.

    Implementation is also from `Stack Overflow`.

    .. _Stack Overflow: https://stackoverflow.com/questions/38454403/convert-excel-style-date-with-pandas  # noqa: E501

    Functional usage example:

    .. code-block:: python

        df = convert_excel_date(df, column_name='date')

    Method chaining example:

    .. code-block:: python

        import pandas as pd
        import janitor
        df = pd.DataFrame(...).convert_excel_date('date')

    :param df: A pandas DataFrame.
    :param str column_name: A column name.
    :returns: A pandas DataFrame with corrected dates.
    """
    df[column_name] = pd.TimedeltaIndex(
        df[column_name], unit="d"
    ) + dt.datetime(
        1899, 12, 30
    )  # noqa: W503
    return df


@pf.register_dataframe_method
@deprecated_alias(column="column_name")
def convert_matlab_date(df: pd.DataFrame, column_name) -> pd.DataFrame:
    """
    Convert Matlab's serial date number into Python datetime format.

    Implementation is also from `Stack Overflow <https://stackoverflow.com/questions/13965740/converting-matlabs-datenum-format-to-python>`.  # noqa: E501

    This method mutates the original DataFrame.

    Functional usage example:

    .. code-block:: python

        df = convert_matlab_date(df, column_name='date')

    Method chaining example:

    .. code-block:: python

        import pandas as pd
        import janitor
        df = pd.DataFrame(...).convert_matlab_date('date')

    :param df: A pandas DataFrame.
    :param str column_name: A column name.
    :returns: A pandas DataFrame with corrected dates.
    """
    days = pd.Series([dt.timedelta(v % 1) for v in df[column_name]])
    df[column_name] = (
        df[column_name].astype(int).apply(dt.datetime.fromordinal)
        + days
        - dt.timedelta(days=366)
    )
    return df


@pf.register_dataframe_method
@deprecated_alias(column="column_name")
def convert_unix_date(df: pd.DataFrame, column_name) -> pd.DataFrame:
    """
    Convert unix epoch time into Python datetime format.

    Note that this ignores local tz and convert all timestamps to naive
    datetime based on UTC!

    This method mutates the original DataFrame.

    Functional usage example:

    .. code-block:: python

        df = convert_unix_date(df, column_name='date')

    Method chaining example:

    .. code-block:: python

        import pandas as pd
        import janitor
        df = pd.DataFrame(...).convert_unix_date('date')

    :param df: A pandas DataFrame.
    :param str column_name: A column name.
    :returns: A pandas DataFrame with corrected dates.
    """

    def _conv(value):
        try:
            date = dt.datetime.utcfromtimestamp(value)
        except ValueError:  # year of of rang means milliseconds.
            date = dt.datetime.utcfromtimestamp(value / 1000)
        return date

    df[column_name] = df[column_name].astype(int).apply(_conv)
    return df


@pf.register_dataframe_method
@deprecated_alias(columns="column_names")
def fill_empty(
    df: pd.DataFrame, column_names: Union[str, Iterable[str], Any], value
) -> pd.DataFrame:
    """
    Fill `NaN` values in specified columns with a given value.

    Super sugary syntax that wraps :py:meth:`pandas.DataFrame.fillna`.

    This method mutates the original DataFrame.

    Functional usage example:

    .. code-block:: python

        df = fill_empty(df, column_names=['col1', 'col2'], value=0)

    Method chaining example:

    .. code-block:: python

        import pandas as pd
        import janitor
        df = pd.DataFrame(...).fill_empty(df, column_names='col1', value=0)

    :param df: A pandas DataFrame.
    :param column_names: Either a `str` or `list` or `tuple`. If a string
        is passed in, then only that column will be filled; if a list or tuple
        of strings are passed in, then they will all be filled with the same
        value.
    :param value: The value that replaces the `NaN` values.
    :returns: A pandas DataFrame with `Nan` values filled.
    """
    if isinstance(column_names, list) or isinstance(column_names, tuple):
        for col in column_names:
            if col not in df.columns:
                raise JanitorError(f"{col} missing from dataframe columns!")
            df[col] = df[col].fillna(value)
    else:
        if column_names not in df.columns:
            raise JanitorError(
                f"{column_names} missing from dataframe columns!"
            )
        df[column_names] = df[column_names].fillna(value)

    return df


@pf.register_dataframe_method
@deprecated_alias(column="column_name")
def expand_column(
    df: pd.DataFrame, column_name, sep: str, concat: bool = True
) -> pd.DataFrame:
    """
    Expand a categorical column with multiple labels into dummy-coded columns.

    Super sugary syntax that wraps :py:meth:`pandas.Series.str.get_dummies`.

    This method does not mutate the original DataFrame.

    Functional usage example:

    .. code-block:: python

        df = expand_column(df,
                           column_name='col_name',
                           sep=', ')  # note space in sep

    Method chaining example:

    .. code-block:: python

        import pandas as pd
        import janitor
        df = pd.DataFrame(...).expand_column(df,
                                             column_name='col_name',
                                             sep=', ')

    :param df: A pandas DataFrame.
    :param column_name: A `str` indicating which column to expand.
    :param sep: The delimiter. Example delimiters include `|`, `, `, `,` etc.
    :param bool concat: Whether to return the expanded column concatenated to
        the original dataframe (`concat=True`), or to return it standalone
        (`concat=False`).
    :returns: A pandas DataFrame with an expanded column.
    """
    expanded_df = df[column_name].str.get_dummies(sep=sep)
    if concat:
        df = df.join(expanded_df)
        return df
    else:
        return expanded_df


@pf.register_dataframe_method
@deprecated_alias(columns="column_names")
def concatenate_columns(
    df: pd.DataFrame,
    column_names: Union[str, Iterable[str], Any],
    new_column_name,
    sep: str = "-",
) -> pd.DataFrame:
    """
    Concatenates the set of columns into a single column.

    Used to quickly generate an index based on a group of columns.

    This method mutates the original DataFrame.

    Functional usage example:

    .. code-block:: python

        df = concatenate_columns(df,
                                 column_names=['col1', 'col2'],
                                 new_column_name='id',
                                 sep='-')

    Method chaining example:

    .. code-block:: python

        df = (pd.DataFrame(...).
              concatenate_columns(column_names=['col1', 'col2'],
                                  new_column_name='id',
                                  sep='-'))

    :param df: A pandas DataFrame.
    :param column_names: A list of columns to concatenate together.
    :param new_column_name: The name of the new column.
    :param sep: The separator between each column's data.
    :returns: A pandas DataFrame with concatenated columns.
    """
    if len(column_names) < 2:
        raise JanitorError("At least two columns must be specified")
    for i, col in enumerate(column_names):
        if i == 0:
            df[new_column_name] = df[col].astype(str)
        else:
            df[new_column_name] = (
                df[new_column_name] + sep + df[col].astype(str)
            )  # noqa: E501

    return df


@pf.register_dataframe_method
@deprecated_alias(column="column_name")
def deconcatenate_column(
    df: pd.DataFrame,
    column_name,
    sep: str = None,
    new_column_names: Union[List[str], Tuple[str]] = None,
    autoname: str = None,
    preserve_position: bool = False,
) -> pd.DataFrame:
    """
    De-concatenates a single column into multiple columns.
    The column to de-concatenate can be either a collection (list, tuple, ...)
    which can be separated out with ``pd.Series.tolist()``,
    or a string to slice based on ``sep``.
    To determine this behaviour automatically,
    the first element in the column specified is inspected.
    If it is a string, then ``sep`` must be specified.
    Else, the function assumes that it is an iterable type
    (e.g. ``list`` or ``tuple``),
    and will attempt to deconcatenate by splitting the list.

    Given a column with string values, this is the inverse of the
    ``concatenate_columns`` function.

    Used to quickly split columns out of a single column.

    The keyword argument ``preserve_position``
    takes ``True`` or ``False`` boolean
    that controls whether the ``new_column_names``
    will take the original position
    of the to-be-deconcatenated ``column_name``:

    - When `preserve_position=False` (default), `df.columns` change from
      `[..., column_name, ...]` to `[..., column_name, ..., new_column_names]`.
      In other words, the deconcatenated new columns are appended to the right
      of the original dataframe and the original `column_name` is NOT dropped.
    - When `preserve_position=True`, `df.column` change from
      `[..., column_name, ...]` to `[..., new_column_names, ...]`.
      In other words, the deconcatenated new column will REPLACE the original
      `column_name` at its original position, and `column_name` itself
      is dropped.

    The keyword argument ``autoname`` accepts a base string
    and then automatically creates numbered column names
    based off the base string.
    For example, if ``col`` is passed in
    as the argument to ``autoname``,
    and 4 columns are created,
    then the resulting columns will be named
    ``col1, col2, col3, col4``.
    Numbering is always 1-indexed, not 0-indexed,
    in order to make the column names human-friendly.

    This method does not mutate the original DataFrame.

    Functional usage example:

    .. code-block:: python

        df = deconcatenate_column(
                df, column_name='id', new_column_names=['col1', 'col2'],
                sep='-', preserve_position=True
        )

    Method chaining example:

    .. code-block:: python

        df = (pd.DataFrame(...).
                deconcatenate_column(
                    column_name='id', new_column_names=['col1', 'col2'],
                    sep='-', preserve_position=True
                ))

    :param df: A pandas DataFrame.
    :param column_name: The column to split.
    :param sep: The separator delimiting the column's data.
    :param new_column_names: A list of new column names post-splitting.
    :param autoname: A base name for automatically naming the new columns.
        Takes precedence over ``new_column_names`` if both are provided.
    :param preserve_position: Boolean for whether or not to preserve original
        position of the column upon de-concatenation, default to False
    :returns: A pandas DataFrame with a deconcatenated column.
    """

    if column_name not in df.columns:
        raise ValueError(f"column name {column_name} not present in dataframe")

    if isinstance(df[column_name].iloc[0], str):
        if sep is None:
            raise ValueError(
                "`sep` must be specified if the column values are " "strings."
            )
        df_deconcat = df[column_name].str.split(sep, expand=True)
    else:
        df_deconcat = pd.DataFrame(
            df[column_name].to_list(), columns=new_column_names, index=df.index
        )

    if preserve_position:
        # Keep a copy of the original dataframe
        df_original = df.copy()

    if new_column_names is None and autoname is None:
        raise ValueError(
            "One of `new_column_names` or `autoname` must be supplied."
        )

    if autoname:
        new_column_names = [
            f"{autoname}{i}" for i in range(1, df_deconcat.shape[1] + 1)
        ]

    if not len(new_column_names) == df_deconcat.shape[1]:
        raise JanitorError(
<<<<<<< HEAD
            f"you need to provide {len(deconcat.shape[1])} names "
            "to new_column_names"
=======
            f"Number of supplied column names was not equal to the number of "
            f"deconcatenated columns. You need to provide "
            f"{len(new_column_names)} names to new_column_names."
>>>>>>> 4da1369f
        )

    df_deconcat.columns = new_column_names
    df = pd.concat([df, df_deconcat], axis=1)

    if preserve_position:
        cols = list(df_original.columns)
        index_original = cols.index(column_name)

        for i, col_new in enumerate(new_column_names):
            cols.insert(index_original + i, col_new)

        df = df[cols].drop(columns=column_name)

    return df


@pf.register_dataframe_method
@deprecated_alias(column="column_name")
def filter_string(
    df: pd.DataFrame, column_name, search_string: str, complement: bool = False
) -> pd.DataFrame:
    """
    Filter a string-based column according to whether it contains a substring.

    This is super sugary syntax that builds on top of
    `pandas.Series.str.contains`.

    Because this uses internally `pandas.Series.str.contains`, which allows a
    regex string to be passed into it, thus `search_string` can also be a regex
    pattern.

    This method does not mutate the original DataFrame.

    This function allows us to method chain filtering operations:

    .. code-block:: python

        df = (pd.DataFrame(...)
              .filter_string('column', search_string='pattern', c
                                omplement=False)  # noqa: E501
              ...)  # chain on more data preprocessing.

    This stands in contrast to the in-place syntax that is usually used:

    .. code-block:: python

        df = pd.DataFrame(...)
        df = df[df['column'].str.contains('pattern')]]

    As can be seen here, the API design allows for a more seamless flow in
    expressing the filtering operations.

    Functional usage example:

    .. code-block:: python

        df = filter_string(df,
                           column_name='column',
                           search_string='pattern'
                           complement=False)

    Method chaining example:

    .. code-block:: python

        df = (pd.DataFrame(...)
              .filter_string(column_name='column',
                             search_string='pattern'
                             complement=False)
              ...)

    :param df: A pandas DataFrame.
    :param column_name: The column to filter. The column should contain strings.
    :param search_string: A regex pattern or a (sub-)string to search.
    :param complement: Whether to return the complement of the filter or not.
    :returns: A filtered pandas DataFrame.
    """
    criteria = df[column_name].str.contains(search_string)
    if complement:
        return df[~criteria]
    else:
        return df[criteria]


@pf.register_dataframe_method
def filter_on(
    df: pd.DataFrame, criteria: str, complement: bool = False
) -> pd.DataFrame:
    """
    Return a dataframe filtered on a particular criteria.

    This method does not mutate the original DataFrame.

    This is super-sugary syntax that wraps the pandas `.query()` API, enabling
    users to use strings to quickly specify filters for filtering their
    dataframe. The intent is that `filter_on` as a verb better matches the
    intent of a pandas user than the verb `query`.

    Let's say we wanted to filter students based on whether they failed an exam
    or not, which is defined as their score (in the "score" column) being less
    than 50.

    .. code-block:: python

        df = (pd.DataFrame(...)
              .filter_on('score < 50', complement=False)
              ...)  # chain on more data preprocessing.

    This stands in contrast to the in-place syntax that is usually used:

    .. code-block:: python

        df = pd.DataFrame(...)
        df = df[df['score'] < 3]

    As with the `filter_string` function, a more seamless flow can be expressed
    in the code.

    Functional usage example:

    .. code-block:: python

        df = filter_on(df,
                       'score < 50',
                       complement=False)

    Method chaining example:

    .. code-block:: python

        df = (pd.DataFrame(...)
              .filter_on('score < 50', complement=False)
              ...)

    Credit to Brant Peterson for the name.

    :param df: A pandas DataFrame.
    :param criteria: A filtering criteria that returns an array or Series of
        booleans, on which pandas can filter on.
    :param complement: Whether to return the complement of the filter or not.
    :returns: A filtered pandas DataFrame.
    """
    if complement:
        return df.query("not " + criteria)
    else:
        return df.query(criteria)


@pf.register_dataframe_method
@deprecated_alias(column="column_name", start="start_date", end="end_date")
def filter_date(
    df: pd.DataFrame,
    column_name,
    start_date: dt.date = None,
    end_date: dt.date = None,
    years: List = None,
    months: List = None,
    days: List = None,
    column_date_options: Dict = None,
    format: str = None,
) -> pd.DataFrame:
    """
    Filter a date-based column based on certain criteria.

    This method does not mutate the original DataFrame.

    Dates may be finicky and this function builds on top of the "magic" from
    the pandas `to_datetime` function that is able to parse dates well.

    Additional options to parse the date type of your column may be found at
    the official pandas documentation:

    pandas.pydata.org/pandas-docs/stable/reference/api/pandas.to_datetime.html

    **Note:** This method will cast your column to a Timestamp!

    :param df: A pandas dataframe.
    :param column_name: The column which to apply the fraction transformation.
    :param start_date: The beginning date to use to filter the DataFrame.
    :param end_date: The end date to use to filter the DataFrame.
    :param years: The years to use to filter the DataFrame.
    :param months: The months to use to filter the DataFrame.
    :param days: The days to use to filter the DataFrame.
    :param column_date_options: 'Special options to use when parsing the date
        column in the original DataFrame. The options may be found at the
        official Pandas documentation.'
    :param format: 'If you're using a format for `start_date` or `end_date`
        that is not recognized natively by pandas' to_datetime function, you
        may supply the format yourself. Python date and time formats may be
        found at http://strftime.org/.'
    :returns: A filtered pandas DataFrame.

    **Note:** This only affects the format of the `start_date` and `end_date`
    parameters. If there's an issue with the format of the DataFrame being
    parsed, you would pass `{'format': your_format}` to `column_date_options`.

    """
    # TODO: need to convert this to notebook.
    #     :Setup:
    # .. code-block:: python

    #     import pandas as pd
    #     import janitor

    #     date_list = [
    #         [1, "01/28/19"], [2, "01/29/19"], [3, "01/30/19"],
    #         [4, "01/31/19"], [5, "02/01/19"], [6, "02/02/19"],
    #         [7, "02/03/19"], [8, "02/04/19"], [9, "02/05/19"],
    #         [10, "02/06/19"], [11, "02/07/20"], [12, "02/08/20"],
    #         [13, "02/09/20"], [14, "02/10/20"], [15, "02/11/20"],
    #         [16, "02/12/20"], [17, "02/07/20"], [18, "02/08/20"],
    #         [19, "02/09/20"], [20, "02/10/20"], [21, "02/11/20"],
    #         [22, "02/12/20"], [23, "03/08/20"], [24, "03/09/20"],
    #         [25, "03/10/20"], [26, "03/11/20"], [27, "03/12/20"]]

    #     example_dataframe = pd.DataFrame(date_list,
    #                                      columns = ['AMOUNT', 'DATE'])

    # :Example 1: Filter dataframe between two dates

    # .. code-block:: python

    #     start_date = "01/29/19"
    #     end_date = "01/30/19"

    #     example_dataframe.filter_date(
    #         'DATE', start_date=start_date, end_date=end_date
    #     )

    # :Output:

    # .. code-block:: python

    #        AMOUNT       DATE
    #     1       2 2019-01-29
    #     2       3 2019-01-30

    # :Example 2: Using a different date format for filtering

    # .. code-block:: python

    #     end_date = "01$$$30$$$19"
    #     format = "%m$$$%d$$$%y"

    #     example_dataframe.filter_date(
    #         'DATE', end_date=end_date, format=format
    #     )

    # :Output:

    # .. code-block:: python

    #        AMOUNT       DATE
    #     0       1 2019-01-28
    #     1       2 2019-01-29
    #     2       3 2019-01-30

    # :Example 3: Filtering by year

    # .. code-block:: python

    #     years = [2019]

    #     example_dataframe.filter_date('DATE', years=years)

    # :Output:

    # .. code-block:: python

    #        AMOUNT       DATE
    #     0       1 2019-01-28
    #     1       2 2019-01-29
    #     2       3 2019-01-30
    #     3       4 2019-01-31
    #     4       5 2019-02-01
    #     5       6 2019-02-02
    #     6       7 2019-02-03
    #     7       8 2019-02-04
    #     8       9 2019-02-05
    #     9      10 2019-02-06

    # :Example 4: Filtering by year and month

    # .. code-block:: python

    #     years = [2020]
    #     months = [3]

    #     example_dataframe.filter_date('DATE', years=years, months=months)

    # :Output:

    # .. code-block:: python

    #         AMOUNT       DATE
    #     22      23 2020-03-08
    #     23      24 2020-03-09
    #     24      25 2020-03-10
    #     25      26 2020-03-11
    #     26      27 2020-03-12

    # :Example 5: Filtering by year and day

    # .. code-block:: python

    #     years = [2020]
    #     days = range(10,12)

    #     example_dataframe.filter_date('DATE', years=years, days=days)

    # :Output:

    # .. code-block:: python

    #         AMOUNT       DATE
    #     13      14 2020-02-10
    #     14      15 2020-02-11
    #     19      20 2020-02-10
    #     20      21 2020-02-11
    #     24      25 2020-03-10
    #     25      26 2020-03-11

    def _date_filter_conditions(conditions):
        """Taken from: https://stackoverflow.com/a/13616382."""
        return reduce(np.logical_and, conditions)

    def _get_year(x):
        return x.year

    def _get_month(x):
        return x.month

    def _get_day(x):
        return x.day

    if column_date_options:
        df.loc[:, column_name] = pd.to_datetime(
            df.loc[:, column_name], **column_date_options
        )
    else:
        df.loc[:, column_name] = pd.to_datetime(df.loc[:, column_name])

    _filter_list = []

    if start_date:
        start_date = pd.to_datetime(start_date, format=format)
        _filter_list.append(df.loc[:, column_name] >= start_date)

    if end_date:
        end_date = pd.to_datetime(end_date, format=format)
        _filter_list.append(df.loc[:, column_name] <= end_date)

    if years:
        _filter_list.append(
            df.loc[:, column_name].apply(_get_year).isin(years)
        )

    if months:
        _filter_list.append(
            df.loc[:, column_name].apply(_get_month).isin(months)
        )

    if days:
        _filter_list.append(df.loc[:, column_name].apply(_get_day).isin(days))

    if start_date and end_date:
        if start_date > end_date:
            warnings.warn(
                f"Your start date of {start_date} is after your end date of "
                f"{end_date}. Is this intended?"
            )

    return df.loc[_date_filter_conditions(_filter_list), :]


@pf.register_dataframe_method
@deprecated_alias(column="column_name")
def filter_column_isin(
    df: pd.DataFrame, column_name, iterable: Iterable, complement: bool = False
) -> pd.DataFrame:
    """
    Filter a dataframe for values in a column that exist in another iterable.

    This method does not mutate the original DataFrame.

    Assumes exact matching; fuzzy matching not implemented.

    The below example syntax will filter the DataFrame such that we only get
    rows for which the "names" are exactly "James" and "John".

    .. code-block:: python

        df = (
            pd.DataFrame(...)
            .clean_names()
            .filter_column_isin(column_name="names", iterable=["James", "John"]
            )
        )

    This is the method chaining alternative to:

    .. code-block:: python

        df = df[df['names'].isin(['James', 'John'])]

    If "complement" is true, then we will only get rows for which the names
    are not James or John.

    :param df: A pandas DataFrame
    :param column_name: The column on which to filter.
    :param iterable: An iterable. Could be a list, tuple, another pandas
        Series.
    :param complement: Whether to return the complement of the selection or
        not.
    :returns: A filtered pandas DataFrame.
    """
    if len(iterable) == 0:
        raise ValueError(
            "`iterable` kwarg must be given an iterable of length 1 or greater"
        )
    criteria = df[column_name].isin(iterable)

    if complement:
        return df[~criteria]
    else:
        return df[criteria]


@pf.register_dataframe_method
@deprecated_alias(columns="column_names")
def remove_columns(
    df: pd.DataFrame, column_names: Union[str, Iterable[str], Any]
) -> pd.DataFrame:
    """
    Remove the set of columns specified in `column_names`.

    This method does not mutate the original DataFrame.

    Intended to be the method-chaining alternative to `del df[col]`.

    Method chaining example:

    .. code-block:: python

        df = pd.DataFrame(...).remove_columns(column_names=['col1', ['col2']])

    :param df: A pandas DataFrame
    :param column_names: The columns to remove.
    :returns: A pandas DataFrame.
    """
    return df.drop(columns=column_names)


@pf.register_dataframe_method
@deprecated_alias(column="column_name")
def change_type(
    df: pd.DataFrame, column_name, dtype, ignore_exception: bool = False
) -> pd.DataFrame:
    """
    Change the type of a column.

    This method mutates the original DataFrame.

    Exceptions that are raised can be ignored. For example, if one has a mixed
    dtype column that has non-integer strings and integers, and you want to
    coerce everything to integers, you can optionally ignore the non-integer
    strings and replace them with ``NaN`` or keep the original value

    Intended to be the method-chaining alternative to:

        df[col] = df[col].astype(dtype)

    Method chaining example:

    .. code-block:: python

        df = pd.DataFrame(...).change_type('col1', str)

    :param df: A pandas dataframe.
    :param column_name: A column in the dataframe.
    :param dtype: The datatype to convert to. Should be one of the standard
        Python types, or a numpy datatype.
    :param ignore_exception: one of ``{False, "fillna", "keep_values"}``.
    :returns: A pandas DataFrame with changed column types.
    """
    if not ignore_exception:
        df[column_name] = df[column_name].astype(dtype)
    elif ignore_exception == "keep_values":
        df[column_name] = df[column_name].astype(dtype, errors="ignore")
    elif ignore_exception == "fillna":
        # returns None when conversion
        def convert(x, dtype):
            try:
                return dtype(x)
            except ValueError:
                return None

        df[column_name] = df[column_name].apply(lambda x: convert(x, dtype))
    else:
        raise ValueError("unknown option for ignore_exception")
    return df


@pf.register_dataframe_method
@deprecated_alias(col_name="column_name")
def add_column(
    df: pd.DataFrame, column_name, value, fill_remaining: bool = False
) -> pd.DataFrame:
    """
    Add a column to the dataframe.

    This method does not mutate the original DataFrame.

    Intended to be the method-chaining alternative to::

        df[column_name] = value

    Method chaining example adding a column with only a single value:

    .. code-block:: python

        # This will add a column with only one value.
        df = pd.DataFrame(...).add_column(column_name="new_column", 2)

    Method chaining example adding a column with more than one value:

    .. code-block:: python

        # This will add a column with an iterable of values.
        vals = [1, 2, 5, ..., 3, 4]  # of same length as the dataframe.
        df = pd.DataFrame(...).add_column(column_name="new_column", vals)

    :param df: A pandas dataframe.
    :param column_name: Name of the new column. Should be a string, in order
        for the column name to be compatible with the Feather binary
        format (this is a useful thing to have).
    :param value: Either a single value, or a list/tuple of values.
    :param fill_remaining: If value is a tuple or list that is smaller than
        the number of rows in the DataFrame, repeat the list or tuple
        (R-style) to the end of the DataFrame.
    :returns: A pandas DataFrame with an added column.
    """
    # TODO: Convert examples to notebook.
    # :Setup:

    # .. code-block:: python

    #     import pandas as pd
    #     import janitor
    #     data = {
    #         "a": [1, 2, 3] * 3,
    #         "Bell__Chart": [1, 2, 3] * 3,
    #         "decorated-elephant": [1, 2, 3] * 3,
    #         "animals": ["rabbit", "leopard", "lion"] * 3,
    #         "cities": ["Cambridge", "Shanghai", "Basel"] * 3,
    #     }
    #     df = pd.DataFrame(data)

    # :Example 1: Create a new column with a single value:

    # .. code-block:: python

    #     df.add_column("city_pop", 100000)

    # :Output:

    # .. code-block:: python

    #        a  Bell__Chart  decorated-elephant  animals     cities  city_pop
    #     0  1            1                   1   rabbit  Cambridge    100000
    #     1  2            2                   2  leopard   Shanghai    100000
    #     2  3            3                   3     lion      Basel    100000
    #     3  1            1                   1   rabbit  Cambridge    100000
    #     4  2            2                   2  leopard   Shanghai    100000
    #     5  3            3                   3     lion      Basel    100000
    #     6  1            1                   1   rabbit  Cambridge    100000
    #     7  2            2                   2  leopard   Shanghai    100000
    #     8  3            3                   3     lion      Basel    100000

    # :Example 2: Create a new column with an iterator which fills to the
    # column
    # size:

    # .. code-block:: python

    #     df.add_column("city_pop", range(3), fill_remaining=True)

    # :Output:

    # .. code-block:: python

    #        a  Bell__Chart  decorated-elephant  animals     cities  city_pop
    #     0  1            1                   1   rabbit  Cambridge         0
    #     1  2            2                   2  leopard   Shanghai         1
    #     2  3            3                   3     lion      Basel         2
    #     3  1            1                   1   rabbit  Cambridge         0
    #     4  2            2                   2  leopard   Shanghai         1
    #     5  3            3                   3     lion      Basel         2
    #     6  1            1                   1   rabbit  Cambridge         0
    #     7  2            2                   2  leopard   Shanghai         1
    #     8  3            3                   3     lion      Basel         2

    # :Example 3: Add new column based on mutation of other columns:

    # .. code-block:: python

    #     df.add_column("city_pop", df.Bell__Chart - 2 * df.a)

    # :Output:

    # .. code-block:: python

    #        a  Bell__Chart  decorated-elephant  animals     cities  city_pop
    #     0  1            1                   1   rabbit  Cambridge        -1
    #     1  2            2                   2  leopard   Shanghai        -2
    #     2  3            3                   3     lion      Basel        -3
    #     3  1            1                   1   rabbit  Cambridge        -1
    #     4  2            2                   2  leopard   Shanghai        -2
    #     5  3            3                   3     lion      Basel        -3
    #     6  1            1                   1   rabbit  Cambridge        -1
    #     7  2            2                   2  leopard   Shanghai        -2
    #     8  3            3                   3     lion      Basel        -3

    df = df.copy()
    check("column_name", column_name, [str])

    if column_name in df.columns:
        raise ValueError(
            f"Attempted to add column that already exists: " f"{column_name}."
        )

    nrows = df.shape[0]

    if hasattr(value, "__len__") and not isinstance(
        value, (str, bytes, bytearray)
    ):
        # if `value` is a list, ndarray, etc.
        if len(value) > nrows:
            raise ValueError(
                f"`values` has more elements than number of rows "
                f"in your `DataFrame`. vals: {len(value)}, "
                f"df: {nrows}"
            )
        if len(value) != nrows and not fill_remaining:
            raise ValueError(
                f"Attempted to add iterable of values with length"
                f" not equal to number of DataFrame rows"
            )

        if len(value) == 0:
            raise ValueError(
                f"Values has to be an iterable of minimum length 1"
            )
        len_value = len(value)
    elif fill_remaining:
        # relevant if a scalar val was passed, yet fill_remaining == True
        len_value = 1
        value = [value]

    nrows = df.shape[0]

    if fill_remaining:
        times_to_loop = int(np.ceil(nrows / len_value))

        fill_values = list(value) * times_to_loop

        df[column_name] = fill_values[:nrows]
    else:
        df[column_name] = value

    return df


@pf.register_dataframe_method
def add_columns(
    df: pd.DataFrame, fill_remaining: bool = False, **kwargs
) -> pd.DataFrame:
    """
    Add multiple columns to the dataframe.

    This method does not mutate the original DataFrame.

    Method to augment `add_column` with ability to add multiple columns in
    one go. This replaces the need for multiple `add_column` calls.

    Usage is through supplying kwargs where the key is the col name and the
    values correspond to the values of the new DataFrame column.

    Values passed can be scalar or iterable (list, ndarray, etc.)

    Usage example:

    .. code-block:: python

        x = 3
        y = np.arange(0, 10)
        df = pd.DataFrame(...).add_columns(x=x, y=y)

    :param df: A pandas dataframe.
    :param fill_remaining: If value is a tuple or list that is smaller than
        the number of rows in the DataFrame, repeat the list or tuple
        (R-style) to the end of the DataFrame. (Passed to `add_column`)
    :param kwargs: column, value pairs which are looped through in
        `add_column` calls.
    :returns: A pandas DataFrame with added columns.
    """
    # Note: error checking can pretty much be handled in `add_column`

    for col_name, values in kwargs.items():
        df = df.add_column(col_name, values, fill_remaining=fill_remaining)

    return df


@pf.register_dataframe_method
def limit_column_characters(
    df: pd.DataFrame, column_length: int, col_separator: str = "_"
) -> pd.DataFrame:
    """
    Truncate column sizes to a specific length.

    This method mutates the original DataFrame.

    Method chaining will truncate all columns to a given length and append
    a given separator character with the index of duplicate columns, except
    for the first distinct column name.

    :param df: A pandas dataframe.
    :param column_length: Character length for which to truncate all columns.
        The column separator value and number for duplicate column name does
        not contribute. Therefore, if all columns are truncated to 10
        characters, the first distinct column will be 10 characters and the
        remaining will be 12 characters (assuming a column separator of one
        character).
    :param col_separator: The separator to use for counting distinct column
        values. I think an underscore looks nicest, however a period is a
        common option as well. Supply an empty string (i.e. '') to remove the
        separator.
    :returns: A pandas DataFrame with truncated column lengths.
    """
    # :Example Setup:

    # .. code-block:: python

    #     import pandas as pd
    #     import janitor
    #     data_dict = {
    #         "really_long_name_for_a_column": range(10),
    #         "another_really_long_name_for_a_column": \
    #         [2 * item for item in range(10)],
    #         "another_really_longer_name_for_a_column": list("lllongname"),
    #         "this_is_getting_out_of_hand": list("longername"),
    #     }

    # :Example: Standard truncation:

    # .. code-block:: python

    #     example_dataframe = pd.DataFrame(data_dict)
    #     example_dataframe.limit_column_characters(7)

    # :Output:

    # .. code-block:: python

    #            really_  another another_1 this_is
    #     0        0        0         l       l
    #     1        1        2         l       o
    #     2        2        4         l       n
    #     3        3        6         o       g
    #     4        4        8         n       e
    #     5        5       10         g       r
    #     6        6       12         n       n
    #     7        7       14         a       a
    #     8        8       16         m       m
    #     9        9       18         e       e

    # :Example: Standard truncation with different separator character:

    # .. code-block:: python

    #     example_dataframe2 = pd.DataFrame(data_dict)
    #     example_dataframe2.limit_column_characters(7, ".")

    # .. code-block:: python

    #            really_  another another.1 this_is
    #     0        0        0         l       l
    #     1        1        2         l       o
    #     2        2        4         l       n
    #     3        3        6         o       g
    #     4        4        8         n       e
    #     5        5       10         g       r
    #     6        6       12         n       n
    #     7        7       14         a       a
    #     8        8       16         m       m
    #     9        9       18         e       e
    check("column_length", column_length, [int])
    check("col_separator", col_separator, [str])

    col_names = df.columns
    col_names = [col_name[:column_length] for col_name in col_names]

    col_name_set = set(col_names)
    col_name_count = dict()

    # If no columns are duplicates, we can skip the loops below.
    if len(col_name_set) == len(col_names):
        df.columns = col_names
        return df

    for col_name_to_check in col_name_set:
        count = 0
        for idx, col_name in enumerate(col_names):
            if col_name_to_check == col_name:
                col_name_count[idx] = count
                count += 1

    final_col_names = []
    for idx, col_name in enumerate(col_names):
        if col_name_count[idx] > 0:
            col_name_to_append = (
                col_name + col_separator + str(col_name_count[idx])
            )
            final_col_names.append(col_name_to_append)
        else:
            final_col_names.append(col_name)

    df.columns = final_col_names
    return df


@pf.register_dataframe_method
def row_to_names(
    df: pd.DataFrame,
    row_number: int = None,
    remove_row: bool = False,
    remove_rows_above: bool = False,
) -> pd.DataFrame:
    """
    Elevates a row to be the column names of a DataFrame.

    This method mutates the original DataFrame.

    Contains options to remove the elevated row from the DataFrame along with
    removing the rows above the selected row.

    Method chaining usage:

    .. code-block:: python

        df = (
            pd.DataFrame(...)
            .row_to_names(
                row_number=0,
                remove_row=False,
                remove_rows_above=False,
            )
        )

    :param df: A pandas DataFrame.
    :param row_number: The row containing the variable names
    :param remove_row: Whether the row should be removed from the DataFrame.
        Defaults to False.
    :param remove_rows_above: Whether the rows above the selected row should
        be removed from the DataFrame. Defaults to False.
    :returns: A pandas DataFrame with set column names.
    """
    # :Setup:

    # .. code-block:: python

    #     import pandas as pd
    #     import janitor
    #     data_dict = {
    #         "a": [1, 2, 3] * 3,
    #         "Bell__Chart": [1, 2, 3] * 3,
    #         "decorated-elephant": [1, 2, 3] * 3,
    #         "animals": ["rabbit", "leopard", "lion"] * 3,
    #         "cities": ["Cambridge", "Shanghai", "Basel"] * 3
    #     }

    # :Example: Move first row to column names:

    # .. code-block:: python

    #     example_dataframe = pd.DataFrame(data_dict)
    #     example_dataframe.row_to_names(0)

    # :Output:

    # .. code-block:: python

    #        1  1  1   rabbit  Cambridge
    #     0  1  1  1   rabbit  Cambridge
    #     1  2  2  2  leopard   Shanghai
    #     2  3  3  3     lion      Basel
    #     3  1  1  1   rabbit  Cambridge
    #     4  2  2  2  leopard   Shanghai
    #     5  3  3  3     lion      Basel
    #     6  1  1  1   rabbit  Cambridge
    #     7  2  2  2  leopard   Shanghai

    # :Example: Move first row to column names and remove row:

    # .. code-block:: python

    #     example_dataframe = pd.DataFrame(data_dict)
    #     example_dataframe.row_to_names(0, remove_row=True)

    # :Output:

    # .. code-block:: python

    #        1  1  1   rabbit  Cambridge
    #     1  2  2  2  leopard   Shanghai
    #     2  3  3  3     lion      Basel
    #     3  1  1  1   rabbit  Cambridge
    #     4  2  2  2  leopard   Shanghai
    #     5  3  3  3     lion      Basel
    #     6  1  1  1   rabbit  Cambridge
    #     7  2  2  2  leopard   Shanghai
    #     8  3  3  3     lion      Basel

    # :Example: Move first row to column names, remove row, \
    # and remove rows above selected row:

    # .. code-block:: python

    #     example_dataframe = pd.DataFrame(data_dict)
    #     example_dataframe.row_to_names(2, remove_row=True, \
    #         remove_rows_above=True)

    # :Output:

    # .. code-block:: python

    #        3  3  3     lion      Basel
    #     3  1  1  1   rabbit  Cambridge
    #     4  2  2  2  leopard   Shanghai
    #     5  3  3  3     lion      Basel
    #     6  1  1  1   rabbit  Cambridge
    #     7  2  2  2  leopard   Shanghai
    #     8  3  3  3     lion      Basel

    check("row_number", row_number, [int])

    df.columns = df.iloc[row_number, :]
    df.columns.name = None

    if remove_row:
        df = df.drop(df.index[row_number])

    if remove_rows_above:
        df = df.drop(df.index[range(row_number)])

    return df


@pf.register_dataframe_method
@deprecated_alias(col_name="column_name")
def round_to_fraction(
    df: pd.DataFrame,
    column_name=None,
    denominator: float = None,
    digits: float = np.inf,
) -> pd.DataFrame:
    """
    Round all values in a column to a fraction.

    This method mutates the original DataFrame.

    Taken from https://github.com/sfirke/janitor/issues/235.

    Also, optionally round to a specified number of digits.

    Method-chaining usage:

    .. code-block:: python

        # Round to two decimal places
        df = pd.DataFrame(...).round_to_fraction('a', 2)

    :param df: A pandas dataframe.
    :param column_name: Name of column to round to fraction.
    :param denominator: The denominator of the fraction for rounding
    :param digits: The number of digits for rounding after rounding to the
        fraction. Default is np.inf (i.e. no subsequent rounding)
    :returns: A pandas DataFrame with a column's values rounded.
    """
    # NOTE: THESE EXAMPLES SHOULD BE MOVED TO NOTEBOOKS.
    #     :Example Setup:

    # .. code-block:: python

    #     import pandas as pd
    #     import janitor
    #     data_dict = {
    #         "a": [1.23452345, 2.456234, 3.2346125] * 3,
    #         "Bell__Chart": [1/3, 2/7, 3/2] * 3,
    #         "decorated-elephant": [1/234, 2/13, 3/167] * 3,
    #         "animals": ["rabbit", "leopard", "lion"] * 3,
    #         "cities": ["Cambridge", "Shanghai", "Basel"] * 3,
    #     }

    # :Example: Rounding the first column to the nearest half:

    # .. code-block:: python

    # :Output:

    # .. code-block:: python

    #          a  Bell__Chart  decorated-elephant  animals     cities
    #     0  1.0     0.333333            0.004274   rabbit  Cambridge
    #     1  2.5     0.285714            0.153846  leopard   Shanghai
    #     2  3.0     1.500000            0.017964     lion      Basel
    #     3  1.0     0.333333            0.004274   rabbit  Cambridge
    #     4  2.5     0.285714            0.153846  leopard   Shanghai
    #     5  3.0     1.500000            0.017964     lion      Basel
    #     6  1.0     0.333333            0.004274   rabbit  Cambridge
    #     7  2.5     0.285714            0.153846  leopard   Shanghai
    #     8  3.0     1.500000            0.017964     lion      Basel

    # :Example: Rounding the first column to nearest third:

    # .. code-block:: python

    #     example_dataframe2 = pd.DataFrame(data_dict)
    #     example_dataframe2.limit_column_characters('a', 3)

    # :Output:

    # .. code-block:: python

    #               a  Bell__Chart  decorated-elephant  animals     cities
    #     0  1.333333     0.333333            0.004274   rabbit  Cambridge
    #     1  2.333333     0.285714            0.153846  leopard   Shanghai
    #     2  3.333333     1.500000            0.017964     lion      Basel
    #     3  1.333333     0.333333            0.004274   rabbit  Cambridge
    #     4  2.333333     0.285714            0.153846  leopard   Shanghai
    #     5  3.333333     1.500000            0.017964     lion      Basel
    #     6  1.333333     0.333333            0.004274   rabbit  Cambridge
    #     7  2.333333     0.285714            0.153846  leopard   Shanghai
    #     8  3.333333     1.500000            0.017964     lion      Basel

    # :Example 3: Rounding the first column to the nearest third and rounding \
    # each value to the 10,000th place:

    # .. code-block:: python

    #     example_dataframe2 = pd.DataFrame(data_dict)
    #     example_dataframe2.limit_column_characters('a', 3, 4)

    # :Output:

    # .. code-block:: python

    #             a  Bell__Chart  decorated-elephant  animals     cities
    #     0  1.3333     0.333333            0.004274   rabbit  Cambridge
    #     1  2.3333     0.285714            0.153846  leopard   Shanghai
    #     2  3.3333     1.500000            0.017964     lion      Basel
    #     3  1.3333     0.333333            0.004274   rabbit  Cambridge
    #     4  2.3333     0.285714            0.153846  leopard   Shanghai
    #     5  3.3333     1.500000            0.017964     lion      Basel
    #     6  1.3333     0.333333            0.004274   rabbit  Cambridge
    #     7  2.3333     0.285714            0.153846  leopard   Shanghai
    #     8  3.3333     1.500000            0.017964     lion      Basel

    if denominator:
        check("denominator", denominator, [float, int])

    if digits:
        check("digits", digits, [float, int])

    def _round_to_fraction(number, denominator, digits=np.inf):
        num = round(number * denominator, 0) / denominator
        if not np.isinf(digits):
            num = round(num, digits)
        return num

    _round_to_fraction_partial = partial(
        _round_to_fraction, denominator=denominator, digits=digits
    )

    df[column_name] = df[column_name].apply(_round_to_fraction_partial)

    return df


@pf.register_dataframe_method
@deprecated_alias(col_name="column_name", dest_col_name="dest_column_name")
def transform_column(
    df: pd.DataFrame, column_name, function: Callable, dest_column_name=None
) -> pd.DataFrame:
    """
    Transform the given column in-place using the provided function.

    This method mutates the original DataFrame.

    Let's say we wanted to apply a log10 transform a column of data.

    Originally one would write code like this:

    .. code-block:: python

        # YOU NO LONGER NEED TO WRITE THIS!
        df[column_name] = df[column_name].apply(function)

    With the method chaining syntax, we can do the following instead:

    .. code-block:: python

        df = (
            pd.DataFrame(...)
            .transform_column(column_name, function)
        )

    With the functional syntax:

    .. code-block:: python

        df = pd.DataFrame(...)
        df = transform_column(df, column_name, function)

    :param df: A pandas DataFrame.
    :param column_name: The column to transform.
    :param function: A function to apply on the column.
    :param dest_column_name: The column name to store the transformation result
        in. By default, replaces contents of original column.
    :returns: A pandas DataFrame with a transformed column.
    """
    if dest_column_name is None:
        dest_column_name = column_name

    df[dest_column_name] = df[column_name].apply(function)
    return df


@pf.register_dataframe_method
@deprecated_alias(columns="column_names", new_names="new_column_names")
def transform_columns(
    df: pd.DataFrame,
    column_names: Union[List, Tuple],
    function: Callable,
    suffix: str = None,
    new_column_names: Dict[str, str] = None,
) -> pd.DataFrame:
    """
    Transform multiple columns through the same transformation.

    This method mutates the original DataFrame.

    Super syntactic sugar!

    Basically wraps `transform_column` and calls it repeatedly over all column
    names provided.

    User can optionally supply either a suffix to create a new set of columns
    with the specified suffix, or provide a dictionary mapping each original
    column name to its corresponding new column name.

    A few examples below. Firstly, to just log10 transform a list of columns
    without creating new columns to hold the transformed values:

    .. code-block:: python

        df = (
            pd.DataFrame(...)
            .transform_columns(['col1', 'col2', 'col3'], np.log10)
        )

    Secondly, to add a '_log' suffix when creating a new column, which we think
    is going to be the most common use case:

    .. code-block:: python

        df = (
            pd.DataFrame(...)
            .transform_columns(
                ['col1', 'col2', 'col3'],
                np.log10,
                suffix="_log"
            )
        )

    Finally, to provide new names explicitly:

    .. code-block:: python

        df = (
            pd.DataFrame(...)
            .transform_column(
                ['col1', 'col2', 'col3'],
                np.log10,
                new_column_names={
                    'col1': 'transform1',
                    'col2': 'transform2',
                    'col3': 'transform3',
                    }
                )
        )

    :param df: A pandas DataFrame.
    :param column_names: An iterable of columns to transform.
    :param function: A function to apply on each column.
    :param suffix: (optional) Suffix to use when creating new columns to hold
        the transformed values.
    :param new_column_names: (optional) An explicit mapping of old column names
        to new column names.
    :returns: A pandas DataFrame with transformed columns.
    """
    dest_column_names = dict(zip(column_names, column_names))

    check("column_names", column_names, [list, tuple])

    if suffix is not None and new_column_names is not None:
        raise ValueError(
            "only one of suffix or new_column_names should be specified"
        )

    if suffix:  # If suffix is specified...
        check("suffix", suffix, [str])
        for col in column_names:
            dest_column_names[col] = col + suffix

    if new_column_names:  # If new_column_names is specified...
        check("new_column_names", new_column_names, [dict])
        dest_column_names = new_column_names

    # Now, transform columns.
    for old_col, new_col in dest_column_names.items():
        df = transform_column(df, old_col, function, new_col)

    return df


@pf.register_dataframe_method
@deprecated_alias(col_name="column_name")
def min_max_scale(
    df: pd.DataFrame,
    old_min=None,
    old_max=None,
    column_name=None,
    new_min=0,
    new_max=1,
) -> pd.DataFrame:
    """
    Scales data to between a minimum and maximum value.

    This method mutates the original DataFrame.

    If `minimum` and `maximum` are provided, the true min/max of the
    `DataFrame` or column is ignored in the scaling process and replaced with
    these values, instead.

    One can optionally set a new target minimum and maximum value using the
    `new_min` and `new_max` keyword arguments. This will result in the
    transformed data being bounded between `new_min` and `new_max`.

    If a particular column name is specified, then only that column of data
    are scaled. Otherwise, the entire dataframe is scaled.

    Method chaining example:

    .. code-block:: python

        df = pd.DataFrame(...).min_max_scale(column_name="a")

    Setting custom minimum and maximum:

    .. code-block:: python

        df = (
            pd.DataFrame(...)
            .min_max_scale(
                column_name="a",
                new_min=2,
                new_max=10
            )
        )

    Setting a min and max that is not based on the data, while applying to
    entire dataframe:

    .. code-block:: python

        df = (
            pd.DataFrame(...)
            .min_max_scale(
                old_min=0,
                old_max=14,
                new_min=0,
                new_max=1,
            )
        )

    The aforementioned example might be applied to something like scaling the
    isoelectric points of amino acids. While technically they range from
    approx 3-10, we can also think of them on the pH scale which ranges from
    1 to 14. Hence, 3 gets scaled not to 0 but approx. 0.15 instead, while 10
    gets scaled to approx. 0.69 instead.

    :param df: A pandas DataFrame.
    :param old_min, old_max (optional): Overrides for the current minimum and
        maximum values of the data to be transformed.
    :param new_min, new_max (optional): The minimum and maximum values of the
        data after it has been scaled.
    :param column_name (optional): The column on which to perform scaling.
    :returns: A pandas DataFrame with scaled data.
    """
    if (
        (old_min is not None)
        and (old_max is not None)
        and (old_max <= old_min)
    ):
        raise ValueError("`old_max` should be greater than `old_max`")

    if new_max <= new_min:
        raise ValueError("`new_max` should be greater than `new_min`")

    new_range = new_max - new_min

    if column_name:
        if old_min is None:
            old_min = df[column_name].min()
        if old_max is None:
            old_max = df[column_name].max()
        old_range = old_max - old_min
        df[column_name] = (
            df[column_name] - old_min
        ) * new_range / old_range + new_min
    else:
        if old_min is None:
            old_min = df.min().min()
        if old_max is None:
            old_max = df.max().max()
        old_range = old_max - old_min
        df = (df - old_min) * new_range / old_range + new_min
    return df


@pf.register_dataframe_method
def collapse_levels(df: pd.DataFrame, sep: str = "_") -> pd.DataFrame:
    """
    Flatten multi-level column dataframe to a single level.

    This method mutates the original DataFrame.

    Given a `DataFrame` containing multi-level columns, flatten to single-
    level by string-joining the column labels in each level.

    After a `groupby` / `aggregate` operation where `.agg()` is passed a
    list of multiple aggregation functions, a multi-level `DataFrame` is
    returned with the name of the function applied in the second level.

    It is sometimes convenient for later indexing to flatten out this
    multi-level configuration back into a single level. This function does
    this through a simple string-joining of all the names across different
    levels in a single column.

    Method chaining example given two value columns `['max_speed', 'type']`:

    .. code-block:: python

        data = {"class": ["bird", "bird", "bird", "mammal", "mammal"],
                "max_speed": [389, 389, 24, 80, 21],
                "type": ["falcon", "falcon", "parrot", "Lion", "Monkey"]}

        df = (
            pd.DataFrame(data)
                .groupby('class')
                .agg(['mean', 'median'])
                .collapse_levels(sep='_')
        )

    Before applying ``.collapse_levels``, the ``.agg`` operation returns a
    multi-level column `DataFrame` whose columns are (level 1, level 2):

    .. code-block:: python

        [('class', ''), ('max_speed', 'mean'), ('max_speed', 'median'),
        ('type', 'mean'), ('type', 'median')]

    ``.collapse_levels`` then flattens the column names to:

    .. code-block:: python

        ['class', 'max_speed_mean', 'max_speed_median',
        'type_mean', 'type_median']

    :param df: A pandas DataFrame.
    :param sep: String separator used to join the column level names
    :returns: A flattened pandas DataFrame.
    """
    check("sep", sep, [str])

    # if already single-level, just return the DataFrame
    if not isinstance(df.columns.values[0], tuple):
        return df

    df.columns = [
        sep.join([str(el) for el in tup if str(el) != ""])
        for tup in df.columns.values
    ]

    return df


@pf.register_dataframe_method
def reset_index_inplace(df: pd.DataFrame, *args, **kwargs) -> pd.DataFrame:
    """
    Return the dataframe with an inplace resetting of the index.

    This method mutates the original DataFrame.

    Compared to non-inplace resetting, this avoids data copying, thus
    providing a potential speedup.

    In Pandas, `reset_index()`, when used in place, does not return a
    `DataFrame`, preventing this option's usage in the function-chaining
    scheme. `reset_index_inplace()` provides one the ability to save
    computation time and memory while still being able to use the chaining
    syntax core to pyjanitor. This function, therefore, is the chaining
    equivalent of:

    .. code-block:: python

        data = {"class": ["bird", "bird", "bird", "mammal", "mammal"],
                "max_speed": [389, 389, 24, 80, 21],
                "index": ["falcon", "falcon", "parrot", "Lion", "Monkey"]}

        df = (
            pd.DataFrame(data).set_index("index")
                .drop_duplicates()
        )

        df.reset_index(inplace=True)

    instead, being called simply as:

    .. code-block:: python

        df = (
            pd.DataFrame(data).set_index("index")
                .drop_duplicates()
                .reset_index_inplace()
        )

    All supplied parameters are sent directly to `DataFrame.reset_index()`.

    :param df: A pandas DataFrame.
    :param args: Arguments supplied to `DataFrame.reset_index()`
    :param kwargs: Arguments supplied to `DataFrame.reset_index()`
    :returns: A pandas DataFrame with reset indexes.
    """
    # Deprecation Warning
    warnings.warn(
        "reset_index_inplace will be deprecated in the "
        "upcoming 0.18 release. Use .reset_index() instead",
        DeprecationWarning,
    )

    kwargs.update(inplace=True)

    df.reset_index(*args, **kwargs)
    return df


@pf.register_dataframe_method
@deprecated_alias(col_name="column_name", type="cleaning_style")
def currency_column_to_numeric(
    df: pd.DataFrame,
    column_name,
    cleaning_style: str = None,
    cast_non_numeric: dict = None,
    fill_all_non_numeric: float = None,
    remove_non_numeric: bool = False,
) -> pd.DataFrame:
    """
    Convert currency column to numeric.

    This method does not mutate the original DataFrame.

    This method allows one to take a column containing currency values,
    inadvertently imported as a string, and cast it as a float. This is
    usually the case when reading CSV files that were modified in Excel.
    Empty strings (i.e. `''`) are retained as `NaN` values.

    :param df: The DataFrame
    :param column_name: The column to modify
    :param cleaning_style: What style of cleaning to perform. If None, standard
        cleaning is applied. Options are:

            * 'accounting':
            Replaces numbers in parentheses with negatives, removes commas.

    :param cast_non_numeric: A dict of how to coerce certain strings. For
        example, if there are values of 'REORDER' in the DataFrame,
        {'REORDER': 0} will cast all instances of 'REORDER' to 0.
    :param fill_all_non_numeric: Similar to `cast_non_numeric`, but fills all
        strings to the same value. For example,  fill_all_non_numeric=1, will
        make everything that doesn't coerce to a currency 1.
    :param remove_non_numeric: Will remove rows of a DataFrame that contain
        non-numeric values in the `column_name` column. Defaults to `False`.
    :returns: A pandas DataFrame.
    """
    # TODO: Convert this to a notebook.
    # :Example Setup:

    # .. code-block:: python

    #     import pandas as pd
    #     import janitor
    #     data = {
    #         "a": ["-$1.00", "", "REPAY"] * 2 + ["$23.00", "",
    # "Other Account"],
    #         "Bell__Chart": [1.234_523_45, 2.456_234, 3.234_612_5] * 3,
    #         "decorated-elephant": [1, 2, 3] * 3,
    #         "animals@#$%^": ["rabbit", "leopard", "lion"] * 3,
    #         "cities": ["Cambridge", "Shanghai", "Basel"] * 3,
    #     }
    #     df = pd.DataFrame(data)

    # :Example 1: Coerce numeric values in column to float:

    # .. code-block:: python

    #     df.currency_column_to_numeric("a")

    # :Output:

    # .. code-block:: python

    #           a  Bell__Chart  decorated-elephant animals@#$%^     cities
    #     0  -1.0     1.234523                   1       rabbit  Cambridge
    #     1   NaN     2.456234                   2      leopard   Shanghai
    #     2   NaN     3.234612                   3         lion      Basel
    #     3  -1.0     1.234523                   1       rabbit  Cambridge
    #     4   NaN     2.456234                   2      leopard   Shanghai
    #     5   NaN     3.234612                   3         lion      Basel
    #     6  23.0     1.234523                   1       rabbit  Cambridge
    #     7   NaN     2.456234                   2      leopard   Shanghai
    #     8   NaN     3.234612                   3         lion      Basel

    # :Example 2: Coerce numeric values in column to float, and replace a
    # string\
    # value with a specific value:

    # .. code-block:: python

    #     cast_non_numeric = {"REPAY": 22}
    #     df.currency_column_to_numeric("a", cast_non_numeric=cast_non_numeric)

    # :Output:

    # .. code-block:: python

    #           a  Bell__Chart  decorated-elephant animals@#$%^     cities
    #     0  -1.0     1.234523                   1       rabbit  Cambridge
    #     1   NaN     2.456234                   2      leopard   Shanghai
    #     2  22.0     3.234612                   3         lion      Basel
    #     3  -1.0     1.234523                   1       rabbit  Cambridge
    #     4   NaN     2.456234                   2      leopard   Shanghai
    #     5  22.0     3.234612                   3         lion      Basel
    #     6  23.0     1.234523                   1       rabbit  Cambridge
    #     7   NaN     2.456234                   2      leopard   Shanghai
    #     8   NaN     3.234612                   3         lion      Basel

    # :Example 3: Coerce numeric values in column to float, and replace all\
    #     string value with a specific value:

    # .. code-block:: python

    #     df.currency_column_to_numeric("a", fill_all_non_numeric=35)

    # :Output:

    # .. code-block:: python

    #           a  Bell__Chart  decorated-elephant animals@#$%^     cities
    #     0  -1.0     1.234523                   1       rabbit  Cambridge
    #     1   NaN     2.456234                   2      leopard   Shanghai
    #     2  35.0     3.234612                   3         lion      Basel
    #     3  -1.0     1.234523                   1       rabbit  Cambridge
    #     4   NaN     2.456234                   2      leopard   Shanghai
    #     5  35.0     3.234612                   3         lion      Basel
    #     6  23.0     1.234523                   1       rabbit  Cambridge
    #     7   NaN     2.456234                   2      leopard   Shanghai
    #     8  35.0     3.234612                   3         lion      Basel

    # :Example 4: Coerce numeric values in column to float, replace a string\
    #     value with a specific value, and replace remaining string values
    # with\
    #     a specific value:

    # .. code-block:: python

    #     df.currency_column_to_numeric("a", cast_non_numeric=cast_non_numeric,
    #     fill_all_non_numeric=35)

    # :Output:

    # .. code-block:: python

    #           a  Bell__Chart  decorated-elephant animals@#$%^     cities
    #     0  -1.0     1.234523                   1       rabbit  Cambridge
    #     1   NaN     2.456234                   2      leopard   Shanghai
    #     2  22.0     3.234612                   3         lion      Basel
    #     3  -1.0     1.234523                   1       rabbit  Cambridge
    #     4   NaN     2.456234                   2      leopard   Shanghai
    #     5  22.0     3.234612                   3         lion      Basel
    #     6  23.0     1.234523                   1       rabbit  Cambridge
    #     7   NaN     2.456234                   2      leopard   Shanghai
    #     8  35.0     3.234612                   3         lion      Basel

    # :Example 5: Coerce numeric values in column to float, and remove string\
    #     values:

    # .. code-block:: python

    #     df.currency_column_to_numeric("a", remove_non_numeric=True)

    # :Output:

    # .. code-block:: python

    #           a  Bell__Chart  decorated-elephant animals@#$%^     cities
    #     0  -1.0     1.234523                   1       rabbit  Cambridge
    #     1   NaN     2.456234                   2      leopard   Shanghai
    #     3  -1.0     1.234523                   1       rabbit  Cambridge
    #     4   NaN     2.456234                   2      leopard   Shanghai
    #     6  23.0     1.234523                   1       rabbit  Cambridge
    #     7   NaN     2.456234                   2      leopard   Shanghai

    # :Example 6: Coerce numeric values in column to float, replace a string\
    #     value with a specific value, and remove remaining string values:

    # .. code-block:: python

    #     df.currency_column_to_numeric("a", cast_non_numeric=cast_non_numeric,
    #     remove_non_numeric=True)

    # :Output:

    # .. code-block:: python

    #           a  Bell__Chart  decorated-elephant animals@#$%^     cities
    #     0  -1.0     1.234523                   1       rabbit  Cambridge
    #     1   NaN     2.456234                   2      leopard   Shanghai
    #     2  22.0     3.234612                   3         lion      Basel
    #     3  -1.0     1.234523                   1       rabbit  Cambridge
    #     4   NaN     2.456234                   2      leopard   Shanghai
    #     5  22.0     3.234612                   3         lion      Basel
    #     6  23.0     1.234523                   1       rabbit  Cambridge
    #     7   NaN     2.456234                   2      leopard   Shanghai

    check("column_name", column_name, [str])

    column_series = df[column_name]
    if cleaning_style == "accounting":
        df.loc[:, column_name] = df[column_name].apply(
            _clean_accounting_column
        )
        return df

    if cast_non_numeric:
        check("cast_non_numeric", cast_non_numeric, [dict])

    _make_cc_patrial = partial(
        _currency_column_to_numeric, cast_non_numeric=cast_non_numeric
    )

    column_series = column_series.apply(_make_cc_patrial)

    if remove_non_numeric:
        df = df.loc[column_series != "", :]

    # _replace_empty_string_with_none is applied here after the check on
    # remove_non_numeric since "" is our indicator that a string was coerced
    # in the original column
    column_series = column_series.apply(_replace_empty_string_with_none)

    if fill_all_non_numeric is not None:
        check("fill_all_non_numeric", fill_all_non_numeric, [int, float])
        column_series = column_series.fillna(fill_all_non_numeric)

    column_series = column_series.apply(
        _replace_original_empty_string_with_none
    )

    df = df.assign(**{column_name: pd.to_numeric(column_series)})

    return df


@pf.register_dataframe_method
@deprecated_alias(search_cols="search_column_names")
def select_columns(
    df: pd.DataFrame, search_column_names: Iterable, invert: bool = False
) -> pd.DataFrame:
    """
    Method-chainable selection of columns.

    This method does not mutate the original DataFrame.

    Optional ability to invert selection of columns available as well.

    Method-chaining example:

    .. code-block:: python

        df = pd.DataFrame(...).select_columns(['a', 'b', 'col_*'], invert=True)

    :param df: A pandas DataFrame.
    :param search_column_names: A list of column names or search strings to be
        used to select. Valid inputs include:
        1) an exact column name to look for
        2) a shell-style glob string (e.g., `*_thing_*`)
    :param invert: Whether or not to invert the selection.
        This will result in selection of the complement of the columns
        provided.
    :returns: A pandas DataFrame with the specified columns selected.
    """
    full_column_list = []

    for col in search_column_names:
        search_string = translate(col)
        columns = [col for col in df if re.match(search_string, col)]
        full_column_list.extend(columns)

    return (
        df.drop(columns=full_column_list) if invert else df[full_column_list]
    )


@pf.register_dataframe_method
@deprecated_alias(column="column_name")
@deprecated_alias(statistic="statistic_column_name")
def impute(
    df: pd.DataFrame, column_name, value=None, statistic_column_name=None
) -> pd.DataFrame:
    """
    Method-chainable imputation of values in a column.

    This method mutates the original DataFrame.

    Underneath the hood, this function calls the ``.fillna()`` method available
    to every pandas.Series object.

    Method-chaining example:

    .. code-block:: python

        import numpy as np
        import pandas as pd
        import janitor

        data = {
            "a": [1, 2, 3],
            "sales": np.nan,
            "score": [np.nan, 3, 2]}
        df = (
            pd.DataFrame(data)
            # Impute null values with 0
            .impute(column_name='sales', value=0.0)
            # Impute null values with median
            .impute(column_name='score', statistic_column_name='median')
        )

    Either one of ``value`` or ``statistic_column_name`` should be provided.

    If ``value`` is provided, then all null values in the selected column will
        take on the value provided.

    If ``statistic_column_name`` is provided, then all null values in the
    selected column will take on the summary statistic value of other non-null
    values.

    Currently supported statistics include:

    - ``mean`` (also aliased by ``average``)
    - ``median``
    - ``mode``
    - ``minimum`` (also aliased by ``min``)
    - ``maximum`` (also aliased by ``max``)

    :param df: A pandas DataFrame
    :param column_name: The name of the column on which to impute values.
    :param value: (optional) The value to impute.
    :param statistic_column_name: (optional) The column statistic to impute.
    :returns: An imputed pandas DataFrame.
    """
    # Firstly, we check that only one of `value` or `statistic` are provided.
    if value is not None and statistic_column_name is not None:
        raise ValueError(
            "Only one of `value` or `statistic` should be provided"
        )

    # If statistic is provided, then we compute the relevant summary statistic
    # from the other data.
    funcs = {
        "mean": np.mean,
        "average": np.mean,  # aliased
        "median": np.median,
        "mode": mode,
        "minimum": np.min,
        "min": np.min,  # aliased
        "maximum": np.max,
        "max": np.max,  # aliased
    }
    if statistic_column_name is not None:
        # Check that the statistic keyword argument is one of the approved.
        if statistic_column_name not in funcs.keys():
            raise KeyError(f"`statistic` must be one of {funcs.keys()}")

        value = funcs[statistic_column_name](df[column_name].dropna().values)
        # special treatment for mode, because scipy stats mode returns a
        # moderesult object.
        if statistic_column_name is "mode":
            value = value.mode[0]

    # The code is architected this way - if `value` is not provided but
    # statistic is, we then overwrite the None value taken on by `value`, and
    # use it to set the imputation column.
    if value is not None:
        df[column_name] = df[column_name].fillna(value)
    return df


@pf.register_dataframe_method
def then(df: pd.DataFrame, func: Callable) -> pd.DataFrame:
    """
    Add an arbitrary function to run in the ``pyjanitor`` method chain.

    This method does not mutate the original DataFrame.

    :param df: A pandas dataframe.
    :param func: A function you would like to run in the method chain.
        It should take one parameter and return one parameter, each being the
        DataFrame object. After that, do whatever you want in the middle.
        Go crazy.
    :returns: A pandas DataFrame.
    """
    df = func(df)
    return df


@pf.register_dataframe_method
@deprecated_alias(column="column_name")
def dropnotnull(df: pd.DataFrame, column_name) -> pd.DataFrame:
    """
    Drop rows that do not have null values in the given column.

    This method does not mutate the original DataFrame.

    Example usage:

    .. code-block:: python

        df = pd.DataFrame(...).dropnotnull('column3')

    :param df: A pandas DataFrame.
    :param column_name: The column name to drop rows from.
    :returns: A pandas DataFrame with dropped rows.
    """
    return df[pd.isnull(df[column_name])]


@pf.register_dataframe_method
@deprecated_alias(column="column_name")
def find_replace(
    df: pd.DataFrame, column_name, mapper: Dict, match: str = "exact"
) -> pd.DataFrame:
    """
    Perform a find-and-replace action on a column of data.

    This method mutates the original DataFrame.

    Depending on use cases, users can choose either exact, full value matching
    or regular-expression-based fuzzy matching (substring matching is allowed
    in the latter case). For strings, the matching is always case sensitive.

    Note that default value for keyword argument `match` is "exact".

    For instance, given a dataframe containing orders at a coffee shop:

    .. code-block:: python

        df = pd.DataFrame({
            'customer': ['Mary', 'Tom', 'Lila'],
            'order': ['ice coffee', 'lemonade', 'regular coffee']
        })

    Our task is to replace values `'ice coffee'` and `'regular coffee'`
    of the `'order'` column into `'latte'`.

    Example 1: Exact matching

    .. code-block:: python

        # Functional usage
        df = find_replace(
            df, 'order', {'ice coffee': 'latte', 'regular coffee': 'latte},
            match='exact'
        )

        # Method chaining usage
        df = df.find_replace(
            'order', {'ice coffee': 'latte', 'regular coffee': 'latte},
            match='exact'
        )


    Example 2: Regular-expression-based matching

    .. code-block:: python

        # Functional usage
        df = find_replace(df, 'order', {'coffee$': 'latte'}, match='regex')

        # Method chaining usage
        df = df.find_replace('order', {'coffee$': 'latte'}, match='regex')


    :param df: A pandas DataFrame.
    :param column_name: The column on which the find/replace action is to be
        made.
    :param mapper: A dictionary that maps "thing to find" -> "thing to
        replace".  Note: Does not support null-value replacement.
    :param match: A string that dictates whether exact match or
        regular-expression-based fuzzy match will be used for finding patterns.
        Default to "exact". Can only be "exact" or "regex".
    :returns: A pandas DataFrame.
    :raises: ValueError
    """
    if any(map(pd.isna, mapper.keys())):
        raise ValueError(
            "find_replace() does not support null replacement. "
            "Use DataFrame.fillna() instead."
        )
    if match.lower() not in ("exact", "regex"):
        raise ValueError("`match` can only be 'exact' or 'regex'.")

    if match.lower() == "exact":
        df[column_name] = df[column_name].apply(lambda x: mapper.get(x, x))
    if match.lower() == "regex":
        for k, v in mapper.items():
            condition = df[column_name].str.contains(k, regex=True)
            df = df.update_where(condition, column_name, v)
    return df


@pf.register_dataframe_method
@deprecated_alias(target_col="target_column_name")
def update_where(
    df: pd.DataFrame, conditions, target_column_name, target_val
) -> pd.DataFrame:
    """
    Add multiple conditions to update a column in the dataframe.

    This method mutates the original DataFrame.

    Example usage:

    .. code-block:: python

        # The dataframe must be assigned to a variable first.
        data = {
            "a": [1, 2, 3, 4],
            "b": [5, 6, 7, 8],
            "c": [0, 0, 0, 0]
        }
        df = pd.DataFrame(data)
        df = (
            df
            .update_where(
                condition=(df['a'] > 2) & (df['b'] < 8),
                target_column_name='c',
                target_val=10)
            )
        # a b  c
        # 1 5  0
        # 2 6  0
        # 3 7 10
        # 4 8  0

    :param df: The pandas DataFrame object.
    :param conditions: conditions used to update a target column and target
        value
    :param target_column_name: Column to be updated. If column does not exist
        in dataframe, a new column will be created; note that entries that do
        not get set in the new column will be null.
    :param target_val: Value to be updated
    :returns: An updated pandas DataFrame.
    :raises: IndexError if **conditions** does not have the same length as
        **df**.
    """
    df.loc[conditions, target_column_name] = target_val
    return df


@pf.register_dataframe_method
@deprecated_alias(column="column_name")
def to_datetime(df: pd.DataFrame, column_name, **kwargs) -> pd.DataFrame:
    """
    Method-chainable to_datetime.

    This method mutates the original DataFrame.

    Functional usage example:

    .. code-block:: python

        df = to_datetime(df, 'col1', format='%Y%m%d')

    Method chaining example:

    .. code-block:: python

        import pandas as pd
        import janitor
        df = pd.DataFrame(...).to_datetime('col1', format='%Y%m%d')

    :param df: A pandas DataFrame.
    :param column_name: Column name.
    :param kwargs: provide any kwargs that pd.to_datetime can take.
    :returns: A pandas DataFrame with updated datetime data.
    """
    df[column_name] = pd.to_datetime(df[column_name], **kwargs)

    return df


@pf.register_dataframe_method
@deprecated_alias(new_column="new_column_name", agg_column="agg_column_name")
def groupby_agg(
    df: pd.DataFrame,
    by: Union[List, str],
    new_column_name: str,
    agg_column_name: str,
    agg: Union[Callable, str],
) -> pd.DataFrame:
    """
    Shortcut for assigning a groupby-transform to a new column.

    This method does not mutate the original DataFrame.

    Without this function, we would have to write a verbose line:

    .. code-block:: python

        df = df.assign(...=df.groupby(...)[...].tranform(...))

    Now, this function can be method-chained:

    .. code-block:: python

        import pandas as pd
        import janitor
        df = pd.DataFrame(...).groupby_agg(df,
                                           by='group',
                                           agg='mean',
                                           agg_column_name="col1"
                                           new_column_name='col1_mean_by_group')

    :param df: A pandas DataFrame.
    :param by: Column(s) to groupby on, either a `str` or
               a `list` of `str`
    :param new_column_name: Name of the aggregation output column.
    :param agg_column_name: Name of the column to aggregate over.
    :param agg: How to aggregate.
    :param axis: Split along rows (0) or columns (1).
    :returns: A pandas DataFrame.
    """
    new_col = df.groupby(by)[agg_column_name].transform(agg)
    df_new = df.assign(**{new_column_name: new_col})
    return df_new


@pf.register_dataframe_accessor("data_description")
class DataDescription:
    """
    High-level description of data present in this DataFrame.

    This is a custom data accessor.
    """

    def __init__(self, data):
        """Initialize DataDescription class."""
        self._data = data
        self._desc = dict()

    def _get_data_df(self) -> pd.DataFrame:
        df = self._data

        data_dict = dict()
        data_dict["column_name"] = df.columns.tolist()
        data_dict["type"] = df.dtypes.tolist()
        data_dict["count"] = df.count().tolist()
        data_dict["pct_missing"] = (1 - (df.count() / len(df))).tolist()
        data_dict["description"] = [self._desc.get(c, "") for c in df.columns]

        return pd.DataFrame(data_dict).set_index("column_name")

    @property
    def df(self) -> pd.DataFrame:
        """Get a table of descriptive information in a DataFrame format."""
        return self._get_data_df()

    def __repr__(self):
        """Human-readable representation of the `DataDescription` object."""
        return str(self._get_data_df())

    def display(self):
        """Print the table of descriptive information about this DataFrame."""
        print(self)

    def set_description(self, desc: Union[List, Dict]):
        """
        Update the description for each of the columns in the DataFrame.

        :param desc: The structure containing the descriptions to update
        """
        if isinstance(desc, list):
            if len(desc) != len(self._data.columns):
                raise ValueError(
                    f"Length of description list "
                    f"({len(desc)}) does not match number of columns in "
                    f"DataFrame ({len(self._data.columns)})"
                )

            self._desc = dict(zip(self._data.columns, desc))

        elif isinstance(desc, dict):
            self._desc = desc


@pf.register_dataframe_method
@deprecated_alias(from_column="from_column_name", to_column="to_column_name")
def bin_numeric(
    df: pd.DataFrame,
    from_column_name,
    to_column_name,
    num_bins: int = 5,
    labels: str = None,
) -> pd.DataFrame:
    """
    Generate a new column that labels bins for a specified numeric column.

    This method mutates the original DataFrame.

    Makes use of pandas cut() function to bin data of one column, generating a
    new column with the results.

    .. code-block:: python

        import pandas as pd
        import janitor
        df = (
            pd.DataFrame(...)
            .bin_numeric(
                from_column_name='col1',
                to_column_name='col1_binned',
                num_bins=3,
                labels=['1-2', '3-4', '5-6']
                )
        )

    :param df: A pandas DataFrame.
    :param from_column_name: The column whose data you want binned.
    :param to_column_name: The new column to be created with the binned data.
    :param num_bins: The number of bins to be utilized.
    :param labels: Optionally rename numeric bin ranges with labels. Number of
        label names must match number of bins specified.
    :return: A pandas DataFrame.
    """
    if not labels:
        df[str(to_column_name)] = pd.cut(
            df[str(from_column_name)], bins=num_bins
        )
    else:
        if not len(labels) == num_bins:
            raise ValueError(f"Number of labels must match number of bins.")

        df[str(to_column_name)] = pd.cut(
            df[str(from_column_name)], bins=num_bins, labels=labels
        )

    return df


@pf.register_dataframe_method
def drop_duplicate_columns(
    df: pd.DataFrame, column_name, nth_index: int = 0
) -> pd.DataFrame:
    """
    Remove a duplicated column specified by column_name, its index.

    This method does not mutate the original DataFrame.

    Column order 0 is to remove the first column,
           order 1 is to remove the second column, and etc

    The corresponding tidyverse R's library is:
    `select(-<column_name>_<nth_index + 1>)`

    Method chaining example:

    .. code-block:: python

        df = pd.DataFrame({
            "a": range(10),
            "b": range(10),
            "A": range(10, 20),
            "a*": range(20, 30),
        }).clean_names(remove_special=True)

        # remove a duplicated second 'a' column
        df.drop_duplicate_columns(column_name="a", nth_index=1)



    :param df: A pandas DataFrame
    :param column_name: Column to be removed
    :param nth_index: Among the duplicated columns,
      select the nth column to drop.
    :return: A pandas DataFrame
    """
    cols = df.columns.to_list()
    col_indexes = [
        col_idx
        for col_idx, col_name in enumerate(cols)
        if col_name == column_name
    ]

    # given that a column could be duplicated,
    # user could opt based on its order
    removed_col_idx = col_indexes[nth_index]
    # get the column indexes without column that is being removed
    filtered_cols = [
        c_i for c_i, c_v in enumerate(cols) if c_i != removed_col_idx
    ]

    return df.iloc[:, filtered_cols]


@pf.register_dataframe_method
def take_first(
    df: pd.DataFrame, subset, by, ascending: bool = True
) -> pd.DataFrame:
    """
    Take the first row within each group specified by `subset`.

    This method does not mutate the original DataFrame.

    .. code-block:: python

        import pandas as pd
        import janitor

        data = {
            "a": ["x", "x", "y", "y"],
            "b": [0, 1, 2, 3]
        }
        df = pd.DataFrame(data)

        df.take_first(subset="a", by="b")

    :param df: A pandas DataFrame.
    :param subset: Column(s) defining the groups, `str` or list of `str`.
    :param by: Column to sort by, `str`.
    :param ascending: Whether or not to sort in ascending order, `bool`.
    :returns: A pandas DataFrame.
    """
    result = df.sort_values(by=by, ascending=ascending).drop_duplicates(
        subset=subset, keep="first"
    )

    return result


@pf.register_dataframe_method
def shuffle(
    df: pd.DataFrame, random_state=None, reset_index=True
) -> pd.DataFrame:
    """
    Shuffle the rows of the DataFrame.

    This method does not mutate the original DataFrame.

    Super-sugary syntax! Underneath the hood, we use ``df.sample(frac=1)``,
    with the option to set the random state.

    Example usage:

    .. code-block:: python

        df = pd.DataFrame(...).shuffle()

    :param df: A pandas DataFrame
    :param random_state: (optional) A seed for the random number generator.
    """
    result = df.sample(frac=1, random_state=random_state)
    if reset_index:
        result = result.reset_index(drop=True)
    return result


@pf.register_dataframe_method
def join_apply(df, func, new_column_name):
    """
    Join the result of applying a function across dataframe rows.

    This method does not mutate the original DataFrame.

    This is a convenience function that allows us to apply arbitrary functions
    that take any combination of information from any of the columns. The only
    requirement is that the function signature takes in a row from the
    DataFrame.

    The example below shows us how to sum the result of two columns into a new
    column.

    .. code-block:: python

        df = (
            pd.DataFrame({'a':[1, 2, 3], 'b': [2, 3, 4]})
            .join_apply(lambda x: 2 * x['a'] + x['b'], new_column_name="2a+b")
        )

    This following example shows us how to use conditionals in the same
    function.

    .. code-block:: python

        def take_a_if_even(x):
            if x['a'] % 2:
                return x['a']
            else:
                return x['b']

        df = (
            pd.DataFrame({'a': [1, 2, 3], 'b': [2, 3, 4]})
            .join_apply(take_a_if_even, 'a_if_even')
        )

    :param df: A pandas DataFrame
    :param func: A function that is applied elementwise across all rows of the
        DataFrame.
    :param new_name: New column name.
    """
    df = df.copy().join(df.apply(func, axis=1).rename(new_column_name))
    return df


@pf.register_dataframe_method
def flag_nulls(
    df: pd.DataFrame,
    column_name: str = "null_flag",
    columns: Union[str, Iterable[str], Any] = None,
) -> pd.DataFrame:
    """
    Creates a new column to indicate whether you have null values in a given
    row. If the columns parameter is not set, looks across the entire
    DataFrame, otherwise will look only in the columns you set.

    .. code-block:: python

        import pandas as pd
        import janitor as jn

        data = pd.DataFrame(
            {'a': [1, 2, None, 4],
             'b': [5.0, None, 7.0, 8.0]})

        df.flag_nulls()
        #  'a' | 'b'  | 'null_flag'
        #   1  | 5.0  |   0
        #   2  | None |   1
        # None | 7.0  |   1
        #   4  | 8.0  |   0

        jn.functions.flag_nulls(data)
        #  'a' | 'b'  | 'null_flag'
        #   1  | 5.0  |   0
        #   2  | None |   1
        # None | 7.0  |   1
        #   4  | 8.0  |   0

        df.flag_nulls(columns=['b'])
        #  'a' | 'b'  | 'null_flag'
        #   1  | 5.0  |   0
        #   2  | None |   1
        # None | 7.0  |   0
        #   4  | 8.0  |   0


    :param df: Input Pandas dataframe.
    :param column_name: Name for the output column. Defaults to 'null_flag'.
    :param columns: List of columns to look at for finding null values. If you
        only want to look at one column, you can simply give its name. If set
        to None (default), all DataFrame columns are used.
    :returns: Input dataframe with the null flag column.
    :raises: ValueError
    """
    # Sort out columns input
    if isinstance(columns, str):
        columns = [columns]
    elif columns is None:
        columns = df.columns
    elif not isinstance(columns, Iterable):
        # Handle cases where we have an integer column or something
        columns = [columns]

    # Input sanitation checks
    check_column(df, columns)
    check_column(df, [column_name], present=False)

    # This algorithm works best for n_rows >> n_cols. See issue #501
    null_array = np.zeros(len(df))
    for col in columns:
        null_array = np.logical_or(null_array, pd.isnull(df[col]))

    df = df.copy()
    df[column_name] = null_array.astype(int)
    return df


@pf.register_dataframe_method
def count_cumulative_unique(
    df: pd.DataFrame,
    column_name: str,
    dest_column_name: str,
    case_sensitive: bool = True,
) -> pd.DataFrame:
    """
    Generates a running total of cumulative unique values in a given column.

    Functional usage example:

    .. code-block:: python

        import pandas as pd
        import janitor as jn

        df = pd.DataFrame(...)

        df = jn.functions.count_cumulative_unique(
            df=df,
            column_name='animals',
            dest_column_name='animals_unique_count',
            case_sensitive=True
        )

    Method chaining usage example:

    .. code-block:: python

        import pandas as pd
        import janitor.functions

        df = pd.DataFrame(...)

        df = df.count_cumulative_unique(
            column_name='animals',
            dest_column_name='animals_unique_count',
            case_sensitive=True
        )

    A new column will be created containing a running
    count of unique values in the specified column.
    If `case_sensitive` is `True`, then the case of
    any letters will matter (i.e., 'a' != 'A');
    othewise, the case of any letters will not matter.

    This method mutates the original DataFrame.

    :param df: A pandas dataframe.
    :param column_name: Name of the column containing
        values from which a running count of unique values
        will be created.
    :param dest_column_name: The name of the new column containing the
        cumulative count of unique values that will be created.
    :param case_sensitive: Whether or not uppercase and lowercase letters
        will be considered equal (e.g., 'A' != 'a' if `True`).

    :returns: A pandas DataFrame with a new column containing a cumulative
        count of unique values from another column.
    """

    if not case_sensitive:
        # Make it so that the the same uppercase and lowercase
        # letter are treated as one unique value
        df[column_name] = df[column_name].astype(str).map(str.lower)

    df[dest_column_name] = (
        (
            df[[column_name]]
            .drop_duplicates()
            .assign(dummyabcxyz=1)
            .dummyabcxyz.cumsum()
        )
        .reindex(df.index)
        .ffill()
        .astype(int)
    )

    return df


@pf.register_series_method
def toset(series: pd.Series) -> Set:
    """
    Return a set of the values.

    These are each a scalar type, which is a Python scalar
    (for str, int, float) or a pandas scalar
    (for Timestamp/Timedelta/Interval/Period)

    Functional usage example:

    .. code-block:: python

        import pandas as pd
        import janitor as jn

        series = pd.Series(...)
        s = jn.functions.toset(series=series)

    Method chaining usage example:

    .. code-block:: python

        import pandas as pd
        import janitor.functions

        series = pd.Series(...)
        s = series.toset()

    :param series: A pandas series.
    :returns: A set of values.
    """

    return set(series.tolist())<|MERGE_RESOLUTION|>--- conflicted
+++ resolved
@@ -997,14 +997,8 @@
 
     if not len(new_column_names) == df_deconcat.shape[1]:
         raise JanitorError(
-<<<<<<< HEAD
             f"you need to provide {len(deconcat.shape[1])} names "
             "to new_column_names"
-=======
-            f"Number of supplied column names was not equal to the number of "
-            f"deconcatenated columns. You need to provide "
-            f"{len(new_column_names)} names to new_column_names."
->>>>>>> 4da1369f
         )
 
     df_deconcat.columns = new_column_names
