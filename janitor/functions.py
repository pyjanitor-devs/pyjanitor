"""
pyjanitor functions.

New data cleaning functions should be implemented here.
"""
import datetime as dt
import re
from functools import reduce
from functools import partial
from functools import lru_cache
from warnings import warn
import json
from datetime import date, datetime

import pandas as pd
import numpy as np
from sklearn.preprocessing import LabelEncoder
import requests

import pandas_flavor as pf

from .errors import JanitorError
from typing import List, Union


def _strip_underscores(df, strip_underscores=None):
    """
    Strip underscores from DataFrames column names.

    Underscores can be stripped from the beginning, end or both.

    .. code-block:: python

        df = _strip_underscores(df, strip_underscores='left')

    :param df: The pandas DataFrame object.
    :param strip_underscores: (optional) Removes the outer underscores from all
        column names. Default None keeps outer underscores. Values can be
        either 'left', 'right' or 'both' or the respective shorthand 'l', 'r'
        and True.
    :returns: A pandas DataFrame.
    """
    underscore_options = [None, "left", "right", "both", "l", "r", True]
    if strip_underscores not in underscore_options:
        raise JanitorError(
            f"strip_underscores must be one of: {underscore_options}"
        )

    if strip_underscores in ["left", "l"]:
        df = df.rename(columns=lambda x: x.lstrip("_"))
    elif strip_underscores in ["right", "r"]:
        df = df.rename(columns=lambda x: x.rstrip("_"))
    elif strip_underscores == "both" or strip_underscores is True:
        df = df.rename(columns=lambda x: x.strip("_"))
    return df


@pf.register_dataframe_method
def clean_names(
    df,
    strip_underscores: str = None,
    case_type: str = "lower",
    remove_special: bool = False,
):
    """
    Clean column names.

    Takes all column names, converts them to lowercase, then replaces all
    spaces with underscores.

    Functional usage example:

    .. code-block:: python

        df = clean_names(df)

    Method chaining example:

    .. code-block:: python

        import pandas as pd
        import janitor
        df = pd.DataFrame(...).clean_names()

    :Example of transformation:

    .. code-block:: python

        Columns before: First Name, Last Name, Employee Status, Subject
        Columns after: first_name, last_name, employee_status, subject

    :param df: The pandas DataFrame object.
    :param strip_underscores: (optional) Removes the outer underscores from all
        column names. Default None keeps outer underscores. Values can be
        either 'left', 'right' or 'both' or the respective shorthand 'l', 'r'
        and True.
    :param case_type: (optional) Whether to make columns lower or uppercase.
        Current case may be preserved with 'preserve'. Default 'lower'
        makes all characters lowercase.
    :param remove_special: (optional) Remove special characters from columns.
        Only letters, numbers and underscores are preserved.
    :returns: A pandas DataFrame.
    """

    assert case_type.lower() in {
        "preserve",
        "upper",
        "lower",
    }, "case_type argument must be one of ('preserve', 'upper', 'lower')"

    if case_type.lower() != "preserve":
        if case_type.lower() == "upper":
            df = df.rename(columns=lambda x: x.upper())

        elif case_type.lower() == "lower":
            df = df.rename(columns=lambda x: x.lower())

    df = df.rename(
        columns=lambda x: x.replace(" ", "_")
        .replace("/", "_")
        .replace(":", "_")
        .replace("'", "")
        .replace("’", "")
        .replace(",", "_")
        .replace("?", "_")
        .replace("-", "_")
        .replace("(", "_")
        .replace(")", "_")
        .replace(".", "_")
    )

    def _remove_special(col):
        return "".join(item for item in col if item.isalnum() or "_" in item)

    if remove_special:
        df = df.rename(columns=_remove_special)

    df = df.rename(columns=lambda x: re.sub("_+", "_", x))
    df = _strip_underscores(df, strip_underscores)
    return df


@pf.register_dataframe_method
def remove_empty(df):
    """
    Drop all rows and columns that are completely null.

    Implementation is shamelessly copied from `StackOverflow`_.

    .. _StackOverflow: https://stackoverflow.com/questions/38884538/python-pandas-find-all-rows-where-all-values-are-nan  # noqa: E501

    Functional usage example:

    .. code-block:: python

        df = remove_empty(df)

    Method chaining example:

    .. code-block:: python

        import pandas as pd
        import janitor
        df = pd.DataFrame(...).remove_empty()

    :param df: The pandas DataFrame object.
    :returns: A pandas DataFrame.
    """
    nanrows = df.index[df.isnull().all(axis=1)]
    df.drop(index=nanrows, inplace=True)

    nancols = df.columns[df.isnull().all(axis=0)]
    df.drop(columns=nancols, inplace=True)

    return df


@pf.register_dataframe_method
def get_dupes(df, columns=None):
    """
    Return all duplicate rows.

    Functional usage example:

    .. code-block:: python

        get_dupes(df)

    Method chaining example:

    .. code-block:: python

        import pandas as pd
        import janitor
        df = pd.DataFrame(...).get_dupes()

    :param df: The pandas DataFrame object.
    :param str/iterable columns: (optional) A column name or an iterable (list
        or tuple) of column names. Following pandas API, this only considers
        certain columns for identifying duplicates. Defaults to using all
        columns.
    :returns: The duplicate rows, as a pandas DataFrame.
    """
    dupes = df.duplicated(subset=columns, keep=False)
    return df[dupes == True]  # noqa: E712


@pf.register_dataframe_method
def encode_categorical(df, columns):
    """
    Encode the specified columns as categorical column in pandas.

    Functional usage example:

    .. code-block:: python

        encode_categorical(df, columns="my_categorical_column")  # one way

    Method chaining example:

    .. code-block:: python

        import pandas as pd
        import janitor
        df = pd.DataFrame(...)
        categorical_cols = ['col1', 'col2', 'col4']
        df = df.encode_categorical(columns=categorical_cols)

    :param df: The pandas DataFrame object.
    :param str/iterable columns: A column name or an iterable (list or tuple)
        of column names.
    :returns: A pandas DataFrame
    """
    if isinstance(columns, list) or isinstance(columns, tuple):
        for col in columns:
            assert col in df.columns, JanitorError(
                "{col} missing from dataframe columns!".format(col=col)
            )
            df[col] = pd.Categorical(df[col])
    elif isinstance(columns, str):
        assert columns in df.columns, JanitorError(
            "{columns} missing from dataframe columns!".format(columns=columns)
        )
        df[columns] = pd.Categorical(df[columns])
    else:
        raise JanitorError("kwarg `columns` must be a string or iterable!")
    return df


@pf.register_dataframe_method
def label_encode(df, columns):
    """
    Convert labels into numerical data.

    This function will create a new column with the string "_enc" appended
    after the original column's name. Consider this to be syntactic sugar.

    This function behaves differently from `encode_categorical`. This function
    creates a new column of numeric data. `encode_categorical` replaces the
    dtype of the original column with a "categorical" dtype.

    Functional usage example:

    .. code-block:: python

        label_encode(df, columns="my_categorical_column")  # one way

    Method chaining example:

    .. code-block:: python

        import pandas as pd
        import janitor
        categorical_cols = ['col1', 'col2', 'col4']
        df = pd.DataFrame(...).label_encode(columns=categorical_cols)

    :param df: The pandas DataFrame object.
    :param str/iterable columns: A column name or an iterable (list or tuple)
        of column names.
    :returns: A pandas DataFrame
    """
    le = LabelEncoder()
    if isinstance(columns, list) or isinstance(columns, tuple):
        for col in columns:
            assert col in df.columns, JanitorError(
                f"{col} missing from columns"
            )  # noqa: E501
            df[f"{col}_enc"] = le.fit_transform(df[col])
    elif isinstance(columns, str):
        assert columns in df.columns, JanitorError(
            f"{columns} missing from columns"
        )  # noqa: E501
        df[f"{columns}_enc"] = le.fit_transform(df[columns])
    else:
        raise JanitorError("kwarg `columns` must be a string or iterable!")
    return df


@pf.register_dataframe_method
def get_features_targets(df, target_columns, feature_columns=None):
    """
    Get the features and targets as separate DataFrames/Series.

    The behaviour is as such:

    - `target_columns` is mandatory.
    - If `feature_columns` is present, then we will respect the column names
      inside there.
    - If `feature_columns` is not passed in, then we will assume that the
      rest of the columns are feature columns, and return them.

    Functional usage example:

    .. code-block:: python

        X, y = get_features_targets(df, target_columns="measurement")

    Method chaining example:

    .. code-block:: python

        import pandas as pd
        import janitor
        df = pd.DataFrame(...)
        target_cols = ['output1', 'output2']
        X, y = df.get_features_targets(target_columns=target_cols)  # noqa: E501

    :param df: The pandas DataFrame object.
    :param str/iterable target_columns: Either a column name or an iterable
        (list or tuple) of column names that are the target(s) to be predicted.
    :param str/iterable feature_columns: (optional) The column name or iterable
        of column names that are the features (a.k.a. predictors) used to
        predict the targets.
    :returns: (X, Y) the feature matrix (X) and the target matrix (Y). Both are
        pandas DataFrames.
    """
    Y = df[target_columns]

    if feature_columns:
        X = df[feature_columns]
    else:
        if isinstance(target_columns, str):
            xcols = [c for c in df.columns if target_columns != c]
        elif isinstance(target_columns, list) or isinstance(
            target_columns, tuple
        ):  # noqa: W503
            xcols = [c for c in df.columns if c not in target_columns]
        X = df[xcols]
    return X, Y


@pf.register_dataframe_method
def rename_column(df, old, new):
    """
    Rename a column in place.

    Functional usage example:

    .. code-block:: python

        df = rename_column("old_column_name", "new_column_name")

    Method chaining example:

    .. code-block:: python

        import pandas as pd
        import janitor
        df = pd.DataFrame(...).rename_column("old_column_name", "new_column_name")  # noqa: E501

    This is just syntactic sugar/a convenience function for renaming one column
    at a time. If you are convinced that there are multiple columns in need of
    changing, then use the :py:meth:`pandas.DataFrame.rename` method.

    :param str old: The old column name.
    :param str new: The new column name.
    :returns: A pandas DataFrame.
    """
    return df.rename(columns={old: new})


@pf.register_dataframe_method
def reorder_columns(
    df: pd.DataFrame, column_order: Union[List, pd.Index]
) -> pd.DataFrame:
    """
    Reorder DataFrame columns by specifying desired order as list of col names
    Columns not specified retain their order and follow after specified cols
    Validates column_order to ensure columns are all present in DataFrame.

    Functional usage example:

    Given `DataFrame` with column names `col1`, `col2`, `col3`:

    .. code-block:: python

        df = reorder_columns(df, ['col2', 'col3'])

    Method chaining example:

    .. code-block:: python

        import pandas as pd
        import janitor
        df = pd.DataFrame(...).reorder_columns(['col2', 'col3'])

    The column order of `df` is now `col2`, `col3`, `col1`.

    Internally, this function uses `DataFrame.reindex` with `copy=False`
    to avoid unnecessary data duplication.

    :param df: `DataFrame` to reorder
    :param column_order: A list of column names or Pandas `Index`
        specifying their order in the returned `DataFrame`.
    :returns: A pandas DataFrame.
    """

    check("column_order", column_order, [list, pd.Index])

    if any(col not in df.columns for col in column_order):
        raise IndexError(
            "A column in column_order was not found in the DataFrame."
        )

    # if column_order is a Pandas index, needs conversion to list:
    column_order = list(column_order)

    return df.reindex(
        columns=(
            column_order
            + [col for col in df.columns if col not in column_order]
        ),
        copy=False,
    )


@pf.register_dataframe_method
def coalesce(df, columns, new_column_name):
    """
    Coalesces two or more columns of data in order of column names provided.

    Functional usage example:

    .. code-block:: python

        df = coalesce(df, columns=['col1', 'col2'])

    Method chaining example:

    .. code-block:: python

        import pandas as pd
        import janitor
        df = pd.DataFrame(...).coalesce(['col1', 'col2'])


    The result of this function is that we take the first non-null value across
    rows.

    This is more syntactic diabetes! For R users, this should look familiar to
    `dplyr`'s `coalesce` function; for Python users, the interface
    should be more intuitive than the :py:meth:`pandas.Series.combine_first`
    method (which we're just using internally anyways).

    :param df: A pandas DataFrame.
    :param columns: A list of column names.
    :param str new_column_name: The new column name after combining.
    :returns: A pandas DataFrame.
    """
    series = [df[c] for c in columns]

    def _coalesce(series1, series2):
        return series1.combine_first(series2)

    df = df.drop(columns=columns)
    df[new_column_name] = reduce(_coalesce, series)  # noqa: F821
    return df


@pf.register_dataframe_method
def convert_excel_date(df, column):
    """
    Convert Excel's serial date format into Python datetime format.

    Implementation is also from `Stack Overflow`.

    .. _Stack Overflow: https://stackoverflow.com/questions/38454403/convert-excel-style-date-with-pandas  # noqa: E501

    Functional usage example:

    .. code-block:: python

        df = convert_excel_date(df, column='date')

    Method chaining example:

    .. code-block:: python

        import pandas as pd
        import janitor
        df = pd.DataFrame(...).convert_excel_date('date')

    :param df: A pandas DataFrame.
    :param str column: A column name.
    :returns: A pandas DataFrame with corrected dates.
    """
    df[column] = pd.TimedeltaIndex(df[column], unit="d") + dt.datetime(
        1899, 12, 30
    )  # noqa: W503
    return df


@pf.register_dataframe_method
def fill_empty(df, columns, value):
    """
    Fill `NaN` values in specified columns with a given value.

    Super sugary syntax that wraps :py:meth:`pandas.DataFrame.fillna`.

    Functional usage example:

    .. code-block:: python

        df = fill_empty(df, columns=['col1', 'col2'], value=0)

    Method chaining example:

    .. code-block:: python

        import pandas as pd
        import janitor
        df = pd.DataFrame(...).fill_empty(df, columns='col1', value=0)

    :param df: A pandas DataFrame.
    :param columns: Either a `str` or `list` or `tuple`. If a string is passed
        in, then only that column will be filled; if a list or tuple of strings
        are passed in, then they will all be filled with the same value.
    :param value: The value that replaces the `NaN` values.
    """
    if isinstance(columns, list) or isinstance(columns, tuple):
        for col in columns:
            assert (
                col in df.columns
            ), "{col} missing from dataframe columns!".format(
                col=col
            )
            df[col] = df[col].fillna(value)
    else:
        assert (
            columns in df.columns
        ), "{col} missing from dataframe columns!".format(
            col=columns
        )
        df[columns] = df[columns].fillna(value)

    return df


@pf.register_dataframe_method
def expand_column(df, column, sep, concat=True):
    """
    Expand a categorical column with multiple labels into dummy-coded columns.

    Super sugary syntax that wraps :py:meth:`pandas.Series.str.get_dummies`.

    Functional usage example:

    .. code-block:: python

        df = expand_column(df, column='col_name',
                           sep=', ')  # note space in sep

    Method chaining example:

    .. code-block:: python

        import pandas as pd
        import janitor
        df = pd.DataFrame(...).expand_column(df, column='col_name', sep=', ')

    :param df: A pandas DataFrame.
    :param column: A `str` indicating which column to expand.
    :param sep: The delimiter. Example delimiters include `|`, `, `, `,` etc.
    :param bool concat: Whether to return the expanded column concatenated to
        the original dataframe (`concat=True`), or to return it standalone
        (`concat=False`).
    """
    expanded = df[column].str.get_dummies(sep=sep)
    if concat:
        df = df.join(expanded)
        return df
    else:
        return expanded


@pf.register_dataframe_method
def concatenate_columns(
    df, columns: List, new_column_name: str, sep: str = "-"
):
    """
    Concatenates the set of columns into a single column.

    Used to quickly generate an index based on a group of columns.

    Functional usage example:

    .. code-block:: python

        df = concatenate_columns(df,
                                 columns=['col1', 'col2'],
                                 new_column_name='id',
                                 sep='-')

    Method chaining example:

    .. code-block:: python

        df = (pd.DataFrame(...).
              concatenate_columns(columns=['col1', 'col2'],
                                  new_column_name='id',
                                  sep='-'))

    :param df: A pandas DataFrame.
    :param columns: A list of columns to concatenate together.
    :param new_column_name: The name of the new column.
    :param sep: The separator between each column's data.
    """
    assert len(columns) >= 2, "At least two columns must be specified"
    for i, col in enumerate(columns):
        if i == 0:
            df[new_column_name] = df[col].astype(str)
        else:
            df[new_column_name] = (
                df[new_column_name] + sep + df[col].astype(str)
            )  # noqa: E501

    return df


@pf.register_dataframe_method
def deconcatenate_column(df, column: str, new_column_names: List, sep: str):
    """
    De-concatenates a single column into multiple columns.

    This is the inverse of the `concatenate_columns` function.

    Used to quickly split columns out of a single column.

    Functional usage example:

    .. code-block:: python

        df = deconcatenate_columns(df,
                                   column='id',
                                   new_column_names=['col1', 'col2'],
                                   sep='-')

    Method chaining example:

    .. code-block:: python

        df = (pd.DataFrame(...).
              deconcatenate_columns(columns='id',
                                    new_column_name=['col1', 'col2'],
                                    sep='-'))

    :param df: A pandas DataFrame.
    :param column: The column to split.
    :param new_column_names: A list of new column names post-splitting.
    :param sep: The separator delimiting the column's data.
    """
    assert (
        column in df.columns
    ), f"column name {column} not present in dataframe"  # noqa: E501
    deconcat = df[column].str.split(sep, expand=True)
    assert (
        len(new_column_names) == deconcat.shape[1]
    ), "number of new column names not correct."
    deconcat.columns = new_column_names
    return df.join(deconcat)


@pf.register_dataframe_method
def filter_string(
    df, column: str, search_string: str, complement: bool = False
):
    """
    Filter a string-based column according to whether it contains a substring.

    This is super sugary syntax that builds on top of `filter_on` and
    `pandas.Series.str.contains`.

    Because this uses internally `pandas.Series.str.contains`, which allows a
    regex string to be passed into it, thus `search_string` can also be a regex
    pattern.

    This function allows us to method chain filtering operations:

    .. code-block:: python

        df = (pd.DataFrame(...)
              .filter_string('column', search_string='pattern', complement=False)  # noqa: E501
              ...)  # chain on more data preprocessing.

    This stands in contrast to the in-place syntax that is usually used:

    .. code-block:: python

        df = pd.DataFrame(...)
        df = df[df['column'].str.contains('pattern')]]

    As can be seen here, the API design allows for a more seamless flow in
    expressing the filtering operations.

    Functional usage example:

    .. code-block:: python

        df = filter_string(df,
                           column='column',
                           search_string='pattern'
                           complement=False)

    Method chaining example:

    .. code-block:: python

        df = (pd.DataFrame(...)
              .filter_string(column='column',
                             search_string='pattern'
                             complement=False)
              ...)

    :param df: A pandas DataFrame.
    :param column: The column to filter. The column should contain strings.
    :param search_string: A regex pattern or a (sub-)string to search.
    :param complement: Whether to return the complement of the filter or not.
    """
    criteria = df[column].str.contains(search_string)
    return filter_on(df, criteria, complement=complement)


@pf.register_dataframe_method
def filter_on(df, criteria, complement=False):
    """
    Return a dataframe filtered on a particular criteria.

    This function allows us to method chain filtering operations:

    .. code-block:: python

        df = (pd.DataFrame(...)
              .filter_on(df['value'] < 3, complement=False)
              ...)  # chain on more data preprocessing.

    This stands in contrast to the in-place syntax that is usually used:

    .. code-block:: python

        df = pd.DataFrame(...)
        df = df[df['value'] < 3]

    As with the `filter_string` function, a more seamless flow can be expressed
    in the code.

    Functional usage example:

    .. code-block:: python

        df = filter_on(df,
                           df['value'] < 3,
                           complement=False)

    Method chaining example:

    .. code-block:: python

        df = (pd.DataFrame(...)
              .filter_on(df['value'] < 3
                             complement=False)
              ...)

    Credit to Brant Peterson for the name.

    :param df: A pandas DataFrame.
    :param criteria: A filtering criteria that returns an array or Series of
        booleans, on which pandas can filter on.
    :param complement: Whether to return the complement of the filter or not.
    """
    if complement:
        return df[~criteria]
    else:
        return df[criteria]


@pf.register_dataframe_method
def remove_columns(df: pd.DataFrame, columns: List):
    """
    Removes the set of columns specified in cols.

    Intended to be the method-chaining alternative to `del df[col]`.

    Method chaining example:

    .. code-block:: python

        df = pd.DataFrame(...).remove_columns(cols=['col1', ['col2']])

    :param df: A pandas DataFrame
    :param columns: The columns to remove.
    """
    for col in columns:
        del df[col]
    return df


@pf.register_dataframe_method
def change_type(df, column: str, dtype):
    """
    Changes the type of a column.

    Intended to be the method-chaining alternative to::

        df[col] = df[col].astype(dtype)

    Method chaining example:

    .. code-block:: python

        df = pd.DataFrame(...).change_type('col1', str)

    :param df: A pandas dataframe.
    :param column: A column in the dataframe.
    :param dtype: The datatype to convert to. Should be one of the standard
        Python types, or a numpy datatype.
    """
    df[column] = df[column].astype(dtype)
    return df


@pf.register_dataframe_method
def add_column(df, col_name: str, value, fill_remaining: bool = False):
    """
    Adds a column to the dataframe.

    Intended to be the method-chaining alternative to::

        df[col_name] = value

    Method chaining example adding a column with only a single value:

    .. code-block:: python

        # This will add a column with only one value.
        df = pd.DataFrame(...).add_column(col_name="new_column", 2)

    Method chaining example adding a column with more than one value:

    .. code-block:: python

        # This will add a column with an iterable of values.
        vals = [1, 2, 5, ..., 3, 4]  # of same length as the dataframe.
        df = pd.DataFrame(...).add_column(col_name="new_column", vals)

    :param df: A pandas dataframe.
    :param col_name: Name of the new column. Should be a string, in order
        for the column name to be compatible with the Feather binary
        format (this is a useful thing to have).
    :param value: Either a single value, or a list/tuple of values.
    :param fill_remaining: If value is a tuple or list that is smaller than
        the number of rows in the DataFrame, repeat the list or tuple
        (R-style) to the end of the DataFrame.


    :Setup:

    .. code-block:: python

        import pandas as pd
        import janitor


        data = {
            "a": [1, 2, 3] * 3,
            "Bell__Chart": [1, 2, 3] * 3,
            "decorated-elephant": [1, 2, 3] * 3,
            "animals": ["rabbit", "leopard", "lion"] * 3,
            "cities": ["Cambridge", "Shanghai", "Basel"] * 3,
        }

        df = pd.DataFrame(data)


    :Example 1: Create a new column with a single value:


    .. code-block:: python

        df.add_column("city_pop", 100000)


    :Output:

    .. code-block:: python

           a  Bell__Chart  decorated-elephant  animals     cities  city_pop
        0  1            1                   1   rabbit  Cambridge    100000
        1  2            2                   2  leopard   Shanghai    100000
        2  3            3                   3     lion      Basel    100000
        3  1            1                   1   rabbit  Cambridge    100000
        4  2            2                   2  leopard   Shanghai    100000
        5  3            3                   3     lion      Basel    100000
        6  1            1                   1   rabbit  Cambridge    100000
        7  2            2                   2  leopard   Shanghai    100000
        8  3            3                   3     lion      Basel    100000

    :Example 2: Create a new column with an iterator \
    which fills to the column size:

    .. code-block:: python

        df.add_column("city_pop", range(3), fill_remaining=True)

    :Output:

    .. code-block:: python

           a  Bell__Chart  decorated-elephant  animals     cities  city_pop
        0  1            1                   1   rabbit  Cambridge         0
        1  2            2                   2  leopard   Shanghai         1
        2  3            3                   3     lion      Basel         2
        3  1            1                   1   rabbit  Cambridge         0
        4  2            2                   2  leopard   Shanghai         1
        5  3            3                   3     lion      Basel         2
        6  1            1                   1   rabbit  Cambridge         0
        7  2            2                   2  leopard   Shanghai         1
        8  3            3                   3     lion      Basel         2

    :Example 3: Add new column based on mutation of other columns:

    .. code-block:: python

        df.add_column("city_pop", df.Bell__Chart - 2 * df.a)

    :Output:

    .. code-block:: python

           a  Bell__Chart  decorated-elephant  animals     cities  city_pop
        0  1            1                   1   rabbit  Cambridge        -1
        1  2            2                   2  leopard   Shanghai        -2
        2  3            3                   3     lion      Basel        -3
        3  1            1                   1   rabbit  Cambridge        -1
        4  2            2                   2  leopard   Shanghai        -2
        5  3            3                   3     lion      Basel        -3
        6  1            1                   1   rabbit  Cambridge        -1
        7  2            2                   2  leopard   Shanghai        -2
        8  3            3                   3     lion      Basel        -3

    """

    check("col_name", col_name, [str])

    if col_name in df.columns:
        raise ValueError(
            f"Attempted to add column that already exists: " f"{col_name}."
        )

    nrows = df.shape[0]

    if hasattr(value, "__len__"):
        # if `value` is a list, ndarray, etc.
        if len(value) > nrows:
            raise ValueError(
                f"`values` has more elements than number of rows "
                f"in your `DataFrame`. vals: {len(value)}, "
                f"df: {nrows}"
            )
        if len(value) != nrows and not fill_remaining:
            raise ValueError(
                f"Attempted to add iterable of values with length"
                f" not equal to number of DataFrame rows"
            )
        len_value = len(value)
    elif fill_remaining:
        # relevant if a scalar val was passed, yet fill_remaining == True
        len_value = 1
        value = [value]

    nrows = df.shape[0]

    if fill_remaining:
        times_to_loop = int(np.ceil(nrows / len_value))

        fill_values = list(value) * times_to_loop

        df[col_name] = fill_values[:nrows]
    else:
        df[col_name] = value

    return df


@pf.register_dataframe_method
def add_columns(df: pd.DataFrame, fill_remaining: bool = False, **kwargs):
    """
    Method to augment `add_column` with ability to add multiple columns in
    one go. This replaces the need for multiple `add_column` calls.

    Usage is through supplying kwargs where the key is the col name and the
    values correspond to the values of the new DataFrame column.

    Values passed can be scalar or iterable (list, ndarray, etc.)

    Usage example:

    .. code-black:: python
        x = 3
        y = np.arange(0, 10)

        df = pd.DataFrame(...).add_columns(x=x, y=y)

    :param df: A pandas dataframe.
    :param fill_remaining: If value is a tuple or list that is smaller than
        the number of rows in the DataFrame, repeat the list or tuple
        (R-style) to the end of the DataFrame. (Passed to `add_column`)
    :param kwargs: column, value pairs which are looped through in
        `add_column` calls.
    """

    # Note: error checking can pretty much be handled in `add_column`

    for col_name, values in kwargs.items():
        df = df.add_column(col_name, values, fill_remaining=fill_remaining)

    return df


@pf.register_dataframe_method
def limit_column_characters(df, column_length: int, col_separator: str = "_"):
    """
    Truncates column sizes to a specific length.

    Method chaining will truncate all columns to a given length and append
    a given separator character with the index of duplicate columns, except
    for the first distinct column name.

    :param df: A pandas dataframe.
    :param column_length: Character length for which to truncate all columns.
        The column separator value and number for duplicate column name does
        not contribute. Therefore, if all columns are truncated to 10
        characters, the first distinct column will be 10 characters and the
        remaining will be 12 characters (assuming a column separator of one
        character).
    :param col_separator: The separator to use for counting distinct column
        values. I think an underscore looks nicest, however a period is a
        common option as well. Supply an empty string (i.e. '') to remove the
        separator.

    :Example Setup:

    .. code-block:: python

        import pandas as pd
        import janitor

        data_dict = {
            "really_long_name_for_a_column": range(10),
            "another_really_long_name_for_a_column": \
[2 * item for item in range(10)],
            "another_really_longer_name_for_a_column": list("lllongname"),
            "this_is_getting_out_of_hand": list("longername"),
        }

    :Example 1: Standard truncation:

    .. code-block:: python

        example_dataframe = pd.DataFrame(data_dict)
        example_dataframe.limit_column_characters(7)

    :Output:

    .. code-block:: python

               really_  another another_1 this_is
        0        0        0         l       l
        1        1        2         l       o
        2        2        4         l       n
        3        3        6         o       g
        4        4        8         n       e
        5        5       10         g       r
        6        6       12         n       n
        7        7       14         a       a
        8        8       16         m       m
        9        9       18         e       e

    :Example 2: Standard truncation with different separator character:

    .. code-block:: python

        example_dataframe2 = pd.DataFrame(data_dict)
        example_dataframe2.limit_column_characters(7, ".")

    .. code-block:: python

               really_  another another.1 this_is
        0        0        0         l       l
        1        1        2         l       o
        2        2        4         l       n
        3        3        6         o       g
        4        4        8         n       e
        5        5       10         g       r
        6        6       12         n       n
        7        7       14         a       a
        8        8       16         m       m
        9        9       18         e       e

    """

    check("column_length", column_length, [int])
    check("col_separator", col_separator, [str])

    col_names = df.columns
    col_names = [col_name[:column_length] for col_name in col_names]

    col_name_set = set(col_names)
    col_name_count = dict()

    # If no columns are duplicates, we can skip the loops below.
    if len(col_name_set) == len(col_names):
        df.columns = col_names
        return df

    for col_name_to_check in col_name_set:
        count = 0
        for idx, col_name in enumerate(col_names):
            if col_name_to_check == col_name:
                col_name_count[idx] = count
                count += 1

    final_col_names = []
    for idx, col_name in enumerate(col_names):
        if col_name_count[idx] > 0:
            col_name_to_append = (
                col_name + col_separator + str(col_name_count[idx])
            )
            final_col_names.append(col_name_to_append)
        else:
            final_col_names.append(col_name)

    df.columns = final_col_names
    return df


@pf.register_dataframe_method
def row_to_names(
    df,
    row_number: int = None,
    remove_row: bool = False,
    remove_rows_above: bool = False,
):
    """
    Elevates a row to be the column names of a DataFrame. Contains options to
    remove the elevated row from the DataFrame along with removing the rows
    above the selected row.

    :param df: A pandas DataFrame.
    :param row_number: The row containing the variable names
    :param remove_row: Whether the row should be removed from the DataFrame.
        Defaults to False.
    :param remove_rows_above: Whether the rows above the selected row should
        be removed from the DataFrame. Defaults to False.

    :Setup:

    .. code-block:: python

        import pandas as pd
        import janitor

        data_dict = {
            "a": [1, 2, 3] * 3,
            "Bell__Chart": [1, 2, 3] * 3,
            "decorated-elephant": [1, 2, 3] * 3,
            "animals": ["rabbit", "leopard", "lion"] * 3,
            "cities": ["Cambridge", "Shanghai", "Basel"] * 3
        }

    :Example 1: Move first row to column names:

    .. code-block:: python

        example_dataframe = pd.DataFrame(data_dict)
        example_dataframe.row_to_names(0)

    :Output:

    .. code-block:: python

           1  1  1   rabbit  Cambridge
        0  1  1  1   rabbit  Cambridge
        1  2  2  2  leopard   Shanghai
        2  3  3  3     lion      Basel
        3  1  1  1   rabbit  Cambridge
        4  2  2  2  leopard   Shanghai
        5  3  3  3     lion      Basel
        6  1  1  1   rabbit  Cambridge
        7  2  2  2  leopard   Shanghai

    :Example 2: Move first row to column names and remove row:

    .. code-block:: python

        example_dataframe = pd.DataFrame(data_dict)
        example_dataframe.row_to_names(0, remove_row=True)

    :Output:

    .. code-block:: python

           1  1  1   rabbit  Cambridge
        1  2  2  2  leopard   Shanghai
        2  3  3  3     lion      Basel
        3  1  1  1   rabbit  Cambridge
        4  2  2  2  leopard   Shanghai
        5  3  3  3     lion      Basel
        6  1  1  1   rabbit  Cambridge
        7  2  2  2  leopard   Shanghai
        8  3  3  3     lion      Basel

    :Example 3: Move first row to column names, remove row, \
    and remove rows above selected row:

    .. code-block:: python

        example_dataframe = pd.DataFrame(data_dict)
        example_dataframe.row_to_names(2, remove_row=True, \
remove_rows_above=True)

    :Output:

    .. code-block:: python

           3  3  3     lion      Basel
        3  1  1  1   rabbit  Cambridge
        4  2  2  2  leopard   Shanghai
        5  3  3  3     lion      Basel
        6  1  1  1   rabbit  Cambridge
        7  2  2  2  leopard   Shanghai
        8  3  3  3     lion      Basel


    """

    check("row_number", row_number, [int])

    df.columns = df.iloc[row_number, :]
    df.columns.name = None

    if remove_row:
        df.drop(df.index[row_number], inplace=True)

    if remove_rows_above:
        df.drop(df.index[range(row_number)], inplace=True)

    return df


@pf.register_dataframe_method
def round_to_fraction(
    df, col_name: str = None, denominator: float = None, digits: float = np.inf
):
    """
    Round all values in a column to a fraction.
    Also, optionally round to a specified number of digits.

    :param number: The number to round
    :param denominator: The denominator of the fraction for rounding
    :param digits: The number of digits for rounding after rounding to the
        fraction. Default is np.inf (i.e. no subsequent rounding)

    Taken from https://github.com/sfirke/janitor/issues/235

    :Example Setup:

    .. code-block:: python

        import pandas as pd
        import janitor

        data_dict = {
            "a": [1.23452345, 2.456234, 3.2346125] * 3,
            "Bell__Chart": [1/3, 2/7, 3/2] * 3,
            "decorated-elephant": [1/234, 2/13, 3/167] * 3,
            "animals": ["rabbit", "leopard", "lion"] * 3,
            "cities": ["Cambridge", "Shanghai", "Basel"] * 3,
        }


    :Example 1: Rounding the first column to the nearest half:

    .. code-block:: python

        example_dataframe = pd.DataFrame(data_dict)
        example_dataframe.round_to_fraction('a', 2)

    :Output:

    .. code-block:: python

             a  Bell__Chart  decorated-elephant  animals     cities
        0  1.0     0.333333            0.004274   rabbit  Cambridge
        1  2.5     0.285714            0.153846  leopard   Shanghai
        2  3.0     1.500000            0.017964     lion      Basel
        3  1.0     0.333333            0.004274   rabbit  Cambridge
        4  2.5     0.285714            0.153846  leopard   Shanghai
        5  3.0     1.500000            0.017964     lion      Basel
        6  1.0     0.333333            0.004274   rabbit  Cambridge
        7  2.5     0.285714            0.153846  leopard   Shanghai
        8  3.0     1.500000            0.017964     lion      Basel

    :Example 2: Rounding the first column to nearest third:

    .. code-block:: python

        example_dataframe2 = pd.DataFrame(data_dict)
        example_dataframe2.limit_column_characters('a', 3)

    :Output:

    .. code-block:: python

                  a  Bell__Chart  decorated-elephant  animals     cities
        0  1.333333     0.333333            0.004274   rabbit  Cambridge
        1  2.333333     0.285714            0.153846  leopard   Shanghai
        2  3.333333     1.500000            0.017964     lion      Basel
        3  1.333333     0.333333            0.004274   rabbit  Cambridge
        4  2.333333     0.285714            0.153846  leopard   Shanghai
        5  3.333333     1.500000            0.017964     lion      Basel
        6  1.333333     0.333333            0.004274   rabbit  Cambridge
        7  2.333333     0.285714            0.153846  leopard   Shanghai
        8  3.333333     1.500000            0.017964     lion      Basel

    :Example 3: Rounding the first column to the nearest third and rounding \
    each value to the 10,000th place:

    .. code-block:: python

        example_dataframe2 = pd.DataFrame(data_dict)
        example_dataframe2.limit_column_characters('a', 3, 4)

    :Output:

    .. code-block:: python

                a  Bell__Chart  decorated-elephant  animals     cities
        0  1.3333     0.333333            0.004274   rabbit  Cambridge
        1  2.3333     0.285714            0.153846  leopard   Shanghai
        2  3.3333     1.500000            0.017964     lion      Basel
        3  1.3333     0.333333            0.004274   rabbit  Cambridge
        4  2.3333     0.285714            0.153846  leopard   Shanghai
        5  3.3333     1.500000            0.017964     lion      Basel
        6  1.3333     0.333333            0.004274   rabbit  Cambridge
        7  2.3333     0.285714            0.153846  leopard   Shanghai
        8  3.3333     1.500000            0.017964     lion      Basel


    """

    check("col_name", col_name, [str])

    if denominator:
        check("denominator", denominator, [float, int])

    if digits:
        check("digits", digits, [float, int])

    def _round_to_fraction(number, denominator, digits=np.inf):
        num = round(number * denominator, 0) / denominator
        if not np.isinf(digits):
            num = round(num, digits)
        return num

    _round_to_fraction_partial = partial(
        _round_to_fraction, denominator=denominator, digits=digits
    )

    df[col_name] = df[col_name].apply(_round_to_fraction_partial)

    return df


def check(varname: str, value, expected_types: list):
    """
    One-liner syntactic sugar for checking types.

    Should be used like this:

        check('x', x, [int, float])

    :param varname: The name of the variable.
    :param value: The value of the varname.
    :param expected_types: The types we expect the item to be.
    """
    is_expected_type = False
    for t in expected_types:
        if isinstance(value, t):
            is_expected_type = True
            break

<<<<<<< HEAD
    return df


@lru_cache(maxsize=32)
def _convert_currency(
    from_currency: str = None,
    to_currency: str = None,
    historical_date: date = None,
):
    """
    Currency conversion for Pandas DataFrame column.
    Helper function for `convert_currency` method.
    The API used is: https://exchangeratesapi.io/
    """

    url = "https://api.exchangeratesapi.io"

    if historical_date:
        assert isinstance(historical_date, date) | isinstance(
            historical_date, datetime
        ), "historical_date must be a date or datetime object!"
        if isinstance(historical_date, datetime):
            assert historical_date >= datetime(
                1999, 1, 4
            ), "datetime must be later than 1999-01-04!"
            string_date = str(historical_date)[:10]
        else:
            assert historical_date >= date(
                1999, 1, 4
            ), "date must be later than 1999-01-04!"
            string_date = str(historical_date)
        url = url + "/%s" % string_date
    else:
        url = url + "/latest"

    currency_set = {
        "AUD",
        "BGN",
        "BRL",
        "CAD",
        "CHF",
        "CNY",
        "CZK",
        "DKK",
        "EUR",
        "GBP",
        "HKD",
        "HRK",
        "HUF",
        "IDR",
        "ILS",
        "INR",
        "ISK",
        "JPY",
        "KRW",
        "MXN",
        "MYR",
        "NOK",
        "NZD",
        "PHP",
        "PLN",
        "RON",
        "RUB",
        "SEK",
        "SGD",
        "THB",
        "TRY",
        "USD",
        "ZAR",
    }

    assert (
        from_currency in currency_set
    ), f"from_currency must be one of {currency_set}"
    assert (
        to_currency in currency_set
    ), f"to_currency must be one of {currency_set}"

    payload = {"base": from_currency, "symbols": to_currency}

    result = requests.get(url, params=payload)

    assert result.status_code == 200, (
        "Exchange Rate API failed to receive a 200 response from the server. "
        "Please try again later."
    )

    currency_dict = json.loads(result.text)
    rate = currency_dict["rates"][to_currency]
    return rate


@pf.register_dataframe_method
def convert_currency(
    df,
    colname: str = None,
    from_currency: str = None,
    to_currency: str = None,
    historical_date: date = None,
):
    """
        Converts a column from one currency to another, with an option to
        convert based on historical exchange values.

        :param df: A pandas dataframe.
        :param colname: Name of the new column. Should be a string, in order
            for the column name to be compatible with the Feather binary
            format (this is a useful thing to have).
        :param from_currency: The base currency to convert from.
            May be any of: currency_set = {"AUD", "BGN", "BRL", "CAD", "CHF",
            "CNY", "CZK", "DKK", "EUR", "GBP", "HKD", "HRK", "HUF", "IDR",
            "ILS", "INR", "ISK", "JPY", "KRW", "MXN", "MYR", "NOK", "NZD",
            "PHP", "PLN", "RON", "RUB", "SEK", "SGD", "THB", "TRY", "USD",
            "ZAR"}
        :param to_currency: The target currency to convert to.
            May be any of: currency_set = {"AUD", "BGN", "BRL", "CAD", "CHF",
            "CNY", "CZK", "DKK", "EUR", "GBP", "HKD", "HRK", "HUF", "IDR",
            "ILS", "INR", "ISK", "JPY", "KRW", "MXN", "MYR", "NOK", "NZD",
            "PHP", "PLN", "RON", "RUB", "SEK", "SGD", "THB", "TRY", "USD",
            "ZAR"}
        :param historical_date: If supplied, get exchange rate on a certain\
        date. If not supplied, get the latest exchange rate. The exchange\
        rates go back to Jan. 4, 1999.

        :Setup:
        .. code-block:: python

            import pandas as pd
            import janitor
            from datetime import date

            data_dict = {
                "a": [1.23452345, 2.456234, 3.2346125] * 3,
                "Bell__Chart": [1/3, 2/7, 3/2] * 3,
                "decorated-elephant": [1/234, 2/13, 3/167] * 3,
                "animals": ["rabbit", "leopard", "lion"] * 3,
                "cities": ["Cambridge", "Shanghai", "Basel"] * 3,
            }

            example_dataframe = pd.DataFrame(data_dict)

        :Example: Converting a column from one currency to another using rates
        from 01/01/2018:

        .. code-block:: python

            example_dataframe.convert_currency('a', from_currency='USD',
            to_currency='EUR', historical_date=date(2018,1,1))

        :Output:
        .. code-block:: python

                      a  Bell__Chart  decorated-elephant  animals     cities
            0  1.029370     0.333333            0.004274   rabbit  Cambridge
            1  2.048056     0.285714            0.153846  leopard   Shanghai
            2  2.697084     1.500000            0.017964     lion      Basel
            3  1.029370     0.333333            0.004274   rabbit  Cambridge
            4  2.048056     0.285714            0.153846  leopard   Shanghai
            5  2.697084     1.500000            0.017964     lion      Basel
            6  1.029370     0.333333            0.004274   rabbit  Cambridge
            7  2.048056     0.285714            0.153846  leopard   Shanghai
            8  2.697084     1.500000            0.017964     lion      Basel

        """

    rate = _convert_currency(from_currency, to_currency, historical_date)
    df[colname] = df[colname] * rate

    return df
=======
    if not is_expected_type:
        raise TypeError(
            "{varname} should be one of {expected_types}".format(
                varname=varname, expected_types=expected_types
            )
        )
>>>>>>> ce8368ed
<|MERGE_RESOLUTION|>--- conflicted
+++ resolved
@@ -541,16 +541,12 @@
         for col in columns:
             assert (
                 col in df.columns
-            ), "{col} missing from dataframe columns!".format(
-                col=col
-            )
+            ), "{col} missing from dataframe columns!".format(col=col)
             df[col] = df[col].fillna(value)
     else:
         assert (
             columns in df.columns
-        ), "{col} missing from dataframe columns!".format(
-            col=columns
-        )
+        ), "{col} missing from dataframe columns!".format(col=columns)
         df[columns] = df[columns].fillna(value)
 
     return df
@@ -1388,28 +1384,6 @@
 
     df[col_name] = df[col_name].apply(_round_to_fraction_partial)
 
-    return df
-
-
-def check(varname: str, value, expected_types: list):
-    """
-    One-liner syntactic sugar for checking types.
-
-    Should be used like this:
-
-        check('x', x, [int, float])
-
-    :param varname: The name of the variable.
-    :param value: The value of the varname.
-    :param expected_types: The types we expect the item to be.
-    """
-    is_expected_type = False
-    for t in expected_types:
-        if isinstance(value, t):
-            is_expected_type = True
-            break
-
-<<<<<<< HEAD
     return df
 
 
@@ -1579,11 +1553,29 @@
     df[colname] = df[colname] * rate
 
     return df
-=======
+
+
+def check(varname: str, value, expected_types: list):
+    """
+    One-liner syntactic sugar for checking types.
+
+    Should be used like this:
+
+        check('x', x, [int, float])
+
+    :param varname: The name of the variable.
+    :param value: The value of the varname.
+    :param expected_types: The types we expect the item to be.
+    """
+    is_expected_type = False
+    for t in expected_types:
+        if isinstance(value, t):
+            is_expected_type = True
+            break
+
     if not is_expected_type:
         raise TypeError(
             "{varname} should be one of {expected_types}".format(
                 varname=varname, expected_types=expected_types
             )
-        )
->>>>>>> ce8368ed
+        )