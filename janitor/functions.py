--- conflicted
+++ resolved
@@ -1113,16 +1113,12 @@
     if target_column_name is None:
         target_column_name = column_names[0]
     # bfill/ffill combo is faster than combine_first
-<<<<<<< HEAD
     outcome = (
         df.filter(column_names)
         .bfill(axis="columns")
         .ffill(axis="columns")
         .iloc[:, 0]
     )
-=======
-    outcome = df.filter(column_names).bfill(axis=1).ffill(axis=1).iloc[:, 0]
->>>>>>> c25235ae
     if outcome.hasnans and (default_value is not None):
         outcome = outcome.fillna(default_value)
     return df.assign(**{target_column_name: outcome})
