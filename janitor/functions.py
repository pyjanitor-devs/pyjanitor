""" General purpose data cleaning functions. """

import datetime as dt
import inspect
import re
import unicodedata
import warnings
from functools import partial, reduce
from typing import (
    Any,
    Callable,
    Dict,
    Hashable,
    Iterable,
    List,
    NamedTuple,
    Optional,
    Pattern,
    Sequence,
    Set,
    Tuple,
    Union,
)

import numpy as np
import pandas as pd
import pandas_flavor as pf
from multipledispatch import dispatch
from natsort import index_natsorted
from pandas.api.types import (
    is_bool_dtype,
    is_list_like,
    is_numeric_dtype,
    union_categoricals,
)
from pandas.errors import OutOfBoundsDatetime
from scipy.stats import mode

from .errors import JanitorError
from enum import Enum
from operator import methodcaller
from .utils import (
    _clean_accounting_column,
    _computations_as_categorical,
    _computations_complete,
    _computations_expand_grid,
    _computations_pivot_longer,
    _computations_pivot_wider,
    _currency_column_to_numeric,
    _data_checks_pivot_longer,
    _data_checks_pivot_wider,
    _process_text,
    _replace_empty_string_with_none,
    _replace_original_empty_string_with_none,
    _select_columns,
    _strip_underscores,
    asCategorical,
    check,
    check_column,
    deprecated_alias,
)


def unionize_dataframe_categories(
    *dataframes, column_names: Optional[Iterable[pd.CategoricalDtype]] = None
) -> List[pd.DataFrame]:
    """
    Given a group of dataframes which contain some categorical columns, for
    each categorical column present, find all the possible categories across
    all the dataframes which have that column.
    Update each dataframes' corresponding column with a new categorical object
    that contains the original data
    but has labels for all the possible categories from all dataframes.
    This is useful when concatenating a list of dataframes which all have the
    same categorical columns into one dataframe.

    If, for a given categorical column, all input dataframes do not have at
    least one instance of all the possible categories,
    Pandas will change the output dtype of that column from ``category`` to
    ``object``, losing out on dramatic speed gains you get from the former
    format.

    Usage example for concatenation of categorical column-containing
    dataframes:

    Instead of:

    .. code-block:: python

        concatenated_df = pd.concat([df1, df2, df3], ignore_index=True)

    which in your case has resulted in ``category`` -> ``object`` conversion,
    use:

    .. code-block:: python

        unionized_dataframes = unionize_dataframe_categories(df1, df2, df2)
        concatenated_df = pd.concat(unionized_dataframes, ignore_index=True)

    :param dataframes: The dataframes you wish to unionize the categorical
        objects for.
    :param column_names: If supplied, only unionize this subset of columns.
    :returns: A list of the category-unioned dataframes in the same order they
        were provided.
    :raises TypeError: if any inputs are not pandas DataFrames.
    """

    if any(not isinstance(df, pd.DataFrame) for df in dataframes):
        raise TypeError("Inputs must all be dataframes.")

    if column_names is None:
        # Find all columns across all dataframes that are categorical

        column_names = set()

        for df in dataframes:
            column_names = column_names.union(
                [
                    column_name
                    for column_name in df.columns
                    if isinstance(df[column_name].dtype, pd.CategoricalDtype)
                ]
            )

    else:
        column_names = [column_names]
    # For each categorical column, find all possible values across the DFs

    category_unions = {
        column_name: union_categoricals(
            [df[column_name] for df in dataframes if column_name in df.columns]
        )
        for column_name in column_names
    }

    # Make a shallow copy of all DFs and modify the categorical columns
    # such that they can encode the union of all possible categories for each.

    refactored_dfs = []

    for df in dataframes:
        df = df.copy(deep=False)

        for column_name, categorical in category_unions.items():
            if column_name in df.columns:
                df[column_name] = pd.Categorical(
                    df[column_name], categories=categorical.categories
                )

        refactored_dfs.append(df)

    return refactored_dfs


@pf.register_dataframe_method
def move(
    df: pd.DataFrame,
    source: Union[int, str],
    target: Union[int, str],
    position: str = "before",
    axis: int = 0,
) -> pd.DataFrame:
    """
    Move column or row to a position adjacent to another column or row in
    dataframe. Must have unique column names or indices.

    This operation does not reset the index of the dataframe. User must
    explicitly do so.

    Does not apply to multilevel dataframes.

    Functional usage syntax:

    .. code-block:: python

        df = move(df, source=3, target=15, position='after', axis=0)

    Method chaining syntax:

    .. code-block:: python

        import pandas as pd
        import janitor
        df = pd.DataFrame(...).move(source=3, target=15, position='after',
        axis=0)

    :param df: The pandas Dataframe object.
    :param source: column or row to move
    :param target: column or row to move adjacent to
    :param position: Specifies whether the Series is moved to before or
        after the adjacent Series. Values can be either 'before' or 'after';
        defaults to 'before'.
    :param axis: Axis along which the function is applied. 0 to move a
        row, 1 to move a column.
    :returns: The dataframe with the Series moved.
    :raises ValueError: if ``axis`` is not ``0`` or ``1``.
    :raises ValueError: if ``position`` is not ``before`` or ``after``.
    :raises ValueError: if  ``source`` row or column is not in dataframe.
    :raises ValueError: if ``target`` row or column is not in dataframe.
    """
    if axis not in [0, 1]:
        raise ValueError(f"Invalid axis '{axis}'. Can only be 0 or 1.")

    if position not in ["before", "after"]:
        raise ValueError(
            f"Invalid position '{position}'. Can only be 'before' or 'after'."
        )

    if axis == 0:
        names = list(df.index)

        if source not in names:
            raise ValueError(f"Source row '{source}' not in dataframe.")

        if target not in names:
            raise ValueError(f"Target row '{target}' not in dataframe.")

        names.remove(source)
        pos = names.index(target)

        if position == "after":
            pos += 1
        names.insert(pos, source)

        df = df.loc[names, :]
    else:
        names = list(df.columns)

        if source not in names:
            raise ValueError(f"Source column '{source}' not in dataframe.")

        if target not in names:
            raise ValueError(f"Target column '{target}' not in dataframe.")

        names.remove(source)
        pos = names.index(target)

        if position == "after":
            pos += 1
        names.insert(pos, source)

        df = df.loc[:, names]

    return df


@pf.register_dataframe_method
def clean_names(
    df: pd.DataFrame,
    strip_underscores: Optional[Union[str, bool]] = None,
    case_type: str = "lower",
    remove_special: bool = False,
    strip_accents: bool = True,
    preserve_original_columns: bool = True,
    enforce_string: bool = True,
    truncate_limit: int = None,
) -> pd.DataFrame:
    """
    Clean column names.

    Takes all column names, converts them to lowercase,
    then replaces all spaces with underscores.

    By default, column names are converted to string types.
    This can be switched off by passing in ``enforce_string=False``.

    This method does not mutate the original DataFrame.

    Functional usage syntax:

    .. code-block:: python

        df = clean_names(df)

    Method chaining syntax:

    .. code-block:: python

        import pandas as pd
        import janitor
        df = pd.DataFrame(...).clean_names()

    :Example of transformation:

    .. code-block:: python

        Columns before: First Name, Last Name, Employee Status, Subject
        Columns after: first_name, last_name, employee_status, subject

    :param df: The pandas DataFrame object.
    :param strip_underscores: (optional) Removes the outer underscores from all
        column names. Default None keeps outer underscores. Values can be
        either 'left', 'right' or 'both' or the respective shorthand 'l', 'r'
        and True.
    :param case_type: (optional) Whether to make columns lower or uppercase.
        Current case may be preserved with 'preserve',
        while snake case conversion (from CamelCase or camelCase only)
        can be turned on using "snake".
        Default 'lower' makes all characters lowercase.
    :param remove_special: (optional) Remove special characters from columns.
        Only letters, numbers and underscores are preserved.
    :param strip_accents: Whether or not to remove accents from
        columns names.
    :param preserve_original_columns: (optional) Preserve original names.
        This is later retrievable using `df.original_columns`.
    :param enforce_string: Whether or not to convert all column names
        to string type. Defaults to True, but can be turned off.
        Columns with >1 levels will not be converted by default.
    :param truncate_limit: (optional) Truncates formatted column names to
        the specified length. Default None does not truncate.
    :returns: A pandas DataFrame.
    """
    original_column_names = list(df.columns)

    if enforce_string:
        df = df.rename(columns=str)

    df = df.rename(columns=lambda x: _change_case(x, case_type))

    df = df.rename(columns=_normalize_1)

    if remove_special:
        df = df.rename(columns=_remove_special)

    if strip_accents:
        df = df.rename(columns=_strip_accents)

    df = df.rename(columns=lambda x: re.sub("_+", "_", x))  # noqa: PD005
    df = _strip_underscores(df, strip_underscores)

    df = df.rename(columns=lambda x: x[:truncate_limit])

    # Store the original column names, if enabled by user
    if preserve_original_columns:
        df.__dict__["original_columns"] = original_column_names
    return df


def _change_case(col: str, case_type: str) -> str:
    """Change case of a column name."""
    case_types = ["preserve", "upper", "lower", "snake"]
    if case_type.lower() not in case_types:
        raise JanitorError(f"case_type must be one of: {case_types}")

    if case_type.lower() != "preserve":
        if case_type.lower() == "upper":
            col = col.upper()
        elif case_type.lower() == "lower":
            col = col.lower()
        elif case_type.lower() == "snake":
            col = _camel2snake(col)

    return col


def _remove_special(col_name: Hashable) -> str:
    """Remove special characters from column name."""
    return "".join(
        item for item in str(col_name) if item.isalnum() or "_" in item
    )


_underscorer1 = re.compile(r"(.)([A-Z][a-z]+)")
_underscorer2 = re.compile("([a-z0-9])([A-Z])")


def _camel2snake(col_name: str) -> str:
    """Convert camelcase names to snake case.

    Implementation taken from: https://gist.github.com/jaytaylor/3660565
    by @jtaylor
    """
    subbed = _underscorer1.sub(r"\1_\2", col_name)  # noqa: PD005
    return _underscorer2.sub(r"\1_\2", subbed).lower()  # noqa: PD005


FIXES = [(r"[ /:,?()\.-]", "_"), (r"['’]", ""), (r"[\xa0]", "_")]


def _normalize_1(col_name: Hashable) -> str:
    """Perform normalization of column name."""
    result = str(col_name)
    for search, replace in FIXES:
        result = re.sub(search, replace, result)  # noqa: PD005
    return result


def _strip_accents(col_name: str) -> str:
    """Remove accents from a DataFrame column name.
    .. _StackOverflow: https://stackoverflow.com/questions/517923/what-is-the-best-way-to-remove-accents-in-a-python-unicode-strin
    """  # noqa: E501

    return "".join(
        letter
        for letter in unicodedata.normalize("NFD", col_name)
        if not unicodedata.combining(letter)
    )


@pf.register_dataframe_method
def remove_empty(df: pd.DataFrame) -> pd.DataFrame:
    """Drop all rows and columns that are completely null.

    This method also resets the index(by default) since it doesn't make sense
    to preserve the index of a completely empty row.

    This method mutates the original DataFrame.

    Implementation is inspired from `StackOverflow`_.

    .. _StackOverflow: https://stackoverflow.com/questions/38884538/python-pandas-find-all-rows-where-all-values-are-nan

    Functional usage syntax:

    .. code-block:: python

        df = remove_empty(df)

    Method chaining syntax:

    .. code-block:: python

        import pandas as pd
        import janitor
        df = pd.DataFrame(...).remove_empty()

    :param df: The pandas DataFrame object.

    :returns: A pandas DataFrame.
    """  # noqa: E501
    nanrows = df.index[df.isna().all(axis=1)]
    df = df.drop(index=nanrows).reset_index(drop=True)

    nancols = df.columns[df.isna().all(axis=0)]
    df = df.drop(columns=nancols)

    return df


@pf.register_dataframe_method
@deprecated_alias(columns="column_names")
def get_dupes(
    df: pd.DataFrame,
    column_names: Optional[Union[str, Iterable[str], Hashable]] = None,
) -> pd.DataFrame:
    """Return all duplicate rows.

    This method does not mutate the original DataFrame.

    Functional usage syntax:

    .. code-block:: python

        df = pd.DataFrame(...)
        df = get_dupes(df)

    Method chaining syntax:

    .. code-block:: python

        import pandas as pd
        import janitor
        df = pd.DataFrame(...).get_dupes()

    :param df: The pandas DataFrame object.
    :param column_names: (optional) A column name or an iterable
        (list or tuple) of column names. Following pandas API, this only
        considers certain columns for identifying duplicates. Defaults to using
        all columns.
    :returns: The duplicate rows, as a pandas DataFrame.
    """
    dupes = df.duplicated(subset=column_names, keep=False)
    return df[dupes == True]  # noqa: E712


def As_Categorical(
    categories: Optional[List] = None,
    order: Optional[str] = None,
) -> NamedTuple:
    """
    Helper function for `encode_categorical`. It makes creating the
    `categories` and `order` more explicit. Inspired by pd.NamedAgg.
    :param categories: list-like object to create new categorical column.
    :param order: string object that can be either "sort" or "appearance".
        If "sort", the `categories` argument will be sorted with np.sort;
        if "apperance", the `categories` argument will be used as is.
    :returns: A namedtuple of (`categories`, `order`).
    """

    return asCategorical(categories=categories, order=order)


@pf.register_dataframe_method
@deprecated_alias(columns="column_names")
def encode_categorical(
    df: pd.DataFrame,
    column_names: Union[str, Iterable[str], Hashable] = None,
    **kwargs,
) -> pd.DataFrame:
    """Encode the specified columns with Pandas'
    `category dtype <http://pandas.pydata.org/pandas-docs/stable/user_guide/categorical.html>`_.

    Categories and order can be explicitly specified via the `kwargs` option, which is a
    pairing of column name and a tuple of (categories, order).

    The `janitor.As_Categorical` function is provided to make it clearer what the arguments
    to the function are.

    It is syntactic sugar around `pd.Categorical`.

    This method does not mutate the original DataFrame.

    .. note:: In versions < 0.20.11, this method mutates the original DataFrame.

    **Examples:**


    .. code-block:: python

               col1	col2	col3
        0	2.0	a	2020-01-01
        1	1.0	b	2020-01-02
        2	3.0	c	2020-01-03
        3	1.0	d	2020-01-04
        4	NaN	a	2020-01-05

        df.dtypes

        col1           float64
        col2            object
        col3    datetime64[ns]
        dtype: object

    Specific columns can be converted to category type:

    .. code-block:: python

        df = (pd.DataFrame(...)
                .encode_categorical(
                    column_names=['col1', 'col2', 'col3']
                    )
            )

        df.dtypes

        col1    category
        col2    category
        col3    category
        dtype: object

    Note that for the code above, the categories were inferred from
    the columns, and is unordered::

        df['col3']
        0   2020-01-01
        1   2020-01-02
        2   2020-01-03
        3   2020-01-04
        4   2020-01-05
        Name: col3, dtype: category
        Categories (5, datetime64[ns]):
        [2020-01-01, 2020-01-02, 2020-01-03, 2020-01-04, 2020-01-05]


    Explicit categories can be provided, and ordered via the ``kwargs``
    parameter::

        df = (pd.DataFrame(...)
                .encode_categorical(
                    col1 = ([3, 2, 1, 4], "appearance"),
                    col2 = (['a','d','c','b'], "sort")
                    )
            )

        df['col1']
        0      2
        1      1
        2      3
        3      1
        4    NaN
        Name: col1, dtype: category
        Categories (4, int64): [3 < 2 < 1 < 4]

        df['col2']
        0    a
        1    b
        2    c
        3    d
        4    a
        Name: col2, dtype: category
        Categories (4, object): [a < b < c < d]

    When the `order` parameter is "appearance", the categories argument is used as-is;
    if the `order` is "sort", the categories argument is sorted in ascending order;
    if `order` is ``None``, then the categories argument is applied unordered.

    The ``janitor.As_Categorical`` function can also be used to make clearer
    what the arguments to the function are::

        df = (pd.DataFrame(...)
                .encode_categorical(
                    col1 = As_Categorical(
                                categories = [3, 2, 1, 4],
                                order = "appearance"
                                ),
                    col2 = As_Categorical(
                                categories = ['a','d','c','b'],
                                order = "sort"
                                )
                    )
            )

    A User Warning will be generated if some or all of the unique values
    in the column are not present in the provided `categories` argument.

    .. code-block:: python

        df = (pd.DataFrame(...)
                .encode_categorical(
                    col1 = As_Categorical(
                            categories = [4, 5, 6],
                            order = "appearance"
                            )
            )

        UserWarning: None of the values in col1 are in [4, 5, 6];
                     this might create nulls for all your values
                     in the new categorical column.

        df['col1']
        0    NaN
        1    NaN
        2    NaN
        3    NaN
        4    NaN
        Name: col1, dtype: category
        Categories (3, int64): [4 < 5 < 6]


    .. note:: if ``categories`` is None in the ``kwargs`` tuple, then the
        values for `categories` are inferred from the column; if `order`
        is None, then the values for categories are applied unordered.

    .. note:: ``column_names`` and ``kwargs`` parameters cannot be used at
        the same time.

    Functional usage syntax:

    .. code-block:: python

        import pandas as pd
        import janitor as jn

    - With ``column_names``::

        categorical_cols = ['col1', 'col2', 'col4']
        df = jn.encode_categorical(
                    df,
                    columns = categorical_cols)  # one way

    - With ``kwargs``::

        df = jn.encode_categorical(
                    df,
                    col1 = (categories, order),
                    col2 = jn.As_Categorical(
                                categories = [values],
                                order="sort"/"appearance"/None
                                )
                )

    Method chaining syntax:

    - With ``column_names``::

        categorical_cols = ['col1', 'col2', 'col4']
        df = (pd.DataFrame(...)
                .encode_categorical(columns=categorical_cols)
            )

    - With ``kwargs``::

        df = (
            pd.DataFrame(...)
            .encode_categorical(
                col1 = (categories, order),
                col2 = jn.As_Categorical(
                            categories = [values]/None,
                            order="sort"/"appearance"/None
                            )
        )


    :param df: The pandas DataFrame object.
    :param column_names: A column name or an iterable (list or
        tuple) of column names.
    :param kwargs: A pairing of column name to a tuple of (`categories`, `order`).
        There is also the `janitor.As_Categorical` function, which creates a
        namedtuple of (`categories`, `order`) to make it clearer what the arguments
        are. This is useful in creating categorical columns that are ordered, or
        if the user needs to explicitly specify the categories.
    :returns: A pandas DataFrame.
    :raises JanitorError: if a column specified within ``column_names``
        is not found in the DataFrame.
    :raises JanitorError: if ``column_names`` is not hashable
        nor iterable.
    :raises ValueError: if both ``column_names`` and ``kwargs`` are provided.
    """  # noqa: E501

    df = df.copy()

    if all((column_names, kwargs)):
        raise ValueError(
            """
            Only one of `column_names` or `kwargs`
            can be provided.
            """
        )
    # column_names deal with only category dtype (unordered)
    # kwargs takes care of scenarios where user wants an ordered category
    # or user supplies specific categories to create the categorical
    if column_names:
        if isinstance(column_names, (list, Tuple)):
            for col in column_names:
                if col not in df.columns:
                    raise JanitorError(
                        f"{col} missing from DataFrame columns!"
                    )
                df[col] = pd.Categorical(df[col])
        elif isinstance(column_names, Hashable):
            if column_names not in df.columns:
                raise JanitorError(
                    f"{column_names} missing from DataFrame columns!"
                )
            df[column_names] = pd.Categorical(df[column_names])
        else:
            raise JanitorError(
                "kwarg `column_names` must be hashable or iterable!"
            )
        return df

    df = _computations_as_categorical(df, **kwargs)
    return df


@pf.register_dataframe_method
@deprecated_alias(columns="column_names")
def label_encode(
    df: pd.DataFrame, column_names: Union[str, Iterable[str], Hashable]
) -> pd.DataFrame:
    """Convert labels into numerical data.

    This method will create a new column with the string "_enc" appended
    after the original column's name. Consider this to be syntactic sugar.

    This method behaves differently from `encode_categorical`. This method
    creates a new column of numeric data. `encode_categorical` replaces the
    dtype of the original column with a "categorical" dtype.

    This method mutates the original DataFrame.

    Functional usage syntax:

    .. code-block:: python

        df = label_encode(df, column_names="my_categorical_column")  # one way

    Method chaining syntax:

    .. code-block:: python

        import pandas as pd
        import janitor
        categorical_cols = ['col1', 'col2', 'col4']
        df = pd.DataFrame(...).label_encode(column_names=categorical_cols)

    :param df: The pandas DataFrame object.
    :param column_names: A column name or an iterable (list
        or tuple) of column names.
    :returns: A pandas DataFrame.
    """
    warnings.warn(
        "label_encode will be deprecated in a 1.x release. \
        Please use factorize_columns instead"
    )
    df = _factorize(df, column_names, "_enc")
    return df


@pf.register_dataframe_method
def factorize_columns(
    df: pd.DataFrame,
    column_names: Union[str, Iterable[str], Hashable],
    suffix: str = "_enc",
    **kwargs,
) -> pd.DataFrame:
    """Converts labels into numerical data

    This method will create a new column with the string "_enc" appended
    after the original column's name.
    This can be overriden with the suffix parameter

    Internally this method uses pandas factorize method.
    It takes in optional suffix and keyword arguments also.
    An empty string as suffix will override the existing column

    This method mutates the original DataFrame

    Functional usage syntax:

    .. code-block:: python

        df = factorize_columns(df, column_names="my_categorical_column",
                                        suffix="_enc")  # one way

    Method chaining syntax:

    .. code-block:: python

        import pandas as pd
        import janitor
        categorical_cols = ['col1', 'col2', 'col4']
        df = pd.DataFrame(...).factorize_columns(
                                column_names=categorical_cols,
                                suffix="_enc")

    :param df: The pandas DataFrame object.
    :param column_names: A column name or an iterable (list
        or tuple) of column names.
    :param suffix: Suffix to be used for the new column. Default value is _enc.
        An empty string suffix means, it will override the existing column
    :param **kwargs: Keyword arguments. It takes any of the keyword arguments,
        which the pandas factorize method takes like sort,na_sentinel,size_hint

    :returns: A pandas DataFrame.
    """
    df = _factorize(df, column_names, suffix, **kwargs)
    return df


@dispatch(pd.DataFrame, (list, tuple), str)
def _factorize(df, column_names, suffix, **kwargs):
    check_column(df, column_names=column_names, present=True)
    for col in column_names:
        df[f"{col}{suffix}"] = pd.factorize(df[col], **kwargs)[0]
    return df


@dispatch(pd.DataFrame, str, str)
def _factorize(df, column_name, suffix, **kwargs):  # noqa: F811
    check_column(df, column_names=column_name, present=True)
    df[f"{column_name}{suffix}"] = pd.factorize(df[column_name], **kwargs)[0]
    return df


@pf.register_dataframe_method
@deprecated_alias(old="old_column_name", new="new_column_name")
def rename_column(
    df: pd.DataFrame, old_column_name: str, new_column_name: str
) -> pd.DataFrame:
    """Rename a column in place.

    This method does not mutate the original DataFrame.

    Functional usage syntax:

    .. code-block:: python

        df = rename_column(df, "old_column_name", "new_column_name")

    Method chaining syntax:

    .. code-block:: python

        import pandas as pd
        import janitor
        df = pd.DataFrame(...).rename_column("old_column_name", "new_column_name")

    This is just syntactic sugar/a convenience function for renaming one column
    at a time. If you are convinced that there are multiple columns in need of
    changing, then use the :py:meth:`pandas.DataFrame.rename` method.

    :param df: The pandas DataFrame object.
    :param old_column_name: The old column name.
    :param new_column_name: The new column name.
    :returns: A pandas DataFrame with renamed columns.
    """  # noqa: E501
    check_column(df, [old_column_name])

    return df.rename(columns={old_column_name: new_column_name})


@pf.register_dataframe_method
def rename_columns(df: pd.DataFrame, new_column_names: Dict) -> pd.DataFrame:
    """Rename columns in place.

    Functional usage syntax:

    .. code-block:: python

        df = rename_columns(df, {"old_column_name": "new_column_name"})

    Method chaining syntax:

    .. code-block:: python

        import pandas as pd
        import janitor
        df = pd.DataFrame(...).rename_columns({"old_column_name": "new_column_name"})

    This is just syntactic sugar/a convenience function for renaming one column
    at a time. If you are convinced that there are multiple columns in need of
    changing, then use the :py:meth:`pandas.DataFrame.rename` method.

    :param df: The pandas DataFrame object.
    :param new_column_names: A dictionary of old and new column names.
    :returns: A pandas DataFrame with renamed columns.
    """  # noqa: E501
    check_column(df, list(new_column_names.keys()))

    return df.rename(columns=new_column_names)


@pf.register_dataframe_method
def reorder_columns(
    df: pd.DataFrame, column_order: Union[Iterable[str], pd.Index, Hashable]
) -> pd.DataFrame:
    """Reorder DataFrame columns by specifying desired order as list of col names.

    Columns not specified retain their order and follow after specified cols.

    Validates column_order to ensure columns are all present in DataFrame.

    This method does not mutate the original DataFrame.

    Functional usage syntax:

    Given `DataFrame` with column names `col1`, `col2`, `col3`:

    .. code-block:: python

        df = reorder_columns(df, ['col2', 'col3'])

    Method chaining syntax:

    .. code-block:: python

        import pandas as pd
        import janitor
        df = pd.DataFrame(...).reorder_columns(['col2', 'col3'])

    The column order of `df` is now `col2`, `col3`, `col1`.

    Internally, this function uses `DataFrame.reindex` with `copy=False`
    to avoid unnecessary data duplication.

    :param df: `DataFrame` to reorder
    :param column_order: A list of column names or Pandas `Index`
        specifying their order in the returned `DataFrame`.
    :returns: A pandas DataFrame with reordered columns.
    :raises IndexError: if a column within ``column_order`` is not found
        within the DataFrame.
    """
    check("column_order", column_order, [list, tuple, pd.Index])

    if any(col not in df.columns for col in column_order):
        raise IndexError(
            "A column in ``column_order`` was not found in the DataFrame."
        )

    # if column_order is a Pandas index, needs conversion to list:
    column_order = list(column_order)

    return df.reindex(
        columns=(
            column_order
            + [col for col in df.columns if col not in column_order]
        ),
        copy=False,
    )


@pf.register_dataframe_method
@deprecated_alias(columns="column_names", new_column_name="target_column_name")
def coalesce(
    df: pd.DataFrame,
    column_names: Iterable[Hashable],
    target_column_name: Optional[str] = None,
    default_value: Optional[Union[int, float, str]] = None,
) -> pd.DataFrame:
    """
    Coalesce two or more columns of data in order of column names provided.

    This finds the first non-missing value at each position.

    This method does not mutate the original DataFrame.

    Example:

    .. code-block:: python

        import pandas as pd
        import janitor as jn

        df = pd.DataFrame({"A": [1, 2, np.nan],
                           "B": [np.nan, 10, np.nan],
                           "C": [5, 10, 7]})

             A     B   C
        0  1.0   NaN   5
        1  2.0  10.0  10
        2  NaN   NaN   7

        df.coalesce(column_names = ['A', 'B', 'C'],
                    target_column_name = 'D')

            A     B   C    D
        0  1.0   NaN   5  1.0
        1  2.0  10.0  10  2.0
        2  NaN   NaN   7  7.0

    If no target column is provided, then the first column is updated,
    with the null values removed::

        df.coalesce(column_names = ['A', 'B', 'C'])

            A     B   C
        0  1.0   NaN   5
        1  2.0  10.0  10
        2  7.0   NaN   7

    If nulls remain, you can fill it with the `default_value`::

        df = pd.DataFrame({'s1':[np.nan,np.nan,6,9,9],
                           's2':[np.nan,8,7,9,9]})

            s1   s2
        0  NaN  NaN
        1  NaN  8.0
        2  6.0  7.0
        3  9.0  9.0
        4  9.0  9.0

        df.coalesce(column_names = ['s1', 's2'],
                    target_column_name = 's3',
                    default_value = 0)

            s1   s2   s3
        0  NaN  NaN  0.0
        1  NaN  8.0  8.0
        2  6.0  7.0  6.0
        3  9.0  9.0  9.0
        4  9.0  9.0  9.0


    Functional usage syntax:

    .. code-block:: python

        df = coalesce(df, columns=['col1', 'col2'], 'col3')

    Method chaining syntax:

    .. code-block:: python

        import pandas as pd
        import janitor
        df = pd.DataFrame(...).coalesce(['col1', 'col2'])

    The first example will create a new column called 'col3' with values from
    'col2' inserted where values from 'col1' are NaN.
    The second example will update the values of 'col1',
    since it is the first column in `column_names`.

    This is more syntactic diabetes! For R users, this should look familiar to
    `dplyr`'s `coalesce` function; for Python users, the interface
    should be more intuitive than the :py:meth:`pandas.Series.combine_first`
    method.

    :param df: A pandas DataFrame.
    :param column_names: A list of column names.
    :param target_column_name: The new column name after combining.
        If `None`, then the first column in `column_names` is updated,
        with the Null values replaced.
    :param default_value: A scalar to replace any remaining nulls
        after coalescing.
    :returns: A pandas DataFrame with coalesced columns.
    :raises ValueError: if length of `column_names` is less than 2.
    """

    check("column_names", column_names, [list])
    if target_column_name:
        check("target_column_name", target_column_name, [str])
    if default_value:
        check("default_value", default_value, [int, float, str])

    if not column_names:
        return df

    if len(column_names) < 2:
        raise ValueError(
            """
            The number of columns to coalesce
            should be a minimum of 2.
            """
        )
    check_column(df, column_names)

    if target_column_name is None:
        target_column_name = column_names[0]
    # bfill/ffill combo is faster than combine_first
    outcome = df.filter(column_names).bfill(axis=1).ffill(axis=1).iloc[:, 0]
    if outcome.hasnans and (default_value is not None):
        outcome = outcome.fillna(default_value)
    return df.assign(**{target_column_name: outcome})


@pf.register_dataframe_method
@deprecated_alias(column="column_name")
def convert_excel_date(
    df: pd.DataFrame, column_name: Hashable
) -> pd.DataFrame:
    """Convert Excel's serial date format into Python datetime format.

    This method mutates the original DataFrame.

    Implementation is also from `Stack Overflow`.

    .. _Stack Overflow: https://stackoverflow.com/questions/38454403/convert-excel-style-date-with-pandas

    Functional usage syntax:

    .. code-block:: python

        df = convert_excel_date(df, column_name='date')

    Method chaining syntax:

    .. code-block:: python

        import pandas as pd
        import janitor
        df = pd.DataFrame(...).convert_excel_date('date')

    :param df: A pandas DataFrame.
    :param column_name: A column name.
    :returns: A pandas DataFrame with corrected dates.
    :raises ValueError: if There are non numeric values in the column.
    """  # noqa: E501

    if not is_numeric_dtype(df[column_name]):
        raise ValueError(
            "There are non-numeric values in the column. \
    All values must be numeric"
        )

    df[column_name] = pd.TimedeltaIndex(
        df[column_name], unit="d"
    ) + dt.datetime(
        1899, 12, 30
    )  # noqa: W503
    return df


@pf.register_dataframe_method
@deprecated_alias(column="column_name")
def convert_matlab_date(
    df: pd.DataFrame, column_name: Hashable
) -> pd.DataFrame:
    """Convert Matlab's serial date number into Python datetime format.

    Implementation is also from `StackOverflow`_.

    .. _StackOverflow: https://stackoverflow.com/questions/13965740/converting-matlabs-datenum-format-to-python

    This method mutates the original DataFrame.

    Functional usage syntax:

    .. code-block:: python

        df = convert_matlab_date(df, column_name='date')

    Method chaining syntax:

    .. code-block:: python

        import pandas as pd
        import janitor
        df = pd.DataFrame(...).convert_matlab_date('date')

    :param df: A pandas DataFrame.
    :param column_name: A column name.
    :returns: A pandas DataFrame with corrected dates.
    """  # noqa: E501
    days = pd.Series([dt.timedelta(v % 1) for v in df[column_name]])
    df[column_name] = (
        df[column_name].astype(int).apply(dt.datetime.fromordinal)
        + days
        - dt.timedelta(days=366)
    )
    return df


@pf.register_dataframe_method
@deprecated_alias(column="column_name")
def convert_unix_date(df: pd.DataFrame, column_name: Hashable) -> pd.DataFrame:
    """Convert unix epoch time into Python datetime format.

    Note that this ignores local tz and convert all timestamps to naive
    datetime based on UTC!

    This method mutates the original DataFrame.

    Functional usage syntax:

    .. code-block:: python

        df = convert_unix_date(df, column_name='date')

    Method chaining syntax:

    .. code-block:: python

        import pandas as pd
        import janitor
        df = pd.DataFrame(...).convert_unix_date('date')

    :param df: A pandas DataFrame.
    :param column_name: A column name.
    :returns: A pandas DataFrame with corrected dates.
    """

    try:
        df[column_name] = pd.to_datetime(df[column_name], unit="s")
    except OutOfBoundsDatetime:  # Indicates time is in milliseconds.
        df[column_name] = pd.to_datetime(df[column_name], unit="ms")
    return df


@pf.register_dataframe_method
@deprecated_alias(columns="column_names")
def fill_empty(
    df: pd.DataFrame, column_names: Union[str, Iterable[str], Hashable], value
) -> pd.DataFrame:
    """Fill `NaN` values in specified columns with a given value.

    Super sugary syntax that wraps :py:meth:`pandas.DataFrame.fillna`.

    This method mutates the original DataFrame.

    Functional usage syntax:

    .. code-block:: python

        df = fill_empty(df, column_names=['col1', 'col2'], value=0)

    Method chaining syntax:

    .. code-block:: python

        import pandas as pd
        import janitor
        df = pd.DataFrame(...).fill_empty(column_names='col1', value=0)

    :param df: A pandas DataFrame.
    :param column_names: column_names: A column name or an iterable (list
        or tuple) of column names If a single column name is passed in, then
        only that column will be filled; if a list or tuple is passed in, then
        those columns will all be filled with the same value.
    :param value: The value that replaces the `NaN` values.
    :returns: A pandas DataFrame with `Nan` values filled.
    """
    check_column(df, column_names)
    return _fill_empty(df, column_names, value=value)


@dispatch(pd.DataFrame, (list, tuple))
def _fill_empty(df, column_names, value=None):
    """Fill empty function for the case that column_names is list or tuple."""
    fill_mapping = {c: value for c in column_names}
    return df.fillna(value=fill_mapping)


@dispatch(pd.DataFrame, str)  # noqa: F811
def _fill_empty(df, column_names, value=None):  # noqa: F811
    """Fill empty function for the case that column_names is a string."""
    fill_mapping = {column_names: value}
    return df.fillna(value=fill_mapping)


@pf.register_dataframe_method
@deprecated_alias(column="column_name")
def expand_column(
    df: pd.DataFrame, column_name: Hashable, sep: str, concat: bool = True
) -> pd.DataFrame:
    """Expand a categorical column with multiple labels into dummy-coded columns.

    Super sugary syntax that wraps :py:meth:`pandas.Series.str.get_dummies`.

    This method does not mutate the original DataFrame.

    Functional usage syntax:

    .. code-block:: python

        df = expand_column(df,
                           column_name='col_name',
                           sep=', ')  # note space in sep

    Method chaining syntax:

    .. code-block:: python

        import pandas as pd
        import janitor
        df = pd.DataFrame(...).expand_column(column_name='col_name',
                                             sep=', ')

    :param df: A pandas DataFrame.
    :param column_name: Which column to expand.
    :param sep: The delimiter. Example delimiters include `|`, `, `, `,` etc.
    :param concat: Whether to return the expanded column concatenated to
        the original dataframe (`concat=True`), or to return it standalone
        (`concat=False`).
    :returns: A pandas DataFrame with an expanded column.
    """
    expanded_df = df[column_name].str.get_dummies(sep=sep)
    if concat:
        df = df.join(expanded_df)
        return df
    return expanded_df


@pf.register_dataframe_method
@deprecated_alias(columns="column_names")
def concatenate_columns(
    df: pd.DataFrame,
    column_names: List[Hashable],
    new_column_name,
    sep: str = "-",
) -> pd.DataFrame:
    """Concatenates the set of columns into a single column.

    Used to quickly generate an index based on a group of columns.

    This method mutates the original DataFrame.

    Functional usage syntax:

    .. code-block:: python

        df = concatenate_columns(df,
                                 column_names=['col1', 'col2'],
                                 new_column_name='id',
                                 sep='-')

    Method chaining syntax:

    .. code-block:: python

        df = (pd.DataFrame(...).
              concatenate_columns(column_names=['col1', 'col2'],
                                  new_column_name='id',
                                  sep='-'))

    :param df: A pandas DataFrame.
    :param column_names: A list of columns to concatenate together.
    :param new_column_name: The name of the new column.
    :param sep: The separator between each column's data.
    :returns: A pandas DataFrame with concatenated columns.
    :raises JanitorError: if at least two columns are not provided
        within ``column_names``.
    """
    if len(column_names) < 2:
        raise JanitorError("At least two columns must be specified")
    for i, col in enumerate(column_names):
        if i == 0:
            df[new_column_name] = df[col].astype(str)
        else:
            df[new_column_name] = (
                df[new_column_name] + sep + df[col].astype(str)
            )

    return df


@pf.register_dataframe_method
@deprecated_alias(column="column_name")
def deconcatenate_column(
    df: pd.DataFrame,
    column_name: Hashable,
    sep: Optional[str] = None,
    new_column_names: Optional[Union[List[str], Tuple[str]]] = None,
    autoname: str = None,
    preserve_position: bool = False,
) -> pd.DataFrame:
    """De-concatenates a single column into multiple columns.

    The column to de-concatenate can be either a collection (list, tuple, ...)
    which can be separated out with ``pd.Series.tolist()``,
    or a string to slice based on ``sep``.

    To determine this behaviour automatically,
    the first element in the column specified is inspected.

    If it is a string, then ``sep`` must be specified.
    Else, the function assumes that it is an iterable type
    (e.g. ``list`` or ``tuple``),
    and will attempt to deconcatenate by splitting the list.

    Given a column with string values, this is the inverse of the
    ``concatenate_columns`` function.

    Used to quickly split columns out of a single column.

    The keyword argument ``preserve_position``
    takes ``True`` or ``False`` boolean
    that controls whether the ``new_column_names``
    will take the original position
    of the to-be-deconcatenated ``column_name``:

    - When `preserve_position=False` (default), `df.columns` change from
      `[..., column_name, ...]` to `[..., column_name, ..., new_column_names]`.
      In other words, the deconcatenated new columns are appended to the right
      of the original dataframe and the original `column_name` is NOT dropped.
    - When `preserve_position=True`, `df.column` change from
      `[..., column_name, ...]` to `[..., new_column_names, ...]`.
      In other words, the deconcatenated new column will REPLACE the original
      `column_name` at its original position, and `column_name` itself
      is dropped.

    The keyword argument ``autoname`` accepts a base string
    and then automatically creates numbered column names
    based off the base string.
    For example, if ``col`` is passed in
    as the argument to ``autoname``,
    and 4 columns are created,
    then the resulting columns will be named
    ``col1, col2, col3, col4``.
    Numbering is always 1-indexed, not 0-indexed,
    in order to make the column names human-friendly.

    This method does not mutate the original DataFrame.

    Functional usage syntax:

    .. code-block:: python

        df = deconcatenate_column(
                df, column_name='id', new_column_names=['col1', 'col2'],
                sep='-', preserve_position=True
        )

    Method chaining syntax:

    .. code-block:: python

        df = (pd.DataFrame(...).
                deconcatenate_column(
                    column_name='id', new_column_names=['col1', 'col2'],
                    sep='-', preserve_position=True
                ))

    :param df: A pandas DataFrame.
    :param column_name: The column to split.
    :param sep: The separator delimiting the column's data.
    :param new_column_names: A list of new column names post-splitting.
    :param autoname: A base name for automatically naming the new columns.
        Takes precedence over ``new_column_names`` if both are provided.
    :param preserve_position: Boolean for whether or not to preserve original
        position of the column upon de-concatenation, default to False
    :returns: A pandas DataFrame with a deconcatenated column.
    :raises ValueError: if ``column_name`` is not present in the
        DataFrame.
    :raises ValueError: if ``sep`` is not provided and the column values
        are of type ``str``.
    :raises ValueError: if either ``new_column_names`` or ``autoname``
        is not supplied.
    :raises JanitorError: if incorrect number of names is provided
        within ``new_column_names``.
    """

    if column_name not in df.columns:
        raise ValueError(f"column name {column_name} not present in DataFrame")

    if isinstance(df[column_name].iloc[0], str):
        if sep is None:
            raise ValueError(
                "`sep` must be specified if the column values "
                "are of type `str`."
            )
        df_deconcat = df[column_name].str.split(sep, expand=True)
    else:
        df_deconcat = pd.DataFrame(
            df[column_name].to_list(), columns=new_column_names, index=df.index
        )

    if new_column_names is None and autoname is None:
        raise ValueError(
            "One of `new_column_names` or `autoname` must be supplied."
        )

    if autoname:
        new_column_names = [
            f"{autoname}{i}" for i in range(1, df_deconcat.shape[1] + 1)
        ]

    if not len(new_column_names) == df_deconcat.shape[1]:
        raise JanitorError(
            f"you need to provide {len(df_deconcat.shape[1])} names "
            "to `new_column_names`"
        )

    df_deconcat.columns = new_column_names
    df_new = pd.concat([df, df_deconcat], axis=1)

    if preserve_position:
        df_original = df.copy()
        cols = list(df_original.columns)
        index_original = cols.index(column_name)

        for i, col_new in enumerate(new_column_names):
            cols.insert(index_original + i, col_new)

        df_new = df_new.select_columns(cols).drop(columns=column_name)

    return df_new


@pf.register_dataframe_method
@deprecated_alias(column="column_name")
def filter_string(
    df: pd.DataFrame,
    column_name: Hashable,
    search_string: str,
    complement: bool = False,
) -> pd.DataFrame:
    """Filter a string-based column according to whether it contains a substring.

    This is super sugary syntax that builds on top of
    `pandas.Series.str.contains`.

    Because this uses internally `pandas.Series.str.contains`, which allows a
    regex string to be passed into it, thus `search_string` can also be a regex
    pattern.

    This method does not mutate the original DataFrame.

    This function allows us to method chain filtering operations:

    .. code-block:: python

        df = (pd.DataFrame(...)
              .filter_string('column', search_string='pattern', complement=False)
              ...)  # chain on more data preprocessing.

    This stands in contrast to the in-place syntax that is usually used:

    .. code-block:: python

        df = pd.DataFrame(...)
        df = df[df['column'].str.contains('pattern')]]

    As can be seen here, the API design allows for a more seamless flow in
    expressing the filtering operations.

    Functional usage syntax:

    .. code-block:: python

        df = filter_string(df,
                           column_name='column',
                           search_string='pattern',
                           complement=False)

    Method chaining syntax:

    .. code-block:: python

        df = (pd.DataFrame(...)
              .filter_string(column_name='column',
                             search_string='pattern',
                             complement=False)
              ...)

    :param df: A pandas DataFrame.
    :param column_name: The column to filter. The column should contain strings.
    :param search_string: A regex pattern or a (sub-)string to search.
    :param complement: Whether to return the complement of the filter or not.
    :returns: A filtered pandas DataFrame.
    """  # noqa: E501
    criteria = df[column_name].str.contains(search_string)
    if complement:
        return df[~criteria]
    return df[criteria]


@pf.register_dataframe_method
def filter_on(
    df: pd.DataFrame, criteria: str, complement: bool = False
) -> pd.DataFrame:
    """Return a dataframe filtered on a particular criteria.

    This method does not mutate the original DataFrame.

    This is super-sugary syntax that wraps the pandas `.query()` API, enabling
    users to use strings to quickly specify filters for filtering their
    dataframe. The intent is that `filter_on` as a verb better matches the
    intent of a pandas user than the verb `query`.

    Let's say we wanted to filter students based on whether they failed an exam
    or not, which is defined as their score (in the "score" column) being less
    than 50.

    .. code-block:: python

        df = (pd.DataFrame(...)
              .filter_on('score < 50', complement=False)
              ...)  # chain on more data preprocessing.

    This stands in contrast to the in-place syntax that is usually used:

    .. code-block:: python

        df = pd.DataFrame(...)
        df = df[df['score'] < 3]

    As with the `filter_string` function, a more seamless flow can be expressed
    in the code.

    Functional usage syntax:

    .. code-block:: python

        df = filter_on(df,
                       'score < 50',
                       complement=False)

    Method chaining syntax:

    .. code-block:: python

        df = (pd.DataFrame(...)
              .filter_on('score < 50', complement=False))

    Credit to Brant Peterson for the name.

    :param df: A pandas DataFrame.
    :param criteria: A filtering criteria that returns an array or Series of
        booleans, on which pandas can filter on.
    :param complement: Whether to return the complement of the filter or not.
    :returns: A filtered pandas DataFrame.
    """
    if complement:
        return df.query("not " + criteria)
    return df.query(criteria)


@pf.register_dataframe_method
@deprecated_alias(column="column_name", start="start_date", end="end_date")
def filter_date(
    df: pd.DataFrame,
    column_name: Hashable,
    start_date: Optional[dt.date] = None,
    end_date: Optional[dt.date] = None,
    years: Optional[List] = None,
    months: Optional[List] = None,
    days: Optional[List] = None,
    column_date_options: Optional[Dict] = None,
    format: Optional[str] = None,  # skipcq: PYL-W0622
) -> pd.DataFrame:
    """Filter a date-based column based on certain criteria.

    This method does not mutate the original DataFrame.

    Dates may be finicky and this function builds on top of the "magic" from
    the pandas `to_datetime` function that is able to parse dates well.

    Additional options to parse the date type of your column may be found at
    the official pandas documentation:

    pandas.pydata.org/pandas-docs/stable/reference/api/pandas.to_datetime.html

    **Note:** This method will cast your column to a Timestamp!

    :param df: A pandas dataframe.
    :param column_name: The column which to apply the fraction transformation.
    :param start_date: The beginning date to use to filter the DataFrame.
    :param end_date: The end date to use to filter the DataFrame.
    :param years: The years to use to filter the DataFrame.
    :param months: The months to use to filter the DataFrame.
    :param days: The days to use to filter the DataFrame.
    :param column_date_options: 'Special options to use when parsing the date
        column in the original DataFrame. The options may be found at the
        official Pandas documentation.'
    :param format: 'If you're using a format for `start_date` or `end_date`
        that is not recognized natively by pandas' to_datetime function, you
        may supply the format yourself. Python date and time formats may be
        found at http://strftime.org/.'
    :returns: A filtered pandas DataFrame.

    **Note:** This only affects the format of the `start_date` and `end_date`
    parameters. If there's an issue with the format of the DataFrame being
    parsed, you would pass `{'format': your_format}` to `column_date_options`.

    """

    # TODO: need to convert this to notebook.
    #     :Setup:
    # .. code-block:: python

    #     import pandas as pd
    #     import janitor

    #     date_list = [
    #         [1, "01/28/19"], [2, "01/29/19"], [3, "01/30/19"],
    #         [4, "01/31/19"], [5, "02/01/19"], [6, "02/02/19"],
    #         [7, "02/03/19"], [8, "02/04/19"], [9, "02/05/19"],
    #         [10, "02/06/19"], [11, "02/07/20"], [12, "02/08/20"],
    #         [13, "02/09/20"], [14, "02/10/20"], [15, "02/11/20"],
    #         [16, "02/12/20"], [17, "02/07/20"], [18, "02/08/20"],
    #         [19, "02/09/20"], [20, "02/10/20"], [21, "02/11/20"],
    #         [22, "02/12/20"], [23, "03/08/20"], [24, "03/09/20"],
    #         [25, "03/10/20"], [26, "03/11/20"], [27, "03/12/20"]]

    #     example_dataframe = pd.DataFrame(date_list,
    #                                      columns = ['AMOUNT', 'DATE'])

    # :Example 1: Filter dataframe between two dates

    # .. code-block:: python

    #     start_date = "01/29/19"
    #     end_date = "01/30/19"

    #     example_dataframe.filter_date(
    #         'DATE', start_date=start_date, end_date=end_date
    #     )

    # :Output:

    # .. code-block:: python

    #        AMOUNT       DATE
    #     1       2 2019-01-29
    #     2       3 2019-01-30

    # :Example 2: Using a different date format for filtering

    # .. code-block:: python

    #     end_date = "01$$$30$$$19"
    #     format = "%m$$$%d$$$%y"

    #     example_dataframe.filter_date(
    #         'DATE', end_date=end_date, format=format
    #     )

    # :Output:

    # .. code-block:: python

    #        AMOUNT       DATE
    #     0       1 2019-01-28
    #     1       2 2019-01-29
    #     2       3 2019-01-30

    # :Example 3: Filtering by year

    # .. code-block:: python

    #     years = [2019]

    #     example_dataframe.filter_date('DATE', years=years)

    # :Output:

    # .. code-block:: python

    #        AMOUNT       DATE
    #     0       1 2019-01-28
    #     1       2 2019-01-29
    #     2       3 2019-01-30
    #     3       4 2019-01-31
    #     4       5 2019-02-01
    #     5       6 2019-02-02
    #     6       7 2019-02-03
    #     7       8 2019-02-04
    #     8       9 2019-02-05
    #     9      10 2019-02-06

    # :Example 4: Filtering by year and month

    # .. code-block:: python

    #     years = [2020]
    #     months = [3]

    #     example_dataframe.filter_date('DATE', years=years, months=months)

    # :Output:

    # .. code-block:: python

    #         AMOUNT       DATE
    #     22      23 2020-03-08
    #     23      24 2020-03-09
    #     24      25 2020-03-10
    #     25      26 2020-03-11
    #     26      27 2020-03-12

    # :Example 5: Filtering by year and day

    # .. code-block:: python

    #     years = [2020]
    #     days = range(10,12)

    #     example_dataframe.filter_date('DATE', years=years, days=days)

    # :Output:

    # .. code-block:: python

    #         AMOUNT       DATE
    #     13      14 2020-02-10
    #     14      15 2020-02-11
    #     19      20 2020-02-10
    #     20      21 2020-02-11
    #     24      25 2020-03-10
    #     25      26 2020-03-11

    def _date_filter_conditions(conditions):
        """Taken from: https://stackoverflow.com/a/13616382."""
        return reduce(np.logical_and, conditions)

    if column_date_options:
        df.loc[:, column_name] = pd.to_datetime(
            df.loc[:, column_name], **column_date_options
        )
    else:
        df.loc[:, column_name] = pd.to_datetime(df.loc[:, column_name])

    _filter_list = []

    if start_date:
        start_date = pd.to_datetime(start_date, format=format)
        _filter_list.append(df.loc[:, column_name] >= start_date)

    if end_date:
        end_date = pd.to_datetime(end_date, format=format)
        _filter_list.append(df.loc[:, column_name] <= end_date)

    if years:
        _filter_list.append(df.loc[:, column_name].dt.year.isin(years))

    if months:
        _filter_list.append(df.loc[:, column_name].dt.month.isin(months))

    if days:
        _filter_list.append(df.loc[:, column_name].dt.day.isin(days))

    if start_date and end_date and start_date > end_date:
        warnings.warn(
            f"Your start date of {start_date} is after your end date of "
            f"{end_date}. Is this intended?"
        )

    return df.loc[_date_filter_conditions(_filter_list), :]


@pf.register_dataframe_method
@deprecated_alias(column="column_name")
def filter_column_isin(
    df: pd.DataFrame,
    column_name: Hashable,
    iterable: Iterable,
    complement: bool = False,
) -> pd.DataFrame:
    """Filter a dataframe for values in a column that exist in another iterable.

    This method does not mutate the original DataFrame.

    Assumes exact matching; fuzzy matching not implemented.

    The below example syntax will filter the DataFrame such that we only get
    rows for which the "names" are exactly "James" and "John".

    .. code-block:: python

        df = (
            pd.DataFrame(...)
            .clean_names()
            .filter_column_isin(column_name="names", iterable=["James", "John"]
            )
        )

    This is the method chaining alternative to:

    .. code-block:: python

        df = df[df['names'].isin(['James', 'John'])]

    If "complement" is true, then we will only get rows for which the names
    are not James or John.

    :param df: A pandas DataFrame
    :param column_name: The column on which to filter.
    :param iterable: An iterable. Could be a list, tuple, another pandas
        Series.
    :param complement: Whether to return the complement of the selection or
        not.
    :returns: A filtered pandas DataFrame.
    :raises ValueError: if ``iterable`` does not have a length of ``1``
        or greater.
    """
    if len(iterable) == 0:
        raise ValueError(
            "`iterable` kwarg must be given an iterable of length 1 or greater"
        )
    criteria = df[column_name].isin(iterable)

    if complement:
        return df[~criteria]
    return df[criteria]


@pf.register_dataframe_method
@deprecated_alias(columns="column_names")
def remove_columns(
    df: pd.DataFrame, column_names: Union[str, Iterable[str], Hashable]
) -> pd.DataFrame:
    """Remove the set of columns specified in `column_names`.

    This method does not mutate the original DataFrame.

    Intended to be the method-chaining alternative to `del df[col]`.

    Method chaining syntax:

    .. code-block:: python

        df = pd.DataFrame(...).remove_columns(column_names=['col1', 'col2'])

    :param df: A pandas DataFrame
    :param column_names: The columns to remove.
    :returns: A pandas DataFrame.
    """
    return df.drop(columns=column_names)


@pf.register_dataframe_method
@deprecated_alias(column="column_name")
def change_type(
    df: pd.DataFrame,
    column_name: Hashable,
    dtype: type,
    ignore_exception: bool = False,
) -> pd.DataFrame:
    """Change the type of a column.

    This method mutates the original DataFrame.

    Exceptions that are raised can be ignored. For example, if one has a mixed
    dtype column that has non-integer strings and integers, and you want to
    coerce everything to integers, you can optionally ignore the non-integer
    strings and replace them with ``NaN`` or keep the original value

    Intended to be the method-chaining alternative to:

        df[col] = df[col].astype(dtype)

    Method chaining syntax:

    .. code-block:: python

        df = pd.DataFrame(...).change_type('col1', str)

    :param df: A pandas dataframe.
    :param column_name: A column in the dataframe.
    :param dtype: The datatype to convert to. Should be one of the standard
        Python types, or a numpy datatype.
    :param ignore_exception: one of ``{False, "fillna", "keep_values"}``.
    :returns: A pandas DataFrame with changed column types.
    :raises ValueError: if unknown option provided for
        ``ignore_exception``.
    """
    if not ignore_exception:
        df[column_name] = df[column_name].astype(dtype)
    elif ignore_exception == "keep_values":
        df[column_name] = df[column_name].astype(dtype, errors="ignore")
    elif ignore_exception == "fillna":
        # returns None when conversion
        def convert(x, dtype):
            try:
                return dtype(x)
            except ValueError:
                return None

        df[column_name] = df[column_name].apply(lambda x: convert(x, dtype))
    else:
        raise ValueError("unknown option for ignore_exception")
    return df


@pf.register_dataframe_method
@deprecated_alias(col_name="column_name")
def add_column(
    df: pd.DataFrame,
    column_name: str,
    value: Union[List[Any], Tuple[Any], Any],
    fill_remaining: bool = False,
) -> pd.DataFrame:
    """Add a column to the dataframe.

    This method does not mutate the original DataFrame.

    Intended to be the method-chaining alternative to::

        df[column_name] = value

    Method chaining syntax adding a column with only a single value:

    .. code-block:: python

        # This will add a column with only one value.
        df = pd.DataFrame(...).add_column(column_name="new_column", 2)

    Method chaining syntax adding a column with more than one value:

    .. code-block:: python

        # This will add a column with an iterable of values.
        vals = [1, 2, 5, ..., 3, 4]  # of same length as the dataframe.
        df = pd.DataFrame(...).add_column(column_name="new_column", vals)

    :param df: A pandas DataFrame.
    :param column_name: Name of the new column. Should be a string, in order
        for the column name to be compatible with the Feather binary
        format (this is a useful thing to have).
    :param value: Either a single value, or a list/tuple of values.
    :param fill_remaining: If value is a tuple or list that is smaller than
        the number of rows in the DataFrame, repeat the list or tuple
        (R-style) to the end of the DataFrame.
    :returns: A pandas DataFrame with an added column.
    :raises ValueError: if attempting to add a column that already exists.
    :raises ValueError: if ``value`` has more elements that number of
        rows in the DataFrame.
    :raises ValueError: if attempting to add an iterable of values with
        a length not equal to the number of DataFrame rows.
    :raises ValueError: if ``value`` has length of ``0``.
    """
    # TODO: Convert examples to notebook.
    # :Setup:

    # .. code-block:: python

    #     import pandas as pd
    #     import janitor
    #     data = {
    #         "a": [1, 2, 3] * 3,
    #         "Bell__Chart": [1, 2, 3] * 3,
    #         "decorated-elephant": [1, 2, 3] * 3,
    #         "animals": ["rabbit", "leopard", "lion"] * 3,
    #         "cities": ["Cambridge", "Shanghai", "Basel"] * 3,
    #     }
    #     df = pd.DataFrame(data)

    # :Example 1: Create a new column with a single value:

    # .. code-block:: python

    #     df.add_column("city_pop", 100000)

    # :Output:

    # .. code-block:: python

    #        a  Bell__Chart  decorated-elephant  animals     cities  city_pop
    #     0  1            1                   1   rabbit  Cambridge    100000
    #     1  2            2                   2  leopard   Shanghai    100000
    #     2  3            3                   3     lion      Basel    100000
    #     3  1            1                   1   rabbit  Cambridge    100000
    #     4  2            2                   2  leopard   Shanghai    100000
    #     5  3            3                   3     lion      Basel    100000
    #     6  1            1                   1   rabbit  Cambridge    100000
    #     7  2            2                   2  leopard   Shanghai    100000
    #     8  3            3                   3     lion      Basel    100000

    # :Example 2: Create a new column with an iterator which fills to the
    # column
    # size:

    # .. code-block:: python

    #     df.add_column("city_pop", range(3), fill_remaining=True)

    # :Output:

    # .. code-block:: python

    #        a  Bell__Chart  decorated-elephant  animals     cities  city_pop
    #     0  1            1                   1   rabbit  Cambridge         0
    #     1  2            2                   2  leopard   Shanghai         1
    #     2  3            3                   3     lion      Basel         2
    #     3  1            1                   1   rabbit  Cambridge         0
    #     4  2            2                   2  leopard   Shanghai         1
    #     5  3            3                   3     lion      Basel         2
    #     6  1            1                   1   rabbit  Cambridge         0
    #     7  2            2                   2  leopard   Shanghai         1
    #     8  3            3                   3     lion      Basel         2

    # :Example 3: Add new column based on mutation of other columns:

    # .. code-block:: python

    #     df.add_column("city_pop", df.Bell__Chart - 2 * df.a)

    # :Output:

    # .. code-block:: python

    #        a  Bell__Chart  decorated-elephant  animals     cities  city_pop
    #     0  1            1                   1   rabbit  Cambridge        -1
    #     1  2            2                   2  leopard   Shanghai        -2
    #     2  3            3                   3     lion      Basel        -3
    #     3  1            1                   1   rabbit  Cambridge        -1
    #     4  2            2                   2  leopard   Shanghai        -2
    #     5  3            3                   3     lion      Basel        -3
    #     6  1            1                   1   rabbit  Cambridge        -1
    #     7  2            2                   2  leopard   Shanghai        -2
    #     8  3            3                   3     lion      Basel        -3

    df = df.copy()
    check("column_name", column_name, [str])

    if column_name in df.columns:
        raise ValueError(
            f"Attempted to add column that already exists: " f"{column_name}."
        )

    nrows = df.shape[0]

    if hasattr(value, "__len__") and not isinstance(
        value, (str, bytes, bytearray)
    ):
        # if `value` is a list, ndarray, etc.
        if len(value) > nrows:
            raise ValueError(
                "`value` has more elements than number of rows "
                f"in your `DataFrame`. vals: {len(value)}, "
                f"df: {nrows}"
            )
        if len(value) != nrows and not fill_remaining:
            raise ValueError(
                "Attempted to add iterable of values with length"
                " not equal to number of DataFrame rows"
            )

        if len(value) == 0:
            raise ValueError(
                "`value` has to be an iterable of minimum length 1"
            )
        len_value = len(value)
    elif fill_remaining:
        # relevant if a scalar val was passed, yet fill_remaining == True
        len_value = 1
        value = [value]

    nrows = df.shape[0]

    if fill_remaining:
        times_to_loop = int(np.ceil(nrows / len_value))

        fill_values = list(value) * times_to_loop

        df[column_name] = fill_values[:nrows]
    else:
        df[column_name] = value

    return df


@pf.register_dataframe_method
def add_columns(
    df: pd.DataFrame, fill_remaining: bool = False, **kwargs
) -> pd.DataFrame:
    """Add multiple columns to the dataframe.

    This method does not mutate the original DataFrame.

    Method to augment `add_column` with ability to add multiple columns in
    one go. This replaces the need for multiple `add_column` calls.

    Usage is through supplying kwargs where the key is the col name and the
    values correspond to the values of the new DataFrame column.

    Values passed can be scalar or iterable (list, ndarray, etc.)

    Usage example:

    .. code-block:: python

        x = 3
        y = np.arange(0, 10)
        df = pd.DataFrame(...).add_columns(x=x, y=y)

    :param df: A pandas dataframe.
    :param fill_remaining: If value is a tuple or list that is smaller than
        the number of rows in the DataFrame, repeat the list or tuple
        (R-style) to the end of the DataFrame. (Passed to `add_column`)
    :param kwargs: column, value pairs which are looped through in
        `add_column` calls.
    :returns: A pandas DataFrame with added columns.
    """
    # Note: error checking can pretty much be handled in `add_column`

    for col_name, values in kwargs.items():
        df = df.add_column(col_name, values, fill_remaining=fill_remaining)

    return df


@pf.register_dataframe_method
def limit_column_characters(
    df: pd.DataFrame, column_length: int, col_separator: str = "_"
) -> pd.DataFrame:
    """Truncate column sizes to a specific length.

    This method mutates the original DataFrame.

    Method chaining will truncate all columns to a given length and append
    a given separator character with the index of duplicate columns, except
    for the first distinct column name.

    :param df: A pandas dataframe.
    :param column_length: Character length for which to truncate all columns.
        The column separator value and number for duplicate column name does
        not contribute. Therefore, if all columns are truncated to 10
        characters, the first distinct column will be 10 characters and the
        remaining will be 12 characters (assuming a column separator of one
        character).
    :param col_separator: The separator to use for counting distinct column
        values. I think an underscore looks nicest, however a period is a
        common option as well. Supply an empty string (i.e. '') to remove the
        separator.
    :returns: A pandas DataFrame with truncated column lengths.
    """
    # :Example Setup:

    # .. code-block:: python

    #     import pandas as pd
    #     import janitor
    #     data_dict = {
    #         "really_long_name_for_a_column": range(10),
    #         "another_really_long_name_for_a_column": \
    #         [2 * item for item in range(10)],
    #         "another_really_longer_name_for_a_column": list("lllongname"),
    #         "this_is_getting_out_of_hand": list("longername"),
    #     }

    # :Example: Standard truncation:

    # .. code-block:: python

    #     example_dataframe = pd.DataFrame(data_dict)
    #     example_dataframe.limit_column_characters(7)

    # :Output:

    # .. code-block:: python

    #            really_  another another_1 this_is
    #     0        0        0         l       l
    #     1        1        2         l       o
    #     2        2        4         l       n
    #     3        3        6         o       g
    #     4        4        8         n       e
    #     5        5       10         g       r
    #     6        6       12         n       n
    #     7        7       14         a       a
    #     8        8       16         m       m
    #     9        9       18         e       e

    # :Example: Standard truncation with different separator character:

    # .. code-block:: python

    #     example_dataframe2 = pd.DataFrame(data_dict)
    #     example_dataframe2.limit_column_characters(7, ".")

    # .. code-block:: python

    #            really_  another another.1 this_is
    #     0        0        0         l       l
    #     1        1        2         l       o
    #     2        2        4         l       n
    #     3        3        6         o       g
    #     4        4        8         n       e
    #     5        5       10         g       r
    #     6        6       12         n       n
    #     7        7       14         a       a
    #     8        8       16         m       m
    #     9        9       18         e       e
    check("column_length", column_length, [int])
    check("col_separator", col_separator, [str])

    col_names = df.columns
    col_names = [col_name[:column_length] for col_name in col_names]

    col_name_set = set(col_names)
    col_name_count = {}

    # If no columns are duplicates, we can skip the loops below.
    if len(col_name_set) == len(col_names):
        df.columns = col_names
        return df

    for col_name_to_check in col_name_set:
        count = 0
        for idx, col_name in enumerate(col_names):
            if col_name_to_check == col_name:
                col_name_count[idx] = count
                count += 1

    final_col_names = []
    for idx, col_name in enumerate(col_names):
        if col_name_count[idx] > 0:
            col_name_to_append = (
                col_name + col_separator + str(col_name_count[idx])
            )
            final_col_names.append(col_name_to_append)
        else:
            final_col_names.append(col_name)

    df.columns = final_col_names
    return df


@pf.register_dataframe_method
def row_to_names(
    df: pd.DataFrame,
    row_number: int = None,
    remove_row: bool = False,
    remove_rows_above: bool = False,
    reset_index: bool = False,
) -> pd.DataFrame:
    """Elevates a row to be the column names of a DataFrame.

    This method mutates the original DataFrame.

    Contains options to remove the elevated row from the DataFrame along with
    removing the rows above the selected row.

    Method chaining usage:

    .. code-block:: python

        df = (
            pd.DataFrame(...)
            .row_to_names(
                row_number=0,
                remove_row=False,
                remove_rows_above=False,
                reset_index=False,
            )
        )

    :param df: A pandas DataFrame.
    :param row_number: The row containing the variable names
    :param remove_row: Whether the row should be removed from the DataFrame.
        Defaults to False.
    :param remove_rows_above: Whether the rows above the selected row should
        be removed from the DataFrame. Defaults to False.
    :param reset_index: Whether the index should be reset on the returning
        DataFrame. Defaults to False.
    :returns: A pandas DataFrame with set column names.
    """
    # :Setup:

    # .. code-block:: python

    #     import pandas as pd
    #     import janitor
    #     data_dict = {
    #         "a": [1, 2, 3] * 3,
    #         "Bell__Chart": [1, 2, 3] * 3,
    #         "decorated-elephant": [1, 2, 3] * 3,
    #         "animals": ["rabbit", "leopard", "lion"] * 3,
    #         "cities": ["Cambridge", "Shanghai", "Basel"] * 3
    #     }

    # :Example: Move first row to column names:

    # .. code-block:: python

    #     example_dataframe = pd.DataFrame(data_dict)
    #     example_dataframe.row_to_names(0)

    # :Output:

    # .. code-block:: python

    #        1  1  1   rabbit  Cambridge
    #     0  1  1  1   rabbit  Cambridge
    #     1  2  2  2  leopard   Shanghai
    #     2  3  3  3     lion      Basel
    #     3  1  1  1   rabbit  Cambridge
    #     4  2  2  2  leopard   Shanghai
    #     5  3  3  3     lion      Basel
    #     6  1  1  1   rabbit  Cambridge
    #     7  2  2  2  leopard   Shanghai

    # :Example: Move first row to column names and
    #  remove row while resetting the index:

    # .. code-block:: python

    #     example_dataframe = pd.DataFrame(data_dict)
    #     example_dataframe.row_to_names(0, remove_row=True,\
    #       reset_index=True)

    # :Output:

    # .. code-block:: python

    #       1   1   1   rabbit  Cambridge
    #   0   2   2   2   leopard Shanghai
    #   1   3   3   3   lion    Basel
    #   2   1   1   1   rabbit  Cambridge
    #   3   2   2   2   leopard Shanghai
    #   4   3   3   3   lion    Basel
    #   5   1   1   1   rabbit  Cambridge
    #   6   2   2   2   leopard Shanghai
    #   7   3   3   3   lion    Basel

    # :Example: Move first row to column names and remove
    #   row without resetting the index:

    # .. code-block:: python

    #     example_dataframe = pd.DataFrame(data_dict)
    #     example_dataframe.row_to_names(0, remove_row=True)

    # :Output:

    # .. code-block:: python

    #        1  1  1   rabbit  Cambridge
    #     1  2  2  2  leopard   Shanghai
    #     2  3  3  3     lion      Basel
    #     3  1  1  1   rabbit  Cambridge
    #     4  2  2  2  leopard   Shanghai
    #     5  3  3  3     lion      Basel
    #     6  1  1  1   rabbit  Cambridge
    #     7  2  2  2  leopard   Shanghai
    #     8  3  3  3     lion      Basel

    # :Example: Move first row to column names, remove row
    #   and remove rows above selected row without resetting
    #   index:

    # .. code-block:: python

    #     example_dataframe = pd.DataFrame(data_dict)
    #     example_dataframe.row_to_names(2, remove_row=True, \
    #       remove_rows_above=True, reset_index= True)

    # :Output:

    # .. code-block:: python

    #       3   3   3   lion    Basel
    #   0   1   1   1   rabbit  Cambridge
    #   1   2   2   2   leopard Shanghai
    #   2   3   3   3   lion    Basel
    #   3   1   1   1   rabbit  Cambridge
    #   4   2   2   2   leopard Shanghai
    #   5   3   3   3   lion    Basel

    # :Example: Move first row to column names, remove row,
    # and remove rows above selected row without resetting
    # index:

    # .. code-block:: python

    #     example_dataframe = pd.DataFrame(data_dict)
    #     example_dataframe.row_to_names(2, remove_row=True, \
    #       remove_rows_above=True)

    # :Output:

    # .. code-block:: python

    #        3  3  3     lion      Basel
    #     3  1  1  1   rabbit  Cambridge
    #     4  2  2  2  leopard   Shanghai
    #     5  3  3  3     lion      Basel
    #     6  1  1  1   rabbit  Cambridge
    #     7  2  2  2  leopard   Shanghai
    #     8  3  3  3     lion      Basel

    check("row_number", row_number, [int])

    warnings.warn(
        "The function row_to_names will, in the official 1.0 release, "
        "change its behaviour to reset the dataframe's index by default. "
        "You can prepare for this change right now by explicitly setting "
        "`reset_index=True` when calling on `row_to_names`."
    )

    df.columns = df.iloc[row_number, :]
    df.columns.name = None

    if remove_row:
        df = df.drop(df.index[row_number])

    if remove_rows_above:
        df = df.drop(df.index[range(row_number)])

    if reset_index:
        df = df.reset_index(drop=["index"])

    return df


@pf.register_dataframe_method
@deprecated_alias(col_name="column_name")
def round_to_fraction(
    df: pd.DataFrame,
    column_name: Hashable = None,
    denominator: float = None,
    digits: float = np.inf,
) -> pd.DataFrame:
    """Round all values in a column to a fraction.

    This method mutates the original DataFrame.

    Taken from https://github.com/sfirke/janitor/issues/235.

    Also, optionally round to a specified number of digits.

    Method-chaining usage:

    .. code-block:: python

        # Round to two decimal places
        df = pd.DataFrame(...).round_to_fraction('a', 2)

    :param df: A pandas dataframe.
    :param column_name: Name of column to round to fraction.
    :param denominator: The denominator of the fraction for rounding
    :param digits: The number of digits for rounding after rounding to the
        fraction. Default is np.inf (i.e. no subsequent rounding)
    :returns: A pandas DataFrame with a column's values rounded.
    """
    # NOTE: THESE EXAMPLES SHOULD BE MOVED TO NOTEBOOKS.
    #     :Example Setup:

    # .. code-block:: python

    #     import pandas as pd
    #     import janitor
    #     data_dict = {
    #         "a": [1.23452345, 2.456234, 3.2346125] * 3,
    #         "Bell__Chart": [1/3, 2/7, 3/2] * 3,
    #         "decorated-elephant": [1/234, 2/13, 3/167] * 3,
    #         "animals": ["rabbit", "leopard", "lion"] * 3,
    #         "cities": ["Cambridge", "Shanghai", "Basel"] * 3,
    #     }

    # :Example: Rounding the first column to the nearest half:

    # .. code-block:: python

    # :Output:

    # .. code-block:: python

    #          a  Bell__Chart  decorated-elephant  animals     cities
    #     0  1.0     0.333333            0.004274   rabbit  Cambridge
    #     1  2.5     0.285714            0.153846  leopard   Shanghai
    #     2  3.0     1.500000            0.017964     lion      Basel
    #     3  1.0     0.333333            0.004274   rabbit  Cambridge
    #     4  2.5     0.285714            0.153846  leopard   Shanghai
    #     5  3.0     1.500000            0.017964     lion      Basel
    #     6  1.0     0.333333            0.004274   rabbit  Cambridge
    #     7  2.5     0.285714            0.153846  leopard   Shanghai
    #     8  3.0     1.500000            0.017964     lion      Basel

    # :Example: Rounding the first column to nearest third:

    # .. code-block:: python

    #     example_dataframe2 = pd.DataFrame(data_dict)
    #     example_dataframe2.round_to_fraction('a', 3)

    # :Output:

    # .. code-block:: python

    #               a  Bell__Chart  decorated-elephant  animals     cities
    #     0  1.333333     0.333333            0.004274   rabbit  Cambridge
    #     1  2.333333     0.285714            0.153846  leopard   Shanghai
    #     2  3.333333     1.500000            0.017964     lion      Basel
    #     3  1.333333     0.333333            0.004274   rabbit  Cambridge
    #     4  2.333333     0.285714            0.153846  leopard   Shanghai
    #     5  3.333333     1.500000            0.017964     lion      Basel
    #     6  1.333333     0.333333            0.004274   rabbit  Cambridge
    #     7  2.333333     0.285714            0.153846  leopard   Shanghai
    #     8  3.333333     1.500000            0.017964     lion      Basel

    # :Example 3: Rounding the first column to the nearest third and rounding \
    # each value to the 10,000th place:

    # .. code-block:: python

    #     example_dataframe2 = pd.DataFrame(data_dict)
    #     example_dataframe2.round_to_fraction('a', 3, 4)

    # :Output:

    # .. code-block:: python

    #             a  Bell__Chart  decorated-elephant  animals     cities
    #     0  1.3333     0.333333            0.004274   rabbit  Cambridge
    #     1  2.3333     0.285714            0.153846  leopard   Shanghai
    #     2  3.3333     1.500000            0.017964     lion      Basel
    #     3  1.3333     0.333333            0.004274   rabbit  Cambridge
    #     4  2.3333     0.285714            0.153846  leopard   Shanghai
    #     5  3.3333     1.500000            0.017964     lion      Basel
    #     6  1.3333     0.333333            0.004274   rabbit  Cambridge
    #     7  2.3333     0.285714            0.153846  leopard   Shanghai
    #     8  3.3333     1.500000            0.017964     lion      Basel

    if denominator:
        check("denominator", denominator, [float, int])

    if digits:
        check("digits", digits, [float, int])

    df[column_name] = round(df[column_name] * denominator, 0) / denominator
    if not np.isinf(digits):
        df[column_name] = round(df[column_name], digits)

    return df


@pf.register_dataframe_method
@deprecated_alias(col_name="column_name", dest_col_name="dest_column_name")
def transform_column(
    df: pd.DataFrame,
    column_name: Hashable,
    function: Callable,
    dest_column_name: Optional[str] = None,
    elementwise: bool = True,
) -> pd.DataFrame:
    """Transform the given column in-place using the provided function.

    Functions can be applied one of two ways:

    - Element-wise (default; ``elementwise=True``)
    - Column-wise  (alternative; ``elementwise=False``)

    If the function is applied "elementwise",
    then the first argument of the function signature
    should be the individual element of each function.
    This is the default behaviour of ``transform_column``,
    because it is easy to understand.
    For example:

    .. code-block:: python

        def elemwise_func(x):
            modified_x = ... # do stuff here
            return modified_x

        df.transform_column(column_name="my_column", function=elementwise_func)

    On the other hand, columnwise application of a function
    behaves as if the function takes in a pandas Series
    and emits back a sequence that is of identical length to the original.
    One place where this is desirable
    is to gain access to `pandas` native string methods,
    which are super fast!

    .. code-block:: python

        def columnwise_func(s: pd.Series) -> pd.Series:
            return s.str[0:5]

        df.transform_column(
            column_name="my_column",
            lambda s: s.str[0:5],
            elementwise=False
        )

    This method does not mutate the original DataFrame.

    Let's say we wanted to apply a log10 transform a column of data.

    Originally one would write code like this:

    .. code-block:: python

        # YOU NO LONGER NEED TO WRITE THIS!
        df[column_name] = df[column_name].apply(np.log10)

    With the method chaining syntax, we can do the following instead:

    .. code-block:: python

        df = (
            pd.DataFrame(...)
            .transform_column(column_name, np.log10)
        )

    With the functional syntax:

    .. code-block:: python

        df = pd.DataFrame(...)
        df = transform_column(df, column_name, np.log10)

    :param df: A pandas DataFrame.
    :param column_name: The column to transform.
    :param function: A function to apply on the column.
    :param dest_column_name: The column name to store the transformation result
        in. Defaults to None, which will result in the original column
        name being overwritten. If a name is provided here, then a new column
        with the transformed values will be created.
    :param elementwise: Whether to apply the function elementwise or not.
        If elementwise is True, then the function's first argument
        should be the data type of each datum in the column of data,
        and should return a transformed datum.
        If elementwise is False, then the function's should expect
        a pandas Series passed into it, and return a pandas Series.

    :returns: A pandas DataFrame with a transformed column.
    """
    if dest_column_name is None:
        dest_column_name = column_name

    if elementwise:
        result = df[column_name].apply(function)
    else:
        result = function(df[column_name])

    df = df.assign(**{dest_column_name: result})
    return df


@pf.register_dataframe_method
@deprecated_alias(columns="column_names", new_names="new_column_names")
def transform_columns(
    df: pd.DataFrame,
    column_names: Union[List[str], Tuple[str]],
    function: Callable,
    suffix: Optional[str] = None,
    elementwise: bool = True,
    new_column_names: Optional[Dict[str, str]] = None,
) -> pd.DataFrame:
    """Transform multiple columns through the same transformation.

    This method mutates the original DataFrame.

    Super syntactic sugar!

    Basically wraps `transform_column` and calls it repeatedly over all column
    names provided.

    User can optionally supply either a suffix to create a new set of columns
    with the specified suffix, or provide a dictionary mapping each original
    column name to its corresponding new column name. Note that all column
    names must be strings.

    A few examples below. Firstly, to just log10 transform a list of columns
    without creating new columns to hold the transformed values:

    .. code-block:: python

        df = (
            pd.DataFrame(...)
            .transform_columns(['col1', 'col2', 'col3'], np.log10)
        )

    Secondly, to add a '_log' suffix when creating a new column, which we think
    is going to be the most common use case:

    .. code-block:: python

        df = (
            pd.DataFrame(...)
            .transform_columns(
                ['col1', 'col2', 'col3'],
                np.log10,
                suffix="_log"
            )
        )

    Finally, to provide new names explicitly:

    .. code-block:: python

        df = (
            pd.DataFrame(...)
            .transform_column(
                ['col1', 'col2', 'col3'],
                np.log10,
                new_column_names={
                    'col1': 'transform1',
                    'col2': 'transform2',
                    'col3': 'transform3',
                    }
                )
        )

    :param df: A pandas DataFrame.
    :param column_names: An iterable of columns to transform.
    :param function: A function to apply on each column.
    :param suffix: (optional) Suffix to use when creating new columns to hold
        the transformed values.
    :param elementwise: Passed on to `transform_column`; whether or not
        to apply the transformation function elementwise (True)
        or columnwise (False).
    :param new_column_names: (optional) An explicit mapping of old column names
        to new column names.
    :returns: A pandas DataFrame with transformed columns.
    :raises ValueError: if both ``suffix`` and ``new_column_names`` are
        specified
    """
    dest_column_names = dict(zip(column_names, column_names))

    check("column_names", column_names, [list, tuple])

    if suffix is not None and new_column_names is not None:
        raise ValueError(
            "only one of suffix or new_column_names should be specified"
        )

    if suffix:  # If suffix is specified...
        check("suffix", suffix, [str])
        for col in column_names:
            dest_column_names[col] = col + suffix

    if new_column_names:  # If new_column_names is specified...
        check("new_column_names", new_column_names, [dict])
        dest_column_names = new_column_names

    # Now, transform columns.
    for old_col, new_col in dest_column_names.items():
        df = transform_column(
            df, old_col, function, new_col, elementwise=elementwise
        )

    return df


@pf.register_dataframe_method
@deprecated_alias(col_name="column_name")
def min_max_scale(
    df: pd.DataFrame,
    old_min=None,
    old_max=None,
    column_name=None,
    new_min=0,
    new_max=1,
) -> pd.DataFrame:
    """Scales data to between a minimum and maximum value.

    This method mutates the original DataFrame.

    If `minimum` and `maximum` are provided, the true min/max of the
    `DataFrame` or column is ignored in the scaling process and replaced with
    these values, instead.

    One can optionally set a new target minimum and maximum value using the
    `new_min` and `new_max` keyword arguments. This will result in the
    transformed data being bounded between `new_min` and `new_max`.

    If a particular column name is specified, then only that column of data
    are scaled. Otherwise, the entire dataframe is scaled.

    Method chaining syntax:

    .. code-block:: python

        df = pd.DataFrame(...).min_max_scale(column_name="a")

    Setting custom minimum and maximum:

    .. code-block:: python

        df = (
            pd.DataFrame(...)
            .min_max_scale(
                column_name="a",
                new_min=2,
                new_max=10
            )
        )

    Setting a min and max that is not based on the data, while applying to
    entire dataframe:

    .. code-block:: python

        df = (
            pd.DataFrame(...)
            .min_max_scale(
                old_min=0,
                old_max=14,
                new_min=0,
                new_max=1,
            )
        )

    The aforementioned example might be applied to something like scaling the
    isoelectric points of amino acids. While technically they range from
    approx 3-10, we can also think of them on the pH scale which ranges from
    1 to 14. Hence, 3 gets scaled not to 0 but approx. 0.15 instead, while 10
    gets scaled to approx. 0.69 instead.

    :param df: A pandas DataFrame.
    :param old_min: (optional) Overrides for the current minimum
        value of the data to be transformed.
    :param old_max: (optional) Overrides for the current maximum
        value of the data to be transformed.
    :param new_min: (optional) The minimum value of the data after
        it has been scaled.
    :param new_max: (optional) The maximum value of the data after
        it has been scaled.
    :param column_name: (optional) The column on which to perform scaling.
    :returns: A pandas DataFrame with scaled data.
    :raises ValueError: if ``old_max`` is not greater than ``old_min``.
    :raises ValueError: if ``new_max`` is not greater than ``new_min``.
    """
    if (
        (old_min is not None)
        and (old_max is not None)
        and (old_max <= old_min)
    ):
        raise ValueError("`old_max` should be greater than `old_min`")

    if new_max <= new_min:
        raise ValueError("`new_max` should be greater than `new_min`")

    new_range = new_max - new_min

    if column_name:
        if old_min is None:
            old_min = df[column_name].min()
        if old_max is None:
            old_max = df[column_name].max()
        old_range = old_max - old_min
        df[column_name] = (
            df[column_name] - old_min
        ) * new_range / old_range + new_min
    else:
        if old_min is None:
            old_min = df.min().min()
        if old_max is None:
            old_max = df.max().max()
        old_range = old_max - old_min
        df = (df - old_min) * new_range / old_range + new_min
    return df


@pf.register_dataframe_method
def collapse_levels(df: pd.DataFrame, sep: str = "_") -> pd.DataFrame:
    """Flatten multi-level column dataframe to a single level.

    This method mutates the original DataFrame.

    Given a `DataFrame` containing multi-level columns, flatten to single-
    level by string-joining the column labels in each level.

    After a `groupby` / `aggregate` operation where `.agg()` is passed a
    list of multiple aggregation functions, a multi-level `DataFrame` is
    returned with the name of the function applied in the second level.

    It is sometimes convenient for later indexing to flatten out this
    multi-level configuration back into a single level. This function does
    this through a simple string-joining of all the names across different
    levels in a single column.

    Method chaining syntax given two value columns `['max_speed', 'type']`:

    .. code-block:: python

        data = {"class": ["bird", "bird", "bird", "mammal", "mammal"],
                "max_speed": [389, 389, 24, 80, 21],
                "type": ["falcon", "falcon", "parrot", "Lion", "Monkey"]}

        df = (
            pd.DataFrame(data)
                .groupby('class')
                .agg(['mean', 'median'])
                .collapse_levels(sep='_')
        )

    Before applying ``.collapse_levels``, the ``.agg`` operation returns a
    multi-level column `DataFrame` whose columns are (level 1, level 2):

    .. code-block:: python

        [('class', ''), ('max_speed', 'mean'), ('max_speed', 'median'),
        ('type', 'mean'), ('type', 'median')]

    ``.collapse_levels`` then flattens the column names to:

    .. code-block:: python

        ['class', 'max_speed_mean', 'max_speed_median',
        'type_mean', 'type_median']

    :param df: A pandas DataFrame.
    :param sep: String separator used to join the column level names
    :returns: A flattened pandas DataFrame.
    """
    check("sep", sep, [str])

    # if already single-level, just return the DataFrame
    if not isinstance(df.columns.values[0], tuple):  # noqa: PD011
        return df

    df.columns = [
        sep.join([str(el) for el in tup if str(el) != ""])
        for tup in df.columns.values  # noqa: PD011
    ]

    return df


@pf.register_dataframe_method
@deprecated_alias(col_name="column_name", type="cleaning_style")
def currency_column_to_numeric(
    df: pd.DataFrame,
    column_name,
    cleaning_style: Optional[str] = None,
    cast_non_numeric: Optional[dict] = None,
    fill_all_non_numeric: Optional[Union[float, int]] = None,
    remove_non_numeric: bool = False,
) -> pd.DataFrame:
    """Convert currency column to numeric.

    This method does not mutate the original DataFrame.

    This method allows one to take a column containing currency values,
    inadvertently imported as a string, and cast it as a float. This is
    usually the case when reading CSV files that were modified in Excel.
    Empty strings (i.e. `''`) are retained as `NaN` values.

    :param df: The DataFrame
    :param column_name: The column to modify
    :param cleaning_style: What style of cleaning to perform. If None, standard
        cleaning is applied. Options are:

            * 'accounting':
            Replaces numbers in parentheses with negatives, removes commas.

    :param cast_non_numeric: A dict of how to coerce certain strings. For
        example, if there are values of 'REORDER' in the DataFrame,
        {'REORDER': 0} will cast all instances of 'REORDER' to 0.
    :param fill_all_non_numeric: Similar to `cast_non_numeric`, but fills all
        strings to the same value. For example,  fill_all_non_numeric=1, will
        make everything that doesn't coerce to a currency 1.
    :param remove_non_numeric: Will remove rows of a DataFrame that contain
        non-numeric values in the `column_name` column. Defaults to `False`.
    :returns: A pandas DataFrame.
    """
    # TODO: Convert this to a notebook.
    # :Example Setup:

    # .. code-block:: python

    #     import pandas as pd
    #     import janitor
    #     data = {
    #         "a": ["-$1.00", "", "REPAY"] * 2 + ["$23.00", "",
    # "Other Account"],
    #         "Bell__Chart": [1.234_523_45, 2.456_234, 3.234_612_5] * 3,
    #         "decorated-elephant": [1, 2, 3] * 3,
    #         "animals@#$%^": ["rabbit", "leopard", "lion"] * 3,
    #         "cities": ["Cambridge", "Shanghai", "Basel"] * 3,
    #     }
    #     df = pd.DataFrame(data)

    # :Example 1: Coerce numeric values in column to float:

    # .. code-block:: python

    #     df.currency_column_to_numeric("a")

    # :Output:

    # .. code-block:: python

    #           a  Bell__Chart  decorated-elephant animals@#$%^     cities
    #     0  -1.0     1.234523                   1       rabbit  Cambridge
    #     1   NaN     2.456234                   2      leopard   Shanghai
    #     2   NaN     3.234612                   3         lion      Basel
    #     3  -1.0     1.234523                   1       rabbit  Cambridge
    #     4   NaN     2.456234                   2      leopard   Shanghai
    #     5   NaN     3.234612                   3         lion      Basel
    #     6  23.0     1.234523                   1       rabbit  Cambridge
    #     7   NaN     2.456234                   2      leopard   Shanghai
    #     8   NaN     3.234612                   3         lion      Basel

    # :Example 2: Coerce numeric values in column to float, and replace a
    # string\
    # value with a specific value:

    # .. code-block:: python

    #     cast_non_numeric = {"REPAY": 22}
    #     df.currency_column_to_numeric("a", cast_non_numeric=cast_non_numeric)

    # :Output:

    # .. code-block:: python

    #           a  Bell__Chart  decorated-elephant animals@#$%^     cities
    #     0  -1.0     1.234523                   1       rabbit  Cambridge
    #     1   NaN     2.456234                   2      leopard   Shanghai
    #     2  22.0     3.234612                   3         lion      Basel
    #     3  -1.0     1.234523                   1       rabbit  Cambridge
    #     4   NaN     2.456234                   2      leopard   Shanghai
    #     5  22.0     3.234612                   3         lion      Basel
    #     6  23.0     1.234523                   1       rabbit  Cambridge
    #     7   NaN     2.456234                   2      leopard   Shanghai
    #     8   NaN     3.234612                   3         lion      Basel

    # :Example 3: Coerce numeric values in column to float, and replace all\
    #     string value with a specific value:

    # .. code-block:: python

    #     df.currency_column_to_numeric("a", fill_all_non_numeric=35)

    # :Output:

    # .. code-block:: python

    #           a  Bell__Chart  decorated-elephant animals@#$%^     cities
    #     0  -1.0     1.234523                   1       rabbit  Cambridge
    #     1   NaN     2.456234                   2      leopard   Shanghai
    #     2  35.0     3.234612                   3         lion      Basel
    #     3  -1.0     1.234523                   1       rabbit  Cambridge
    #     4   NaN     2.456234                   2      leopard   Shanghai
    #     5  35.0     3.234612                   3         lion      Basel
    #     6  23.0     1.234523                   1       rabbit  Cambridge
    #     7   NaN     2.456234                   2      leopard   Shanghai
    #     8  35.0     3.234612                   3         lion      Basel

    # :Example 4: Coerce numeric values in column to float, replace a string\
    #     value with a specific value, and replace remaining string values
    # with\
    #     a specific value:

    # .. code-block:: python

    #     df.currency_column_to_numeric("a", cast_non_numeric=cast_non_numeric,
    #     fill_all_non_numeric=35)

    # :Output:

    # .. code-block:: python

    #           a  Bell__Chart  decorated-elephant animals@#$%^     cities
    #     0  -1.0     1.234523                   1       rabbit  Cambridge
    #     1   NaN     2.456234                   2      leopard   Shanghai
    #     2  22.0     3.234612                   3         lion      Basel
    #     3  -1.0     1.234523                   1       rabbit  Cambridge
    #     4   NaN     2.456234                   2      leopard   Shanghai
    #     5  22.0     3.234612                   3         lion      Basel
    #     6  23.0     1.234523                   1       rabbit  Cambridge
    #     7   NaN     2.456234                   2      leopard   Shanghai
    #     8  35.0     3.234612                   3         lion      Basel

    # :Example 5: Coerce numeric values in column to float, and remove string\
    #     values:

    # .. code-block:: python

    #     df.currency_column_to_numeric("a", remove_non_numeric=True)

    # :Output:

    # .. code-block:: python

    #           a  Bell__Chart  decorated-elephant animals@#$%^     cities
    #     0  -1.0     1.234523                   1       rabbit  Cambridge
    #     1   NaN     2.456234                   2      leopard   Shanghai
    #     3  -1.0     1.234523                   1       rabbit  Cambridge
    #     4   NaN     2.456234                   2      leopard   Shanghai
    #     6  23.0     1.234523                   1       rabbit  Cambridge
    #     7   NaN     2.456234                   2      leopard   Shanghai

    # :Example 6: Coerce numeric values in column to float, replace a string\
    #     value with a specific value, and remove remaining string values:

    # .. code-block:: python

    #     df.currency_column_to_numeric("a", cast_non_numeric=cast_non_numeric,
    #     remove_non_numeric=True)

    # :Output:

    # .. code-block:: python

    #           a  Bell__Chart  decorated-elephant animals@#$%^     cities
    #     0  -1.0     1.234523                   1       rabbit  Cambridge
    #     1   NaN     2.456234                   2      leopard   Shanghai
    #     2  22.0     3.234612                   3         lion      Basel
    #     3  -1.0     1.234523                   1       rabbit  Cambridge
    #     4   NaN     2.456234                   2      leopard   Shanghai
    #     5  22.0     3.234612                   3         lion      Basel
    #     6  23.0     1.234523                   1       rabbit  Cambridge
    #     7   NaN     2.456234                   2      leopard   Shanghai

    check("column_name", column_name, [str])

    column_series = df[column_name]
    if cleaning_style == "accounting":
        df.loc[:, column_name] = df[column_name].apply(
            _clean_accounting_column
        )
        return df

    if cast_non_numeric:
        check("cast_non_numeric", cast_non_numeric, [dict])

    _make_cc_patrial = partial(
        _currency_column_to_numeric, cast_non_numeric=cast_non_numeric
    )

    column_series = column_series.apply(_make_cc_patrial)

    if remove_non_numeric:
        df = df.loc[column_series != "", :]

    # _replace_empty_string_with_none is applied here after the check on
    # remove_non_numeric since "" is our indicator that a string was coerced
    # in the original column
    column_series = _replace_empty_string_with_none(column_series)

    if fill_all_non_numeric is not None:
        check("fill_all_non_numeric", fill_all_non_numeric, [int, float])
        column_series = column_series.fillna(fill_all_non_numeric)

    column_series = _replace_original_empty_string_with_none(column_series)

    df = df.assign(**{column_name: pd.to_numeric(column_series)})

    return df


@pf.register_dataframe_method
@deprecated_alias(search_cols="search_column_names")
def select_columns(
    df: pd.DataFrame,
    *args,
    invert: bool = False,
) -> pd.DataFrame:
    """
    Method-chainable selection of columns.

    Not applicable to MultiIndex columns.

    It accepts a string, shell-like glob strings (*string*),
    regex, slice, array-like object, or a list of the previous options.

    This method does not mutate the original DataFrame.

    Optional ability to invert selection of columns available as well.

    Examples
    --------

    ::

        import pandas as pd
        import janitor
        import numpy as np
        import datetime
        import re
        from janitor import patterns

        df = pd.DataFrame(
                {
                    "id": [0, 1],
                    "Name": ["ABC", "XYZ"],
                    "code": [1, 2],
                    "code1": [4, np.nan],
                    "code2": ["8", 5],
                    "type": ["S", "R"],
                    "type1": ["E", np.nan],
                    "type2": ["T", "U"],
                    "code3": pd.Series(["a", "b"], dtype="category"),
                    "type3": pd.to_datetime([np.datetime64("2018-01-01"),
                                            datetime.datetime(2018, 1, 1)]),
                }
            )

        df

           id Name  code  code1 code2 type type1 type2 code3    type3
        0   0  ABC     1    4.0     8    S     E     T     a 2018-01-01
        1   1  XYZ     2    NaN     5    R   NaN     U     b 2018-01-01


    - Select by string::

        df.select_columns("id")
           id
       0   0
       1   1

    Select via shell-like glob strings (*) is possible::

        df.select_columns("*type*")

           type type1 type2      type3
        0    S     E     T 2018-01-01
        1    R   NaN     U 2018-01-01

    - Select by slice::

        df.select_columns(slice("code1", "type1"))

           code1 code2 type type1
        0    4.0     8    S     E
        1    NaN     5    R   NaN

    - Select by callable (the callable is applied to every column
      and should return a single ``True`` or ``False`` per column)::

        df.select_columns(pd.api.types.is_datetime64_dtype)

               type3
        0 2018-01-01
        1 2018-01-01

        df.select_columns(lambda x: x.name.startswith("code") or
                                    x.name.endswith("1"))

           code  code1 code2 type1 code3
        0     1    4.0     8     E     a
        1     2    NaN     5   NaN     b

        df.select_columns(lambda x: x.isna().any())

             code1 type1
        0    4.0     E
        1    NaN   NaN

    - Select by regular expression::

        df.select_columns(re.compile("\\d+"))

           code1 code2 type1 type2 code3      type3
        0    4.0     8     E     T     a 2018-01-01
        1    NaN     5   NaN     U     b 2018-01-01

        # same as above, with janitor.patterns
        # simply a wrapper around re.compile

        df.select_columns(patterns("\\d+"))

           code1 code2 type1 type2 code3      type3
        0    4.0     8     E     T     a 2018-01-01
        1    NaN     5   NaN     U     b 2018-01-01

    - Select a combination of the above
      (you can combine any of the previous options)::

        df.select_columns("id", "code*", slice("code", "code2"))

           id  code  code1 code2 code3
        0   0     1    4.0     8     a
        1   1     2    NaN     5     b

    - You can also pass a sequence of booleans::

        df.select_columns([True, False, True, True, True,
                           False, False, False, True, False])

           id  code  code1 code2 code3
        0   0     1    4.0     8     a
        1   1     2    NaN     5     b

    - Setting ``invert`` to ``True``
      returns the complement of the columns provided::

        df.select_columns("id", "code*", slice("code", "code2"),
                          invert = True)

           Name type type1 type2      type3
        0  ABC    S     E     T 2018-01-01
        1  XYZ    R   NaN     U 2018-01-01

    Functional usage example::

       import pandas as pd
       import janitor as jn

       df = pd.DataFrame(...)

       df = jn.select_columns('a', 'b', 'col_*',
                              invert=True)

    Method-chaining example:

    .. code-block:: python

        df = (pd.DataFrame(...)
              .select_columns('a', 'b', 'col_*',
              invert=True))


    :param df: A pandas DataFrame.
    :param args: Valid inputs include:

        - an exact column name to look for
        - a shell-style glob string (e.g., `*_thing_*`)
        - a regular expression
        - a callable which is applicable to each Series in the dataframe
        - variable arguments of all the aforementioned.
        - a sequence of booleans.
    :param invert: Whether or not to invert the selection.
        This will result in the selection of the complement of the columns
        provided.
    :returns: A pandas DataFrame with the specified columns selected.
    :raises KeyError: if one or more of the specified column names or
        search strings are not found in DataFrame columns.
    :raises ValueError: if the columns is a MultiIndex.

    .. # noqa: DAR402
    """

    # applicable for any
    # list-like object (ndarray, Series, pd.Index, ...)
    # excluding tuples, which are returned as is
    search_column_names = []
    for arg in args:
        if is_list_like(arg) and (not isinstance(arg, tuple)):
            search_column_names.extend([*arg])
        else:
            search_column_names.append(arg)
    if len(search_column_names) == 1:
        search_column_names = search_column_names[0]

    full_column_list = _select_columns(search_column_names, df)

    if invert:
        return df.drop(columns=full_column_list)
    return df.loc[:, full_column_list]


@pf.register_dataframe_method
@deprecated_alias(column="column_name")
@deprecated_alias(statistic="statistic_column_name")
def impute(
    df: pd.DataFrame,
    column_name: Hashable,
    value: Optional[Any] = None,
    statistic_column_name: Optional[str] = None,
) -> pd.DataFrame:
    """Method-chainable imputation of values in a column.

    This method mutates the original DataFrame.

    Underneath the hood, this function calls the ``.fillna()`` method available
    to every pandas.Series object.

    Method-chaining example:

    .. code-block:: python

        import numpy as np
        import pandas as pd
        import janitor

        data = {
            "a": [1, 2, 3],
            "sales": np.nan,
            "score": [np.nan, 3, 2]}
        df = (
            pd.DataFrame(data)
            # Impute null values with 0
            .impute(column_name='sales', value=0.0)
            # Impute null values with median
            .impute(column_name='score', statistic_column_name='median')
        )

    Either one of ``value`` or ``statistic_column_name`` should be provided.

    If ``value`` is provided, then all null values in the selected column will
        take on the value provided.

    If ``statistic_column_name`` is provided, then all null values in the
    selected column will take on the summary statistic value of other non-null
    values.

    Currently supported statistics include:

    - ``mean`` (also aliased by ``average``)
    - ``median``
    - ``mode``
    - ``minimum`` (also aliased by ``min``)
    - ``maximum`` (also aliased by ``max``)

    :param df: A pandas DataFrame
    :param column_name: The name of the column on which to impute values.
    :param value: (optional) The value to impute.
    :param statistic_column_name: (optional) The column statistic to impute.
    :returns: An imputed pandas DataFrame.
    :raises ValueError: if both ``value`` and ``statistic`` are provided.
    :raises KeyError: if ``statistic`` is not one of ``mean``, ``average``
        ``median``, ``mode``, ``minimum``, ``min``, ``maximum``, or ``max``.
    """
    # Firstly, we check that only one of `value` or `statistic` are provided.
    if value is not None and statistic_column_name is not None:
        raise ValueError(
            "Only one of `value` or `statistic` should be provided"
        )

    # If statistic is provided, then we compute the relevant summary statistic
    # from the other data.
    funcs = {
        "mean": np.mean,
        "average": np.mean,  # aliased
        "median": np.median,
        "mode": mode,
        "minimum": np.min,
        "min": np.min,  # aliased
        "maximum": np.max,
        "max": np.max,  # aliased
    }
    if statistic_column_name is not None:
        # Check that the statistic keyword argument is one of the approved.
        if statistic_column_name not in funcs.keys():
            raise KeyError(f"`statistic` must be one of {funcs.keys()}")

        value = funcs[statistic_column_name](
            df[column_name].dropna().to_numpy()
        )
        # special treatment for mode, because scipy stats mode returns a
        # moderesult object.
        if statistic_column_name == "mode":
            value = value.mode[0]

    # The code is architected this way - if `value` is not provided but
    # statistic is, we then overwrite the None value taken on by `value`, and
    # use it to set the imputation column.
    if value is not None:
        df[column_name] = df[column_name].fillna(value)
    return df


@pf.register_dataframe_method
def then(df: pd.DataFrame, func: Callable) -> pd.DataFrame:
    """Add an arbitrary function to run in the ``pyjanitor`` method chain.

    This method does not mutate the original DataFrame.

    :param df: A pandas dataframe.
    :param func: A function you would like to run in the method chain.
        It should take one parameter and return one parameter, each being the
        DataFrame object. After that, do whatever you want in the middle.
        Go crazy.
    :returns: A pandas DataFrame.
    """
    df = func(df)
    return df


@pf.register_dataframe_method
def also(df: pd.DataFrame, func: Callable, *args, **kwargs) -> pd.DataFrame:
    """Add an arbitrary function with no return value to run in the
    ``pyjanitor`` method chain. This returns the input dataframe instead,
    not the output of `func`.

    This method does not mutate the original DataFrame.

    Example usage:

    .. code-block:: python

        df = (
            pd.DataFrame(...)
            .query(...)
            .also(lambda df: print(f"DataFrame shape is: {df.shape}"))
            .transform_column(...)
            .also(lambda df: df.to_csv("midpoint.csv"))
            .also(
                lambda df: print(
                    f"Column col_name has these values: {set(df['col_name'].unique())}"
                )
            )
            .group_add(...)
        )

    :param df: A pandas dataframe.
    :param func: A function you would like to run in the method chain.
        It should take one DataFrame object as a parameter and have no return.
        If there is a return, it will be ignored.
    :param args: Optional arguments for ``func``.
    :param kwargs: Optional keyword arguments for ``func``.
    :returns: The input pandas DataFrame.
    """  # noqa: E501
    func(df.copy(), *args, **kwargs)
    return df


@pf.register_dataframe_method
@deprecated_alias(column="column_name")
def dropnotnull(df: pd.DataFrame, column_name: Hashable) -> pd.DataFrame:
    """Drop rows that do not have null values in the given column.

    This method does not mutate the original DataFrame.

    Example usage:

    .. code-block:: python

        df = pd.DataFrame(...).dropnotnull('column3')

    :param df: A pandas DataFrame.
    :param column_name: The column name to drop rows from.
    :returns: A pandas DataFrame with dropped rows.
    """
    return df[pd.isna(df[column_name])]


@pf.register_dataframe_method
def find_replace(
    df: pd.DataFrame, match: str = "exact", **mappings
) -> pd.DataFrame:
    """Perform a find-and-replace action on provided columns.

    Depending on use case, users can choose either exact, full-value matching,
    or regular-expression-based fuzzy matching
    (hence allowing substring matching in the latter case).
    For strings, the matching is always case sensitive.

    For instance, given a dataframe containing orders at a coffee shop:

    .. code-block:: python

        df = pd.DataFrame({
            'customer': ['Mary', 'Tom', 'Lila'],
            'order': ['ice coffee', 'lemonade', 'regular coffee']
        })

    Our task is to replace values `'ice coffee'` and `'regular coffee'`
    of the `'order'` column into `'latte'`.

    Example 1 for exact matching

    .. code-block:: python

        # Functional usage
        df = find_replace(
            df,
            match='exact',
            order={'ice coffee': 'latte', 'regular coffee': 'latte'},
        )

        # Method chaining usage
        df = df.find_replace(
            match='exact'
            order={'ice coffee': 'latte', 'regular coffee': 'latte'},
        )

    Example 2: Regular-expression-based matching

    .. code-block:: python

        # Functional usage
        df = find_replace(
            df,
            match='regex',
            order={'coffee$': 'latte'},
        )

        # Method chaining usage
        df = df.find_replace(
            match='regex',
            order={'coffee$': 'latte'},
        )

    To perform a find and replace on the entire dataframe,
    pandas' ``df.replace()`` function provides the appropriate functionality.
    You can find more detail on the replace_ docs.

    This function only works with column names that have no spaces
    or punctuation in them.
    For example, a column name ``item_name`` would work with ``find_replace``,
    because it is a contiguous string that can be parsed correctly,
    but ``item name`` would not be parsed correctly by the Python interpreter.

    If you have column names that might not be compatible,
    we recommend calling on ``clean_names()`` as the first method call.
    If, for whatever reason, that is not possible,
    then ``_find_replace()`` is available as a function
    that you can do a pandas pipe_ call on.

    .. _replace: https://pandas.pydata.org/pandas-docs/stable/reference/api/pandas.DataFrame.replace.html
    .. _pipe: https://pandas.pydata.org/pandas-docs/stable/reference/api/pandas.DataFrame.pipe.html

    :param df: A pandas DataFrame.
    :param match: Whether or not to perform an exact match or not.
        Valid values are "exact" or "regex".
    :param mappings: keyword arguments corresponding to column names
        that have dictionaries passed in indicating what to find (keys)
        and what to replace with (values).
    :returns: A pandas DataFrame with replaced values.
    """  # noqa: E501
    for column_name, mapper in mappings.items():
        df = _find_replace(df, column_name, mapper, match=match)
    return df


def _find_replace(
    df: pd.DataFrame, column_name: str, mapper: Dict, match: str = "exact"
) -> pd.DataFrame:
    """Utility function for ``find_replace``.

    The code in here was the original implementation of ``find_replace``,
    but we decided to change out the front-facing API to accept
    kwargs + dictionaries for readability,
    and instead dispatch underneath to this function.
    This implementation was kept
    because it has a number of validations that are quite useful.

    :param df: A pandas DataFrame.
    :param column_name: The column on which the find/replace action is to be
        made. Must be a string.
    :param mapper: A dictionary that maps "thing to find" -> "thing to
        replace".  Note: Does not support null-value replacement.
    :param match: A string that dictates whether exact match or
        regular-expression-based fuzzy match will be used for finding patterns.
        Default to "exact". Can only be "exact" or "regex".
    :returns: A pandas DataFrame.
    :raises ValueError: is trying to use null replacement. Kindly use
        ``.fillna()`` instead.
    :raises ValueError: if ``match`` is not one of 'exact' or 'regex'.
    """
    if any(map(pd.isna, mapper.keys())):
        raise ValueError(
            "find_replace() does not support null replacement. "
            "Use DataFrame.fillna() instead."
        )
    if match.lower() not in ("exact", "regex"):
        raise ValueError("`match` can only be 'exact' or 'regex'.")

    if match.lower() == "exact":
        df[column_name] = df[column_name].apply(lambda x: mapper.get(x, x))
    if match.lower() == "regex":
        for k, v in mapper.items():
            condition = df[column_name].str.contains(k, regex=True)
            df.loc[condition, column_name] = v
    return df


@pf.register_dataframe_method
@deprecated_alias(target_col="target_column_name")
def update_where(
    df: pd.DataFrame,
    conditions: Any,
    target_column_name: Hashable,
    target_val: Any,
) -> pd.DataFrame:
    """
    Add multiple conditions to update a column in the dataframe.

    This method does not mutate the original DataFrame.

    Example usage:

    .. code-block:: python

        data = {
            "a": [1, 2, 3, 4],
            "b": [5, 6, 7, 8],
            "c": [0, 0, 0, 0]
        }
        df = pd.DataFrame(data)

           a  b  c
        0  1  5  0
        1  2  6  0
        2  3  7  0
        3  4  8  0

        df.update_where(conditions = (df.a > 2) & (df.b < 8),
                        target_column_name = 'c',
                        target_val = 10)

           a  b   c
        0  1  5   0
        1  2  6   0
        2  3  7  10
        3  4  8   0

    `update_where` also supports pandas *query* style string expressions::

        df.update_where(conditions = "a > 2 and b < 8",
                        target_column_name = 'c',
                        target_val = 10)

           a  b   c
        0  1  5   0
        1  2  6   0
        2  3  7  10
        3  4  8   0


    :param df: The pandas DataFrame object.
    :param conditions: Conditions used to update a target column
        and target value.
    :param target_column_name: Column to be updated. If column does not exist
        in dataframe, a new column will be created; note that entries that do
        not get set in the new column will be null.
    :param target_val: Value to be updated
    :returns: A pandas DataFrame.
    :raises IndexError: if ``conditions`` does not have the same length as
        ``df``.
    :raises TypeError: if ``conditions`` is not a pandas-compatible string
        query.
    :raises ValueError: if ``conditions`` does not return a boolean array-like
        data structure.

    .. # noqa: DAR402
    """

    df = df.copy()

    # use query mode if a string expression is passed
    if isinstance(conditions, str):
        conditions = df.eval(conditions)

    if not is_bool_dtype(conditions):
        raise ValueError(
            """
            Kindly ensure that `conditions` passed
            evaluates to a Boolean dtype.
            """
        )

    df.loc[conditions, target_column_name] = target_val

    return df


@pf.register_dataframe_method
@deprecated_alias(column="column_name")
def to_datetime(
    df: pd.DataFrame, column_name: Hashable, **kwargs
) -> pd.DataFrame:
    """Method-chainable to_datetime.

    This method mutates the original DataFrame.

    Functional usage syntax:

    .. code-block:: python

        df = to_datetime(df, 'col1', format='%Y%m%d')

    Method chaining syntax:

    .. code-block:: python

        import pandas as pd
        import janitor
        df = pd.DataFrame(...).to_datetime('col1', format='%Y%m%d')

    :param df: A pandas DataFrame.
    :param column_name: Column name.
    :param kwargs: provide any kwargs that pd.to_datetime can take.
    :returns: A pandas DataFrame with updated datetime data.
    """
    df[column_name] = pd.to_datetime(df[column_name], **kwargs)

    return df


@pf.register_dataframe_method
def truncate_datetime_dataframe(
    df: pd.DataFrame, datepart: str
) -> pd.DataFrame:
    for i in df.columns:
        for j in df.index:
            try:
                df[i][j] = truncate_datetime(datepart, df[i][j])
            except KeyError:
                pass
            except TypeError:
                pass
            except AttributeError:
                pass

    return df


@pf.register_dataframe_method
def truncate_datetime(datepart: str, timestamp: dt.datetime):
    """
    Truncate times down to a user-specified precision of
    year, month, day, hour, minute, or second.

    Call on datetime object to truncate it.
    Calling on existing df will not alter the contents
    of said df.

    Note: Truncating down to a Month or Day will yields 0s,
    as there is no 0 month or 0 day in most datetime systems.

    :param datepart: Truncation precision, YEAR, MONTH, DAY,
        HOUR, MINUTE, SECOND. (String is automagically
        capitalized)
    :param timestamp: expecting a datetime from python datetime class (dt)
    :raises KeyError: if inappropriate precision is passed

    :returns: a truncated datetime object to
        the precision specified by datepart.
    """
    recurrence = [0, 1, 1, 0, 0, 0]  # [YEAR, MONTH, DAY, HOUR, MINUTE, SECOND]
    datepart = datepart.upper()
    ENUM = {
        "YEAR": 0,
        "MONTH": 1,
        "DAY": 2,
        "HOUR": 3,
        "MINUTE:": 4,
        "SECOND": 5,
        0: timestamp.year,
        1: timestamp.month,
        2: timestamp.day,
        3: timestamp.hour,
        4: timestamp.minute,
        5: timestamp.second,
    }
    try:
        ENUM[datepart]
    # Capture the error but replace it with explicit instructions.
    except KeyError:
        msg = (
            "Invalid truncation. Please enter any one of 'year', "
            "'month', 'day', 'hour', 'minute' or 'second'."
        )
        raise KeyError(msg)

    for i in range(ENUM.get(datepart) + 1):
        recurrence[i] = ENUM.get(i)

    return dt.datetime(
        recurrence[0],
        recurrence[1],
        recurrence[2],
        recurrence[3],
        recurrence[4],
        recurrence[5],
    )


@pf.register_dataframe_method
@deprecated_alias(new_column="new_column_name", agg_column="agg_column_name")
def groupby_agg(
    df: pd.DataFrame,
    by: Union[List, str],
    new_column_name: str,
    agg_column_name: str,
    agg: Union[Callable, str],
    dropna: bool = True,
) -> pd.DataFrame:
    """
    Shortcut for assigning a groupby-transform to a new column.

    This method does not mutate the original DataFrame.

    Without this function, we would have to write a verbose line:

    .. code-block:: python

        df = df.assign(...=df.groupby(...)[...].transform(...))

    Now, this function can be method-chained:

    .. code-block:: python

        import pandas as pd
        import janitor
        df = pd.DataFrame(...).groupby_agg(by='group',
                                           agg='mean',
                                           agg_column_name="col1"
                                           new_column_name='col1_mean_by_group',
                                           dropna = True/False)

    Examples::

        import pandas as pd
        import janitor as jn

            group  var1
        0      1     1
        1      1     1
        2      1     1
        3      1     1
        4      1     2
        5      2     1
        6      2     2
        7      2     2
        8      2     2
        9      2     3

    Let's get the count per `group` and `var1`::

        df.groupby_agg(
            by = ['group', 'var1'],
            agg = 'size',
            agg_column_name = 'var1',
            new_column_name = 'count'
        )

            group  var1  size
        0      1     1     4
        1      1     1     4
        2      1     1     4
        3      1     1     4
        4      1     2     1
        5      2     1     1
        6      2     2     3
        7      2     2     3
        8      2     2     3
        9      2     3     1

    If the data has null values,
    you can include the null values by passing `False` to `dropna`;
    this feature was introduced in Pandas 1.1::

            name   type  num  nulls
        0  black  chair    4    1.0
        1  black  chair    5    1.0
        2  black   sofa   12    NaN
        3    red   sofa    4    NaN
        4    red  plate    3    3.0

    Let's get the count, including the null values,
    grouping on `nulls` column::

        df.groupby_agg(
            by="nulls",
            new_column_name="num_count",
            agg_column_name="num",
            agg="size",
            dropna=False,
        )

            name   type  num  nulls  num_count
        0  black  chair    4    1.0          2
        1  black  chair    5    1.0          2
        2  black   sofa   12    NaN          2
        3    red   sofa    4    NaN          2
        4    red  plate    3    3.0          1

    :param df: A pandas DataFrame.
    :param by: Column(s) to groupby on, either a `str` or
               a `list` of `str`
    :param new_column_name: Name of the aggregation output column.
    :param agg_column_name: Name of the column to aggregate over.
    :param agg: How to aggregate.
    :param dropna: Whether or not to include null values,
        if present in the `by` column(s). Default is True.
    :returns: A pandas DataFrame.
    """
    df = df.copy()

    df[new_column_name] = df.groupby(by, dropna=dropna)[
        agg_column_name
    ].transform(agg)
    return df


@pf.register_dataframe_accessor("data_description")
class DataDescription:
    """High-level description of data present in this DataFrame.

    This is a custom data accessor.
    """

    def __init__(self, data):
        """Initialize DataDescription class."""
        self._data = data
        self._desc = {}

    def _get_data_df(self) -> pd.DataFrame:
        df = self._data

        data_dict = {}
        data_dict["column_name"] = df.columns.tolist()
        data_dict["type"] = df.dtypes.tolist()
        data_dict["count"] = df.count().tolist()
        data_dict["pct_missing"] = (1 - (df.count() / len(df))).tolist()
        data_dict["description"] = [self._desc.get(c, "") for c in df.columns]

        return pd.DataFrame(data_dict).set_index("column_name")

    @property
    def df(self) -> pd.DataFrame:
        """Get a table of descriptive information in a DataFrame format."""
        return self._get_data_df()

    def __repr__(self):
        """Human-readable representation of the `DataDescription` object."""
        return str(self._get_data_df())

    def display(self):
        """Print the table of descriptive information about this DataFrame."""
        print(self)

    def set_description(self, desc: Union[List, Dict]):
        """Update the description for each of the columns in the DataFrame.

        :param desc: The structure containing the descriptions to update
        :raises ValueError: if length of description list does not match
            number of columns in DataFrame.
        """
        if isinstance(desc, list):
            if len(desc) != len(self._data.columns):
                raise ValueError(
                    "Length of description list "
                    f"({len(desc)}) does not match number of columns in "
                    f"DataFrame ({len(self._data.columns)})"
                )

            self._desc = dict(zip(self._data.columns, desc))

        elif isinstance(desc, dict):
            self._desc = desc


@pf.register_dataframe_method
@deprecated_alias(from_column="from_column_name", to_column="to_column_name")
def bin_numeric(
    df: pd.DataFrame,
    from_column_name: Hashable,
    to_column_name: Hashable,
    num_bins: int = 5,
    labels: Optional[str] = None,
) -> pd.DataFrame:
    """Generate a new column that labels bins for a specified numeric column.

    This method mutates the original DataFrame.

    Makes use of pandas cut() function to bin data of one column, generating a
    new column with the results.

    .. code-block:: python

        import pandas as pd
        import janitor
        df = (
            pd.DataFrame(...)
            .bin_numeric(
                from_column_name='col1',
                to_column_name='col1_binned',
                num_bins=3,
                labels=['1-2', '3-4', '5-6']
                )
        )

    :param df: A pandas DataFrame.
    :param from_column_name: The column whose data you want binned.
    :param to_column_name: The new column to be created with the binned data.
    :param num_bins: The number of bins to be utilized.
    :param labels: Optionally rename numeric bin ranges with labels. Number of
        label names must match number of bins specified.
    :return: A pandas DataFrame.
    :raises ValueError: if number of labels do not match number of bins.
    """
    if not labels:
        df[str(to_column_name)] = pd.cut(
            df[str(from_column_name)], bins=num_bins
        )
    else:
        if not len(labels) == num_bins:
            raise ValueError("Number of labels must match number of bins.")

        df[str(to_column_name)] = pd.cut(
            df[str(from_column_name)], bins=num_bins, labels=labels
        )

    return df


@pf.register_dataframe_method
def drop_duplicate_columns(
    df: pd.DataFrame, column_name: Hashable, nth_index: int = 0
) -> pd.DataFrame:
    """Remove a duplicated column specified by column_name, its index.

    This method does not mutate the original DataFrame.

    Column order 0 is to remove the first column,
           order 1 is to remove the second column, and etc

    The corresponding tidyverse R's library is:
    `select(-<column_name>_<nth_index + 1>)`

    Method chaining syntax:

    .. code-block:: python

        df = pd.DataFrame({
            "a": range(10),
            "b": range(10),
            "A": range(10, 20),
            "a*": range(20, 30),
        }).clean_names(remove_special=True)

        # remove a duplicated second 'a' column
        df.drop_duplicate_columns(column_name="a", nth_index=1)



    :param df: A pandas DataFrame
    :param column_name: Column to be removed
    :param nth_index: Among the duplicated columns,
        select the nth column to drop.
    :return: A pandas DataFrame
    """
    cols = df.columns.to_list()
    col_indexes = [
        col_idx
        for col_idx, col_name in enumerate(cols)
        if col_name == column_name
    ]

    # given that a column could be duplicated,
    # user could opt based on its order
    removed_col_idx = col_indexes[nth_index]
    # get the column indexes without column that is being removed
    filtered_cols = [
        c_i for c_i, c_v in enumerate(cols) if c_i != removed_col_idx
    ]

    return df.iloc[:, filtered_cols]


@pf.register_dataframe_method
def take_first(
    df: pd.DataFrame,
    subset: Union[Hashable, Iterable[Hashable]],
    by: Hashable,
    ascending: bool = True,
) -> pd.DataFrame:
    """Take the first row within each group specified by `subset`.

    This method does not mutate the original DataFrame.

    .. code-block:: python

        import pandas as pd
        import janitor

        data = {
            "a": ["x", "x", "y", "y"],
            "b": [0, 1, 2, 3]
        }
        df = pd.DataFrame(data)

        df.take_first(subset="a", by="b")

    :param df: A pandas DataFrame.
    :param subset: Column(s) defining the group.
    :param by: Column to sort by.
    :param ascending: Whether or not to sort in ascending order, `bool`.
    :returns: A pandas DataFrame.
    """
    result = df.sort_values(by=by, ascending=ascending).drop_duplicates(
        subset=subset, keep="first"
    )

    return result


@pf.register_dataframe_method
def shuffle(
    df: pd.DataFrame, random_state=None, reset_index=True
) -> pd.DataFrame:
    """Shuffle the rows of the DataFrame.

    This method does not mutate the original DataFrame.

    Super-sugary syntax! Underneath the hood, we use ``df.sample(frac=1)``,
    with the option to set the random state.

    Example usage:

    .. code-block:: python

        df = pd.DataFrame(...).shuffle()

    :param df: A pandas DataFrame
    :param random_state: (optional) A seed for the random number generator.
    :param reset_index: (optional) Resets index to default integers
    :returns: A shuffled pandas DataFrame.
    """
    result = df.sample(frac=1, random_state=random_state)
    if reset_index:
        result = result.reset_index(drop=True)
    return result


@pf.register_dataframe_method
def join_apply(
    df: pd.DataFrame, func: Callable, new_column_name: str
) -> pd.DataFrame:
    """Join the result of applying a function across dataframe rows.

    This method does not mutate the original DataFrame.

    This is a convenience function that allows us to apply arbitrary functions
    that take any combination of information from any of the columns. The only
    requirement is that the function signature takes in a row from the
    DataFrame.

    The example below shows us how to sum the result of two columns into a new
    column.

    .. code-block:: python

        df = (
            pd.DataFrame({'a':[1, 2, 3], 'b': [2, 3, 4]})
            .join_apply(lambda x: 2 * x['a'] + x['b'], new_column_name="2a+b")
        )

    This following example shows us how to use conditionals in the same
    function.

    .. code-block:: python

        def take_a_if_even(x):
            if x['a'] % 2:
                return x['a']
            else:
                return x['b']

        df = (
            pd.DataFrame({'a': [1, 2, 3], 'b': [2, 3, 4]})
            .join_apply(take_a_if_even, 'a_if_even')
        )

    :param df: A pandas DataFrame
    :param func: A function that is applied elementwise across all rows of the
        DataFrame.
    :param new_column_name: New column name.
    :returns: A pandas DataFrame with new column appended.
    """
    df = df.copy().join(df.apply(func, axis=1).rename(new_column_name))
    return df


@pf.register_dataframe_method
def flag_nulls(
    df: pd.DataFrame,
    column_name: Optional[Hashable] = "null_flag",
    columns: Optional[Union[str, Iterable[str], Hashable]] = None,
) -> pd.DataFrame:
    """Creates a new column to indicate whether you have null values in a given
    row. If the columns parameter is not set, looks across the entire
    DataFrame, otherwise will look only in the columns you set.

    .. code-block:: python

        import pandas as pd
        import janitor as jn

        df = pd.DataFrame(
            {'a': [1, 2, None, 4],
             'b': [5.0, None, 7.0, 8.0]})

        df.flag_nulls()
        #  'a' | 'b'  | 'null_flag'
        #   1  | 5.0  |   0
        #   2  | NaN  |   1
        #  NaN | 7.0  |   1
        #   4  | 8.0  |   0

        jn.functions.flag_nulls(df)
        #  'a' | 'b'  | 'null_flag'
        #   1  | 5.0  |   0
        #   2  | NaN  |   1
        #  NaN | 7.0  |   1
        #   4  | 8.0  |   0

        df.flag_nulls(columns=['b'])
        #  'a' | 'b'  | 'null_flag'
        #   1  | 5.0  |   0
        #   2  | NaN  |   1
        #  NaN | 7.0  |   0
        #   4  | 8.0  |   0


    :param df: Input Pandas dataframe.
    :param column_name: Name for the output column. Defaults to 'null_flag'.
    :param columns: List of columns to look at for finding null values. If you
        only want to look at one column, you can simply give its name. If set
        to None (default), all DataFrame columns are used.
    :returns: Input dataframe with the null flag column.
    :raises ValueError: if ``column_name`` is already present in the
        DataFrame.
    :raises ValueError: if a column within ``columns`` is no present in
        the DataFrame.

    .. # noqa: DAR402
    """
    # Sort out columns input
    if isinstance(columns, str):
        columns = [columns]
    elif columns is None:
        columns = df.columns
    elif not isinstance(columns, Iterable):
        # catches other hashable types
        columns = [columns]

    # Input sanitation checks
    check_column(df, columns)
    check_column(df, [column_name], present=False)

    # This algorithm works best for n_rows >> n_cols. See issue #501
    null_array = np.zeros(len(df))
    for col in columns:
        null_array = np.logical_or(null_array, pd.isna(df[col]))

    df = df.copy()
    df[column_name] = null_array.astype(int)
    return df


@pf.register_dataframe_method
def drop_constant_columns(
    df: pd.DataFrame,
) -> pd.DataFrame:
    """
    Finds and drops the constant columns from a Pandas data frame

    This method does not mutate the original DataFrame.
    Functional usage syntax:

    .. code-block:: python

        import pandas as pd
        import janitor as jn

        data_dict = {
        "a": [1, 1, 1] * 3,
        "Bell__Chart": [1, 2, 3] * 3,
        "decorated-elephant": [1, 1, 1] * 3,
        "animals": ["rabbit", "leopard", "lion"] * 3,
        "cities": ["Cambridge", "Shanghai", "Basel"] * 3
        }

        df = pd.DataFrame(data_dict)

        df = jn.functions.drop_constant_columns(df)

    Method chaining usage example:

    .. code-block:: python

        import pandas as pd
        import janitor

        df = pd.DataFrame(...)

        df = df.drop_constant_columns()

    :param df: Input Pandas dataframe
    :returns: The Pandas data frame with the constant columns dropped.
    """

    # :Example 1: Drop columns with a single value:

    # .. code-block:: python

    #         import pandas as pd
    #         import janitor as jn

    #         data_dict = {
    #         "a": [1, 1, 1] * 3,
    #         "Bell": [1, 2, 3] * 3,
    #         "decorated-elephant": [1, 1, 1] * 3,
    #         "animals": ["rabbit", "leopard", "lion"] * 3,
    #         "cities": ["Cambridge", "Shanghai", "Basel"] * 3
    #         }

    # .. code-block:: python

    #     df.drop_constant_columns()

    # .. code-block:: python

    #     Bell  animals cities
    #   0   1   rabbit  Cambridge
    #   1   2   leopard Shanghai
    #   2   3   lion    Basel
    #   3   1   rabbit  Cambridge
    #   4   2   leopard Shanghai
    #   5   3   lion    Basel
    #   6   1   rabbit  Cambridge
    #   7   2   leopard Shanghai
    #   8   3   lion    Basel

    # Find the constant columns
    constant_columns = []
    for col in df.columns:
        if len(df[col].unique()) == 1:
            constant_columns.append(col)

    # Drop constant columns from df and return it
    return df.drop(labels=constant_columns, axis=1)


@pf.register_dataframe_method
def count_cumulative_unique(
    df: pd.DataFrame,
    column_name: Hashable,
    dest_column_name: str,
    case_sensitive: bool = True,
) -> pd.DataFrame:
    """Generates a running total of cumulative unique values in a given column.

    Functional usage syntax:

    .. code-block:: python

        import pandas as pd
        import janitor as jn

        df = pd.DataFrame(...)

        df = jn.functions.count_cumulative_unique(
            df=df,
            column_name='animals',
            dest_column_name='animals_unique_count',
            case_sensitive=True
        )

    Method chaining usage example:

    .. code-block:: python

        import pandas as pd
        import janitor

        df = pd.DataFrame(...)

        df = df.count_cumulative_unique(
            column_name='animals',
            dest_column_name='animals_unique_count',
            case_sensitive=True
        )

    A new column will be created containing a running
    count of unique values in the specified column.
    If `case_sensitive` is `True`, then the case of
    any letters will matter (i.e., 'a' != 'A');
    otherwise, the case of any letters will not matter.

    This method mutates the original DataFrame.

    :param df: A pandas dataframe.
    :param column_name: Name of the column containing
        values from which a running count of unique values
        will be created.
    :param dest_column_name: The name of the new column containing the
        cumulative count of unique values that will be created.
    :param case_sensitive: Whether or not uppercase and lowercase letters
        will be considered equal (e.g., 'A' != 'a' if `True`).

    :returns: A pandas DataFrame with a new column containing a cumulative
        count of unique values from another column.
    """

    if not case_sensitive:
        # Make it so that the the same uppercase and lowercase
        # letter are treated as one unique value
        df[column_name] = df[column_name].astype(str).map(str.lower)

    df[dest_column_name] = (
        (
            df[[column_name]]
            .drop_duplicates()
            .assign(dummyabcxyz=1)
            .dummyabcxyz.cumsum()
        )
        .reindex(df.index)
        .ffill()
        .astype(int)
    )

    return df


@pf.register_series_method
def toset(series: pd.Series) -> Set:
    """Return a set of the values.

    These are each a scalar type, which is a Python scalar
    (for str, int, float) or a pandas scalar
    (for Timestamp/Timedelta/Interval/Period)

    Functional usage syntax:

    .. code-block:: python

        import pandas as pd
        import janitor as jn

        series = pd.Series(...)
        s = jn.functions.toset(series=series)

    Method chaining usage example:

    .. code-block:: python

        import pandas as pd
        import janitor

        series = pd.Series(...)
        s = series.toset()

    :param series: A pandas series.
    :returns: A set of values.
    """

    return set(series.tolist())


@pf.register_dataframe_method
def jitter(
    df: pd.DataFrame,
    column_name: Hashable,
    dest_column_name: str,
    scale: np.number,
    clip: Optional[Iterable[np.number]] = None,
    random_state: Optional[np.number] = None,
) -> pd.DataFrame:
    """Adds Gaussian noise (jitter) to the values of a column.

    Functional usage syntax:

    .. code-block:: python

        import pandas as pd
        import janitor as jn

        df = pd.DataFrame(...)

        df = jn.functions.jitter(
            df=df,
            column_name='values',
            dest_column_name='values_jitter',
            scale=1.0,
            clip=None,
            random_state=None,
        )

    Method chaining usage example:

    .. code-block:: python

        import pandas as pd
        import janitor

        df = pd.DataFrame(...)

        df = df.jitter(
            column_name='values',
            dest_column_name='values_jitter',
            scale=1.0,
            clip=None,
            random_state=None,
        )

    A new column will be created containing the values of the original column
    with Gaussian noise added.
    For each value in the column, a Gaussian distribution is created
    having a location (mean) equal to the value
    and a scale (standard deviation) equal to `scale`.
    A random value is then sampled from this distribution,
    which is the jittered value.
    If a tuple is supplied for `clip`,
    then any values of the new column less than `clip[0]`
    will be set to `clip[0]`,
    and any values greater than `clip[1]` will be set to `clip[1]`.
    Additionally, if a numeric value is supplied for `random_state`,
    this value will be used to set the random seed used for sampling.
    NaN values are ignored in this method.

    This method mutates the original DataFrame.

    :param df: A pandas dataframe.
    :param column_name: Name of the column containing
        values to add Gaussian jitter to.
    :param dest_column_name: The name of the new column containing the
        jittered values that will be created.
    :param scale: A positive value multiplied by the original
        column value to determine the scale (standard deviation) of the
        Gaussian distribution to sample from. (A value of zero results in
        no jittering.)
    :param clip: An iterable of two values (minimum and maximum) to clip
        the jittered values to, default to None.
    :param random_state: An integer or 1-d array value used to set the random
        seed, default to None.

    :returns: A pandas DataFrame with a new column containing Gaussian-
        jittered values from another column.
    :raises TypeError: if ``column_name`` is not numeric.
    :raises ValueError: if ``scale`` is not a numerical value
        greater than ``0``.
    :raises ValueError: if ``clip`` is not an iterable of length ``2``.
    :raises ValueError: if ``clip[0]`` is not less than ``clip[1]``.
    """

    # Check types
    check("scale", scale, [int, float])

    # Check that `column_name` is a numeric column
    if not np.issubdtype(df[column_name].dtype, np.number):
        raise TypeError(f"{column_name} must be a numeric column.")

    if scale <= 0:
        raise ValueError("`scale` must be a numeric value greater than 0.")
    values = df[column_name]
    if random_state is not None:
        np.random.seed(random_state)
    result = np.random.normal(loc=values, scale=scale)
    if clip:
        # Ensure `clip` has length 2
        if len(clip) != 2:
            raise ValueError("`clip` must be an iterable of length 2.")
        # Ensure the values in `clip` are ordered as min, max
        if clip[1] < clip[0]:
            raise ValueError("`clip[0]` must be less than `clip[1]`.")
        result = np.clip(result, *clip)
    df[dest_column_name] = result

    return df


@pf.register_dataframe_method
def sort_naturally(
    df: pd.DataFrame, column_name: str, **natsorted_kwargs
) -> pd.DataFrame:
    """Sort a DataFrame by a column using "natural" sorting.

    Natural sorting is distinct from
    the default lexiographical sorting provided by ``pandas``.
    For example, given the following list of items:

        ["A1", "A11", "A3", "A2", "A10"]

    lexicographical sorting would give us:


        ["A1", "A10", "A11", "A2", "A3"]

    By contrast, "natural" sorting would give us:

        ["A1", "A2", "A3", "A10", "A11"]

    This function thus provides "natural" sorting
    on a single column of a dataframe.

    To accomplish this, we do a natural sort
    on the unique values that are present in the dataframe.
    Then, we reconstitute the entire dataframe
    in the naturally sorted order.

    Natural sorting is provided by the Python package natsort_.

    .. _natsort: https://natsort.readthedocs.io/en/master/index.html

    All keyword arguments to ``natsort`` should be provided
    after the column name to sort by is provided.
    They are passed through to the ``natsorted`` function.

    Functional usage syntax:

    .. code-block:: python

        import pandas as pd
        import janitor as jn

        df = pd.DataFrame(...)

        df = jn.sort_naturally(
            df=df,
            column_name='alphanumeric_column',
        )

    Method chaining usage syntax:

    .. code-block:: python

        import pandas as pd
        import janitor

        df = pd.DataFrame(...)

        df = df.sort_naturally(
            column_name='alphanumeric_column',
        )

    :param df: A pandas DataFrame.
    :param column_name: The column on which natural sorting should take place.
    :param natsorted_kwargs: Keyword arguments to be passed
        to natsort's ``natsorted`` function.
    :returns: A sorted pandas DataFrame.
    """
    new_order = index_natsorted(df[column_name], **natsorted_kwargs)
    return df.iloc[new_order, :]


def sort_column_value_order(
    df: pd.DataFrame, column: str, column_value_order: dict, columns=None
) -> pd.DataFrame:
    """
    This function adds precedence to certain values in a specified column, then
    sorts based on that column and any other specified columns.

    Example:
                    SalesMonth	Company2	Company3
        Company1
        150.0	    Jan	        180.0	    400.0
        200.0	    Feb	        250.0	    500.0
        200.0	    Feb	        250.0	    500.0
        300.0	    Mar	        NaN	        600.0
        400.0	    April	    500.0	    675.0

        Given the current DataFrame, we want to order the sales month in desc
        order. To achieve this we would assign the later months with smaller
        values with the latest month, such as April with the precedence of 0.

        df = sort_column_value_order(
        df,
        'SalesMonth',
        {'April':1,'Mar':2,'Feb':3,'Jan':4}
        )

        The returned DataFrame will look as follows.

                    SalesMonth	Company2	Company3
        Company1
        400.0	    April	    500.0	    675.0
        300.0	    Mar	        NaN	        600.0
        200.0	    Feb	        250.0	    500.0
        200.0	    Feb	        250.0	    500.0
        150.0	    Jan	        180.0	    400.0

    :param df: This is our DataFrame that we are manipulating
    :param column: This is a column name as a string we are using to specify
        which column to sort by
    :param column_value_order: This is a dictionary of values that will
        represent precedence of the values in the specified column
    :param columns: This is a list of additional columns that we can sort by
    :raises ValueError: raises error if chosen Column Name is not in
        Dataframe, or if column_value_order dictionary is empty.
    :return: This function returns a Pandas DataFrame
    """
    if len(column_value_order) > 0:
        if column in df.columns:
            df["cond_order"] = df[column].replace(column_value_order)
            if columns is None:
                new_df = df.sort_values("cond_order")
                del new_df["cond_order"]
            else:
                new_df = df.sort_values(columns + ["cond_order"])
                del new_df["cond_order"]
            return new_df
        else:
            raise ValueError("Column Name not in DataFrame")
    else:
        raise ValueError("column_value_order dictionary cannot be empty")


@pf.register_dataframe_method
def expand_grid(
    df: Optional[pd.DataFrame] = None,
    df_key: Optional[str] = None,
    others: Optional[Dict] = None,
) -> pd.DataFrame:
    """
    Creates a dataframe from a cartesian combination of all inputs.

    This works with a dictionary of name value pairs.

    It is also not restricted to dataframes;
    it can work with any list-like structure
    that is 1 or 2 dimensional.

    If method-chaining to a dataframe,
    a key to represent the column name in the output must be provided.


    Data types are preserved in this function,
    including Pandas' extension array dtypes.

    The output will always be a dataframe.

    Example:

    .. code-block:: python

        import pandas as pd
        import janitor as jn

        df = pd.DataFrame({"x":range(1,3), "y":[2,1]})
        others = {"z" : range(1,4)}

        df.expand_grid(df_key="df",others=others)

        # df_x |   df_y |   z
        #    1 |      2 |   1
        #    1 |      2 |   2
        #    1 |      2 |   3
        #    2 |      1 |   1
        #    2 |      1 |   2
        #    2 |      1 |   3

        # create a dataframe from all combinations in a dictionary
        data = {"x":range(1,4), "y":[1,2]}

        jn.expand_grid(others=data)

        #  x |   y
        #  1 |   1
        #  1 |   2
        #  2 |   1
        #  2 |   2
        #  3 |   1
        #  3 |   2

    .. note:: If a MultiIndex DataFrame or Series is passed, the index/columns
        will be discarded, and a single indexed dataframe will be returned.

    Functional usage syntax:

    .. code-block:: python

        import pandas as pd
        import janitor as jn

        df = pd.DataFrame(...)
        df = jn.expand_grid(df=df, df_key="...", others={...})

    Method-chaining usage syntax:

    .. code-block:: python

        import pandas as pd
        import janitor as jn

        df = pd.DataFrame(...).expand_grid(df_key="bla",others={...})

    Usage independent of a dataframe

    .. code-block:: python

        import pandas as pd
        from janitor import expand_grid

        df = expand_grid({"x":range(1,4), "y":[1,2]})

    :param df: A pandas dataframe.
    :param df_key: name of key for the dataframe.
        It becomes part of the column names of the dataframe.
    :param others: A dictionary that contains the data
        to be combined with the dataframe.
        If no dataframe exists, all inputs
        in others will be combined to create a dataframe.
    :returns: A pandas dataframe of all combinations of name value pairs.
    :raises TypeError: if `others` is not a dictionary
    :raises KeyError: if there is a dataframe and no key is provided.
    :raises ValueError: if `others` is empty.

    .. # noqa: DAR402

    """

    check("others", others, [dict])

    # if there is a dataframe, for the method chaining,
    # it must have a key, to create a name value pair
    if df is not None:
        df = df.copy()

        if not df_key:
            raise KeyError(
                """
                Using `expand_grid` as part of a DataFrame method chain
                requires that a string `df_key` be passed in.
                """
            )

        check("df_key", df_key, [str])

        others = {**{df_key: df}, **others}

    if not others:
        raise ValueError("""`others` cannot be empty.""")

    return _computations_expand_grid(others)


@pf.register_dataframe_method
@deprecated_alias(column="column_name")
def process_text(
    df: pd.DataFrame,
    column_name: str,
    new_column_names: Optional[Union[str, list]] = None,
    merge_frame: Optional[bool] = False,
    string_function: Optional[str] = None,
    **kwargs: str,
) -> pd.DataFrame:
    """
    Apply a Pandas string method to an existing column and return a dataframe.

    This function aims to make string cleaning easy, while chaining,
    by simply passing the string method name to the ``process_text`` function.
    This modifies an existing column and can also be used to create a new
    column.

    .. note:: In versions < 0.20.11, this function did not support the
        creation of new columns.

    A list of all the string methods in Pandas can be accessed `here
    <https://pandas.pydata.org/docs/user_guide/text.html#method-summary>`__.

    Example:

    .. code-block:: python

        import pandas as pd
        import janitor as jn

        df = pd.DataFrame({"text" : ["Ragnar",
                                    "sammywemmy",
                                    "ginger"],
                           "code" : [1, 2, 3]})

        df.process_text(column_name = "text",
                        string_function = "lower")

          text          code
        0 ragnar         1
        1 sammywemmy     2
        2 ginger         3

    For string methods with parameters, simply pass the keyword arguments::

        df.process_text(
            column_name = "text",
            string_function = "extract",
            pat = r"(ag)",
            expand = False,
            flags = re.IGNORECASE
            )

          text     code
        0 ag        1
        1 NaN       2
        2 NaN       3

    A new column can be created, leaving the existing column unmodified::

        df.process_text(
            column_name = "text",
            new_column_names = "new_text",
            string_function = "extract",
            pat = r"(ag)",
            flags = re.IGNORECASE
            )

          text           code     new_text
        0 Ragnar          1          ag
        1 sammywemmy      2          NaN
        2 ginger          3          NaN


    Functional usage syntax:

    .. code-block:: python

        import pandas as pd
        import janitor as jn

        df = pd.DataFrame(...)
        df = jn.process_text(
            df = df,
            column_name,
            new_column_names = None/string/list_of_strings,
            merge_frame = True/False,
            string_function = "string_func_name_here",
            kwargs
            )

    Method-chaining usage syntax:

    .. code-block:: python

        import pandas as pd
        import janitor as jn

        df = (
            pd.DataFrame(...)
            .process_text(
                column_name,
                new_column_names = None/string/list_of_strings,
                merge_frame = True/False
                string_function = "string_func_name_here",
                kwargs
                )
        )


    :param df: A pandas dataframe.
    :param column_name: String column to be operated on.
    :param new_column_names: Name(s) to assign to the new column(s) created
        from the text processing. `new_column_names` can be a string, if
        the result of the text processing is a Series or string; if the
        result of the text processing is a dataframe, then `new_column_names`
        is treated as a prefix for each of the columns in the new dataframe.
        `new_column_names` can also be a list of strings to act as new
        column names for the new dataframe. The existing `column_name`
        stays unmodified if `new_column_names` is not None.
    :param merge_frame: This comes into play if the result of the text
        processing is a dataframe. If `True`, the resulting dataframe
        will be merged with the original dataframe, else the resulting
        dataframe, not the original dataframe, will be returned.
    :param string_function: Pandas string method to be applied.
    :param kwargs: Keyword arguments for parameters of the `string_function`.
    :returns: A pandas dataframe with modified column(s).
    :raises KeyError: if ``string_function`` is not a Pandas string method.
    :raises TypeError: if wrong ``arg`` or ``kwarg`` is supplied.
    :raises ValueError: if `column_name` not found in dataframe.
    :raises ValueError: if `new_column_names` is not None and is found in
        dataframe.

    .. # noqa: DAR402
    """
    df = df.copy()

    check("column_name", column_name, [str])
    check_column(df, [column_name])

    # new_column_names should not already exist in the dataframe
    if new_column_names:
        check("new_column_names", new_column_names, [list, str])
        if isinstance(new_column_names, str):
            check_column(df, [new_column_names], present=False)
        else:
            check_column(df, new_column_names, present=False)

    if merge_frame:
        check("merge_frame", merge_frame, [bool])

    pandas_string_methods = [
        func.__name__
        for _, func in inspect.getmembers(pd.Series.str, inspect.isfunction)
        if not func.__name__.startswith("_")
    ]

    if not string_function:
        return df

    if string_function not in pandas_string_methods:
        raise KeyError(f"{string_function} is not a Pandas string method.")

    if string_function == "extractall" and merge_frame:
        # create unique indices
        # comes in handy for executing joins if there are
        # duplicated indices in the original dataframe
        df = df.set_index(np.arange(len(df)), append=True)  # extra_index_line

    result = getattr(df[column_name].str, string_function)(**kwargs)

    # TODO: Support for str.cat with `join` parameter
    # need a robust way to handle the results
    # if there is a `join` parameter, as this could create more
    # or less rows with varying indices or even duplicate indices

    return _process_text(
        result,
        df=df,
        column_name=column_name,
        new_column_names=new_column_names,
        merge_frame=merge_frame,
    )


@pf.register_dataframe_method
def fill_direction(df: pd.DataFrame, **kwargs) -> pd.DataFrame:
    """
    Provide a method-chainable function for filling missing values
    in selected columns.

    It is a wrapper for ``pd.Series.ffill`` and ``pd.Series.bfill``,
    and pairs the column name with one of `up`, `down`, `updown`,
    and `downup`.

    .. code-block:: python

        import pandas as pd
        import janitor as jn

        df

                 text  code
        0      ragnar   NaN
        1         NaN   2.0
        2  sammywemmy   3.0
        3         NaN   NaN
        4      ginger   5.0



    Fill on a single column::

        df.fill_direction(code = 'up')

                 text  code
        0      ragnar   2.0
        1         NaN   2.0
        2  sammywemmy   3.0
        3         NaN   5.0
        4      ginger   5.0

    Fill on multiple columns::

        df.fill_direction(text = 'down', code = 'down')

                 text  code
        0      ragnar   NaN
        1      ragnar   2.0
        2  sammywemmy   3.0
        3  sammywemmy   3.0
        4      ginger   5.0

    Fill multiple columns in different directions::

        df.fill_direction(text = 'up', code = 'down')

                 text  code
        0      ragnar   NaN
        1  sammywemmy   2.0
        2  sammywemmy   3.0
        3      ginger   3.0
        4      ginger   5.0

    Functional usage syntax:

    .. code-block:: python

        import pandas as pd
        import janitor as jn

        df = pd.DataFrame(...)
        df = jn.fill_direction(
                    df = df,
                    column_1 = direction_1,
                    column_2 = direction_2,
                )

    Method-chaining usage syntax:

    .. code-block:: python

        import pandas as pd
        import janitor as jn

        df = pd.DataFrame(...)
               .fill_direction(
                    column_1 = direction_1,
                    column_2 = direction_2,
                )


    :param df: A pandas dataframe.
    :param kwargs: Key - value pairs of columns and directions. Directions
        can be either `down`, `up`, `updown` (fill up then down) and
        `downup` (fill down then up).
    :returns: A pandas dataframe with modified column(s).
    :raises ValueError: if column supplied is not in the dataframe.
    :raises ValueError: if direction supplied is not one of `down`, `up`,
        `updown`, or `downup`.

    .. # noqa: DAR402
    """

    if not kwargs:
        return df

    fill_types = {fill.name for fill in FILLTYPE}
    for column_name, fill_type in kwargs.items():
        check("column_name", column_name, [str])
        check("fill_details", fill_type, [str])
        if fill_type.upper() not in fill_types:
            raise ValueError(
                """
                fill_type should be one of
                up, down, updown, or downup.
                """
            )

<<<<<<< HEAD
    # TODO: option to specify limit per column; current implementation
    # is one `limit` for all the columns. Might need refactoring, or an
    # API change.
    for column, direction in directions.items():
        if direction == "up":
            df[column] = df[column].bfill(limit=limit)
        elif direction == "down":
            df[column] = df[column].ffill(limit=limit)
        elif direction == "updown":
            df[column] = df[column].bfill(limit=limit).ffill(limit=limit)
        else:  # downup
            df[column] = df[column].ffill(limit=limit).bfill(limit=limit)
    return df
=======
    check_column(df, kwargs)

    new_values = {}
    for column_name, fill_type in kwargs.items():
        direction = FILLTYPE[f"{fill_type.upper()}"].value
        if len(direction) == 1:
            direction = methodcaller(direction[0])
            output = direction(df[column_name])
        else:
            direction = [methodcaller(entry) for entry in direction]
            output = _chain_func(df[column_name], *direction)
        new_values[column_name] = output

    return df.assign(**new_values)


class FILLTYPE(Enum):
    """List of fill types for fill_direction."""

    UP = ("bfill",)
    DOWN = ("ffill",)
    UPDOWN = "bfill", "ffill"
    DOWNUP = "ffill", "bfill"


def _chain_func(column: pd.Series, *funcs):
    """
    Apply series of functions consecutively
    to a Series.
    https://blog.finxter.com/how-to-chain-multiple-function-calls-in-python/
    """
    new_value = column.copy()
    for func in funcs:
        new_value = func(new_value)
    return new_value
>>>>>>> 37af6a69


@pf.register_dataframe_method
def groupby_topk(
    df: pd.DataFrame,
    groupby_column_name: Hashable,
    sort_column_name: Hashable,
    k: int,
    sort_values_kwargs: Dict = None,
) -> pd.DataFrame:
    """
    Return top `k` rows from a groupby of a set of columns.

    Returns a dataframe that has the top `k` values grouped by `groupby_column_name`
    and sorted by `sort_column_name`.
    Additional parameters to the sorting (such as ascending=True)
    can be passed using `sort_values_kwargs`.

    List of all sort_values() parameters can be found here_.

    .. _here: https://pandas.pydata.org/pandas-docs/stable/reference/api/pandas.DataFrame.sort_values.html


    .. code-block:: python

        import pandas as pd
        import janitor as jn

        df = pd.DataFrame({'age' : [20, 22, 24, 23, 21, 22],
                           'ID' : [1,2,3,4,5,6],
                           'result' : ["pass", "fail", "pass",
                                       "pass", "fail", "pass"]})

        # Ascending top 3:
        df.groupby_topk('result', 'age', 3)
        #       age  ID  result
        #result
        #fail   21   5   fail
        #       22   2   fail
        #pass   20   1   pass
        #       22   6   pass
        #       23   4   pass

        #Descending top 2:
        df.groupby_topk('result', 'age', 2, {'ascending':False})
        #       age  ID result
        #result
        #fail   22   2   fail
        #       21   5   fail
        #pass   24   3   pass
        #       23   4   pass

    Functional usage syntax:

    .. code-block:: python

        import pandas as pd
        import janitor as jn

        df = pd.DataFrame(...)
        df = jn.groupby_topk(
            df = df,
            groupby_column_name = 'groupby_column',
            sort_column_name = 'sort_column',
            k = 5
            )

    Method-chaining usage syntax:

    .. code-block:: python

        import pandas as pd
        import janitor as jn

        df = (
            pd.DataFrame(...)
            .groupby_topk(
            df = df,
            groupby_column_name = 'groupby_column',
            sort_column_name = 'sort_column',
            k = 5
            )
        )

    :param df: A pandas dataframe.
    :param groupby_column_name: Column name to group input dataframe `df` by.
    :param sort_column_name: Name of the column to sort along the
        input dataframe `df`.
    :param k: Number of top rows to return from each group after sorting.
    :param sort_values_kwargs: Arguments to be passed to sort_values function.
    :returns: A pandas dataframe with top `k` rows that are grouped by
        `groupby_column_name` column with each group sorted along the
        column `sort_column_name`.
    :raises ValueError: if `k` is less than 1.
    :raises ValueError: if `groupby_column_name` not in dataframe `df`.
    :raises ValueError: if `sort_column_name` not in dataframe `df`.
    :raises KeyError: if `inplace:True` is present in `sort_values_kwargs`.
    """  # noqa: E501

    # Convert the default sort_values_kwargs from None to empty Dict
    sort_values_kwargs = sort_values_kwargs or {}

    # Check if groupby_column_name and sort_column_name exists in the dataframe
    check_column(df, [groupby_column_name, sort_column_name])

    # Check if k is greater than 0.
    if k < 1:
        raise ValueError(
            "Numbers of rows per group to be returned must be greater than 0."
        )

    # Check if inplace:True in sort values kwargs because it returns None
    if (
        "inplace" in sort_values_kwargs.keys()
        and sort_values_kwargs["inplace"]
    ):
        raise KeyError("Cannot use `inplace=True` in `sort_values_kwargs`.")

    return df.groupby(groupby_column_name).apply(
        lambda d: d.sort_values(sort_column_name, **sort_values_kwargs).head(k)
    )


@pf.register_dataframe_method
def complete(
    df: pd.DataFrame,
    *columns,
    by: Optional[Union[list, str]] = None,
) -> pd.DataFrame:
    """
    This function turns implicit missing values into explicit missing values.

    It is modeled after tidyr's `complete` function, and is a wrapper around
    `expand_grid`, `pd.DataFrame.reindex`, `pd.DataFrame.join`
    and `pd.DataFrame.fillna`.

    Combinations of column names or a list/tuple of column names, or even a
    dictionary of column names and new values are possible.

    It can also handle duplicated data.

    `Source <https://tidyr.tidyverse.org/reference/complete.html#examples>`_

    .. code-block:: python

        import pandas as pd
        import janitor as jn

            group	item_id	    item_name	value1	value2
        0	1	    1	        a	1	4
        1	2	    2	        b	2	5
        2	1	    2	        b	3	6

    Find all the unique combinations of `group`, `item_id`, and `item_name`,
    including combinations not present in the data::

        df.complete('group', 'item_id', 'item_name')

              group	item_id	    item_name	value1	value2
        0	1	    1	        a	1.0	4.0
        1	1	    1	        b	NaN	NaN
        2	1	    2	        a	NaN	NaN
        3	1	    2	        b	3.0	6.0
        4	2	    1	        a	NaN	NaN
        5	2	    1	        b	NaN	NaN
        6	2	    2	        a	NaN	NaN
        7	2	    2	        b	2.0	5.0

    To expose just the missing values based only on the existing data,
    `item_id` and `item_name` column names can be wrapped in a list/tuple,
    while `group` is passed in as a separate variable::

        df.complete("group", ("item_id", "item_name"))
            group	item_id	    item_name	value1	   value2
        0	1	    1	        a	  1.0	    4.0
        1	1	    2	        b	  3.0	    6.0
        2	2	    1	        a	  NaN 	    NaN
        3	2	    2	        b	  2.0	    5.0

    Let's look at another example:

    `Source Data <http://imachordata.com/2016/02/05/you-complete-me/>`_

    .. code-block:: python

            Year      Taxon         Abundance
        0   1999    Saccharina         4
        1   2000    Saccharina         5
        2   2004    Saccharina         2
        3   1999     Agarum            1
        4   2004     Agarum            8

    Note that Year 2000 and Agarum pairing is missing. Let's make it
    explicit::

        df.complete('Year', 'Taxon')

           Year      Taxon     Abundance
        0  1999     Agarum         1.0
        1  1999     Saccharina     4.0
        2  2000     Agarum         NaN
        3  2000     Saccharina     5.0
        4  2004     Agarum         8.0
        5  2004     Saccharina     2.0

    The null value can be replaced with the Pandas `fillna` argument::

        df.complete('Year', 'Taxon').fillna(0)

           Year      Taxon     Abundance
        0  1999     Agarum         1.0
        1  1999     Saccharina     4.0
        2  2000     Agarum         0.0
        3  2000     Saccharina     5.0
        4  2004     Agarum         8.0
        5  2004     Saccharina     2.0

    What if we wanted the explicit missing values for all the years from
    1999 to 2004? Easy - simply pass a dictionary pairing the column name
    with the new values::

        new_year_values = lambda year: range(year.min(), year.max() + 1)

        df.complete({"Year": new_year_values}, "Taxon")

            Year       Taxon  Abundance
        0   1999      Agarum        1.0
        1   1999  Saccharina        4.0
        2   2000      Agarum        NaN
        3   2000  Saccharina        5.0
        4   2001      Agarum        NaN
        5   2001  Saccharina        NaN
        6   2002      Agarum        NaN
        7   2002  Saccharina        NaN
        8   2003      Agarum        NaN
        9   2003  Saccharina        NaN
        10  2004      Agarum        8.0
        11  2004  Saccharina        2.0

    It is also possible to expose missing values within a groupby,
    by using the `by` parameter::

          state  year  value
        0    CA  2010      1
        1    CA  2013      3
        2    HI  2010      1
        3    HI  2012      2
        4    HI  2016      3
        5    NY  2009      2
        6    NY  2013      5

    Let's get all the missing years per state::

        df.complete(
            {'year': new_year_values},
            by='state'
        )

            state  year  value
        0     CA  2010    1.0
        1     CA  2011    NaN
        2     CA  2012    NaN
        3     CA  2013    3.0
        4     HI  2010    1.0
        5     HI  2011    NaN
        6     HI  2012    2.0
        7     HI  2013    NaN
        8     HI  2014    NaN
        9     HI  2015    NaN
        10    HI  2016    3.0
        11    NY  2009    2.0
        12    NY  2010    NaN
        13    NY  2011    NaN
        14    NY  2012    NaN
        15    NY  2013    5.0

    .. note:: MultiIndex columns are not supported.

    Functional usage syntax:

    .. code-block:: python

        import pandas as pd
        import janitor as jn

        df = pd.DataFrame(...)

        df = jn.complete(
            df = df,
            column_label,
            (column1, column2, ...),
            {column1: new_values, ...},
            by = label/list_of_labels
        )

    Method chaining syntax:

    .. code-block:: python

        df = (
            pd.DataFrame(...)
            .complete(
                column_label,
                (column1, column2, ...),
                {column1: new_values, ...},
                by = label/list_of_labels
            )

    :param df: A pandas dataframe.
    :param *columns: This is a sequence containing the columns to be
        completed. It could be column labels (string type),
        a list/tuple of column labels, or a dictionary that pairs
        column labels with new values.
    :param by: label or list of labels to group by.
        The explicit missing values are returned per group.
    :returns: A pandas dataframe with modified column(s).
    :raises ValueError: if entry in `*columns` is not a
        str/dict/list/tuple.
    :raises ValueError: if entry in `*columns` is a dict/list/tuple
        and is empty.

    .. # noqa: DAR402
    """

    if not columns:
        return df

    df = df.copy()

    df = _computations_complete(df, columns, by)

    return df


def patterns(regex_pattern: Union[str, Pattern]) -> Pattern:
    """
    This function converts a string into a compiled regular expression;
    it can be used to select columns in the index or columns_names
    arguments of ``pivot_longer`` function.

    :param regex_pattern: string to be converted to compiled regular
        expression.
    :returns: A compile regular expression from provided
        ``regex_pattern``.
    """
    check("regular expression", regex_pattern, [str, Pattern])

    return re.compile(regex_pattern)


@pf.register_dataframe_method
def pivot_longer(
    df: pd.DataFrame,
    index: Optional[Union[List, Tuple, str, Pattern]] = None,
    column_names: Optional[Union[List, Tuple, str, Pattern]] = None,
    names_to: Optional[Union[List, Tuple, str]] = "variable",
    values_to: Optional[str] = "value",
    column_level: Optional[Union[int, str]] = None,
    names_sep: Optional[Union[str, Pattern]] = None,
    names_pattern: Optional[Union[List, Tuple, str, Pattern]] = None,
    sort_by_appearance: Optional[bool] = False,
    ignore_index: Optional[bool] = True,
) -> pd.DataFrame:
    """
    Unpivots a DataFrame from 'wide' to 'long' format.

    This method does not mutate the original DataFrame.

    It is a wrapper around `pd.melt` and is meant to serve as a single point
    for transformations that require `pd.melt` or `pd.wide_to_long`.

    It is modeled after the `pivot_longer` function in R's tidyr package, and
    offers more functionality and flexibility than `pd.wide_to_long`.

    This function is useful to massage a DataFrame into a format where
    one or more columns are considered measured variables, and all other
    columns are considered as identifier variables.

    All measured variables are “unpivoted” (and typically duplicated) along the
    row axis.

    See the `Example notebooks <https://pyjanitor.readthedocs.io/notebooks/>`_
    for a more in depth exploration of `pivot_longer`.


    Example 1: The following DataFrame contains heartrate data for patients
    treated with two different drugs, 'a' and 'b'.

    .. code-block:: python

              name   a   b
        0   Wilbur  67  56
        1  Petunia  80  90
        2  Gregory  64  50

    The column names 'a' and 'b' are actually the names of a measured variable
    (i.e. the name of a drug), but the values are a different measured variable
    (heartrate). We would like to unpivot these 'a' and 'b' columns into a
    'drug' column and a 'heartrate' column.

    .. code-block:: python

        df = (pd.DataFrame(...)
              .pivot_longer(
                  column_names = ['a', 'b'],
                  names_to = 'drug',
                  values_to = 'heartrate',
                  sort_by_appearance = True
                  )
            )

              name drug  heartrate
        0   Wilbur    a         67
        1   Wilbur    b         56
        2  Petunia    a         80
        3  Petunia    b         90
        4  Gregory    a         64
        5  Gregory    b         50

    Note how the data is stacked in order of first appearance. If, however,
    you do not care for order of appearance, and want to wring out some
    more performance, you can set `sort_by_appearance` to ``False`` (the
    default is ``False``).

    .. code-block:: python

        df = (pd.DataFrame(...)
              .pivot_longer(
                  column_names = ['a', 'b'],
                  names_to = 'drug',
                  values_to = 'heartrate',
                  sort_by_appearance = False
                  )
            )

                name     drug  heartrate
        0	Wilbur	   a	67
        1	Petunia	   a	80
        2	Gregory    a	64
        3	Wilbur	   b	56
        4	Petunia	   b	90
        5	Gregory	   b	50

    You can set `ignore_index` to ``False``, if you wish to reuse the index
    from the source dataframe (the index will be repeated as many times as
    necessary):

    .. code-block:: python

        df = (pd.DataFrame(...)
              .pivot_longer(
                  column_names = ['a', 'b'],
                  names_to = 'drug',
                  values_to = 'heartrate',
                  sort_by_appearance = False,
                  ignore_index = False
                  )
            )

                name     drug  heartrate
        0	Wilbur	   a	67
        1	Petunia	   a	80
        2	Gregory    a	64
        0	Wilbur	   b	56
        1	Petunia	   b	90
        2	Gregory	   b	50

    MultiIndex dataframes are unpivoted in the same form that you would
    expect from pandas' `melt`:

    .. code-block:: python

            A  B  C
            D  E  F
        0   a  1  2
        1   b  3  4
        2   c  5  6

        df = (pd.DataFrame(...)
               .pivot_longer(
                   index = [("A", "D")],
                   names_to = ["first", "second"]
                   )
            )

             (A, D)  first   second   value
        0	a	B	E	1
        1	b	B	E	3
        2	c	B	E	5
        3	a	C	F	2
        4	b	C	F	4
        5	c	C	F	6

    You can also unpivot on a specific level:

    .. code-block:: python

        df = (pd.DataFrame(...)
              .pivot_longer(
                  index = "A",
                  names_to = "first",
                  column_level = 0
                  )
            )

           A      first  value
        0  a        B      1
        1  b        B      3
        2  c        B      5


    Example 2: The dataframe below has year and month variables embedded within
    the column names.

    .. code-block:: python

              col1	    2019-12	 2020-01	 2020-02
        0	a	   -1.085631	-1.506295	-2.426679
        1	b	    0.997345	-0.578600	-0.428913
        2	c	    0.282978	 1.651437	 1.265936

    Pivot_longer can conveniently reshape the dataframe into long format, with
    new columns for the year and month. You simply pass in the new column names
    to `names_to`, and pass the hyphen '-' to the `names_sep` argument.

    .. code-block:: python

        df = (pd.DataFrame(...)
              .pivot_longer(
                  index = 'col1',
                  names_to = ('year', 'month'),
                  names_sep = '-',
                  sort_by_appearance = True
                  )
            )

           col1 year   month      value
        0    a  2019     12     -1.085631
        1    a  2020     01     -1.506295
        2    a  2020     02     -2.426679
        3    b  2019     12      0.997345
        4    b  2020     01     -0.578600
        5    b  2020     02     -0.428913
        6    c  2019     12      0.282978
        7    c  2020     01      1.651437
        8    c  2020     02      1.265936

    Example 3: The dataframe below has names embedded in it
    (‘measure1’, ‘measure2’) that we would love to reuse as column names.

    .. code-block:: python

            treat1-measure1     treat1-measure2 treat2-measure1 treat2-measure2
        0                1              4                   2               5
        1                2              5                   3               4

    For this, we use the `.value` variable, which signals to `pivot_longer`
    to treat the part of the column names corresponding to `.value` as new
    column names. The `.value` variable is similar to `stubnames` in pandas'
    ``wide_to_long`` function, but with more flexibility.

    .. code-block:: python

        df = (pd.DataFrame(...)
              .pivot_longer(
                  names_to = ("group", '.value'),
                  names_sep = '-',
                  sort_by_appearance = True
                  )
            )

            group  measure1  measure2
        0  treat1         1         4
        1  treat2         2         5
        2  treat1         2         5
        3  treat2         3         4

    Let's break down the `.value` idea. When `.value` is used, `pivot_longer`
    creates a pairing. In the example above, we get a pairing
    ``{"group":["treat1", "treat2"], ".value":["measure1", "measure2"]}``. All
    the values associated with `.value` become new column names, while those
    not associated with `.value`(`treat1` and `treat2`) become values in a
    new column `group`. `values_to` is overridden during this process.

    .. note:: The values not associated with ".value" (in the example above,
        this is the `group` column) are returned as object dtypes. You can
        change it to your preferred dtype using pandas' ``astype`` method.

    Example 4: You can also unpivot from wide to long using regular expressions

    .. code-block:: python

            n_1  n_2  n_3  pct_1  pct_2  pct_3
        0   10   20   30   0.1    0.2    0.3

        df = (pd.DataFrame(...)
              .pivot_longer(
                  names_to = (".value", "name"),
                  names_pattern = "(.*)_(.)"
                  )
            )

            name    n  pct
        0     1  10.0  0.1
        1     2  20.0  0.2
        2     3  30.0  0.3

    The same idea of `.value` works here as well. Based on the capturing groups
    in the regex in `names_pattern`, we have two pairings -->
    ``{".value":["n", "pct"], "name":[1,2,3]}``. Just like in the previous
    example, the values associated with `.value` become new column names,
    while those not associated with `.value` become values in the new column
    ``name``.

    Note that there are no limits to the pairing; however, you can only have
    one `.value` in ``names_to``.

    Example 5: You can also pass a list/tuple of regular expressions that match
    specific patterns to ``names_pattern``, along with a list/tuple of new
    names to ``names_to``; this can come in handy if `.value` falls short:

    .. code-block:: python

          GameID   Date	        Visitor	     Score_V	   Home	        Score_H
        0  1     9/10/2020   Houston Texans     20    Kansas City Chiefs   34
        1  2     9/13/2020   Seattle Seahawks   38    Atlanta Falcons      25

    .. code-block:: python

        df = (pd.DataFrame(...)
              .pivot_longer(
                    ['GameID','Date'],
                    names_to=("Team","Score"),
                    names_pattern=("^Visitor|Home", "^Score"))
            )

               GameID       Date              Team       Score
        0       1       9/10/2020      Houston Texans     20
        1       2       9/13/2020    Seattle Seahawks     38
        2       1       9/10/2020  Kansas City Chiefs     34
        3       2       9/13/2020     Atlanta Falcons     25

    Note that in the code above, the number of entries in both `names_to` and
    `names_pattern` must match. Essentially, what the code does is look for
    columns that start with `Visitor` or `Home` (using the regex supplied) and
    puts all the values associated with these columns under a new column name
    `Team`. It then looks for columns that start with `Score` and collate all
    the values associated with these columns to a single column named `Score`.

    You can also take advantage of `janitor.patterns` function,
    or the `select_columns` syntax,
    which allows selection of columns via a regular expression;
    this can come in handy if you have a lot of column names
    to pass to the `index` or `column_names`  parameters,
    and you do not wish to manually type them all.

    .. code-block:: python

             name    wk1   wk2   wk3   wk4
        0    Alice     5     9    20    22
        1    Bob       7    11    17    33
        2    Carla     6    13    39    40

        df = (pd.DataFrame(...)
              .pivot_longer(index = janitor.patterns("^(?!wk)"))
              )

             name   variable  value
        0   Alice      wk1      5
        1     Bob      wk1      7
        2   Carla      wk1      6
        3   Alice      wk2      9
        4     Bob      wk2     11
        5   Carla      wk2     13
        6   Alice      wk3     20
        7     Bob      wk3     17
        8   Carla      wk3     39
        9   Alice      wk4     22
        10    Bob      wk4     33
        11  Carla      wk4     40

    .. note:: Unpivoting a dataframe with MultiIndex columns, when
        either `names_sep` or `names_pattern` is provided is not
        supported.


    Functional usage syntax:

    .. code-block:: python

        import pandas as pd
        import janitor as jn

        df = pd.DataFrame(...)
        df = jn.pivot_longer(
            df = df,
            index = [column1, column2, ...],
            column_names = [column3, column4, ...],
            names_to = new_column_name,
            names_sep = string/regular expression,
            names_pattern = string/regular expression,
            values_to= new_column_name,
            column_level=None/int/str,
            sort_by_appearance = True/False,
            ignore_index = True/False,
        )

    Method chaining syntax:

    .. code-block:: python

        df = (
            pd.DataFrame(...)
            .pivot_longer(
                index = [column1, column2, ...],
                column_names = [column3, column4, ...],
                names_to = new_column_name,
                names_sep = string/regular expression,
                names_pattern = string/regular expression,
                values_to= new_column_name,
                column_level=None/int/str,
                sort_by_appearance = True/False,
                ignore_index = True/False,
            )
        )

    :param df: A pandas dataframe.
    :param index: Name(s) of columns to use as identifier variables.
        Should be either a single column name, or a list/tuple of
        column names. The `janitor.select_columns` syntax is supported here,
        allowing for flexible and dynamic column selection.
        Index should be a list of tuples if the columns are a MultiIndex.
    :param column_names: Name(s) of columns to unpivot. Should be either
        a single column name or a list/tuple of column names.
        The `janitor.select_columns` syntax is supported here,
        allowing for flexible and dynamic column selection.
        Column_names should be a list of tuples
        if the columns are a MultiIndex.
    :param names_to: Name of new column as a string that will contain
        what were previously the column names in `column_names`.
        The default is `variable` if no value is provided. It can
        also be a list/tuple of strings that will serve as new column
        names, if `name_sep` or `names_pattern` is provided.
        If `.value` is in `names_to`, new column names will be extracted
        from part of the existing column names and `values_to` will be
        replaced.
    :param names_sep: Determines how the column name is broken up, if
        `names_to` contains multiple values. It takes the same
        specification as pandas' `str.split` method, and can be a string
        or regular expression. `names_sep` does not work with MultiIndex
        columns.
    :param names_pattern: Determines how the column name is broken up.
        It can be a regular expression containing matching groups (it takes
        the same specification as pandas' `str.extract` method), or a
        list/tuple of regular expressions. If it is a single regex, the
        number of groups must match the length of ``names_to`` ( if the
        length of ``names_to`` is 3, then the number of groups must be 3.
        If ``names_to`` is a string, then there should be only one group
        in ``names_pattern``). For a list/tuple of regular expressions,
        ``names_to`` must also be a list/tuple and the lengths of both
        arguments must match(if the length of `names_to` is 4, then the
        length of `names_pattern` must also be 4). The entries in both
        arguments must also match positionally, i.e  if
        ``names_to = ("name1", "name2", "name3")``, then ``names_pattern``
        should be ("regex1", "regex2", "regex3"), with "name1" pairing
        "regex1", "name2" pairing "regex2", and "name3" pairing "regex3".
        `names_pattern` does not work with MultiIndex columns.
    :param values_to: Name of new column as a string that will contain what
        were previously the values of the columns in `column_names`.
    :param column_level: If columns are a MultiIndex, then use this level to
        unpivot the dataframe. Provided for compatibility with pandas' melt,
        and applies only if neither `names_sep` nor `names_pattern` is
        provided.
    :param sort_by_appearance: Default `False`. Boolean value that determines
        the final look of the dataframe. If `True`, the unpivoted dataframe
        will be stacked in order of first appearance. See examples for more
        details. `pivot_longer` is usually more performant if
        `sort_by_appearance` is ``False``.
    :param ignore_index: Default `True`. If True, original index is ignored.
        If False, the original index is retained and the Index labels will be
        repeated as necessary.
    :returns: A pandas DataFrame that has been unpivoted from wide to long
        format.
    :raises TypeError: if `index` or `column_names` is not a string, or a
        list/tuple of column names, or a `janitor.patterns` function.
    :raises TypeError: if `names_to` or `column_names` is not a string, or a
        list/tuple of strings.
    :raises TypeError: if `names_sep` is not a string or regular expression.
    :raises TypeError: if `names_pattern` is not a regular expression, or a
        list/tuple of regular expressions.
    :raises TypeError: if `values_to` is not a string.
    :raises TypeError: if `sort_by_appearance` is not a boolean.
    :raises TypeError: if `ignore_index` is not a boolean.
    :raises ValueError: if `names_to` is a string or a list/tuple of length 1,
        and `names_sep` is provided.
    :raises ValueError: if `names_to` is a string, and the number of extracted
        columns is greater than 1.
    :raises ValueError: if `names_to` is a list/tuple, and its length does not
        match the number of extracted columns.
    :raises ValueError: if the dataframe contains MultiIndex columns, and
        `index` or `column_names` is not a list of tuples.
    :raises ValueError: if the dataframe contains MultiIndex columns, and
        either `names_sep` or `names_pattern` is provided.

    .. # noqa: DAR402
    """

    # this code builds on the wonderful work of @benjaminjack’s PR
    # https://github.com/benjaminjack/pyjanitor/commit/e3df817903c20dd21634461c8a92aec137963ed0

    df = df.copy()

    (
        df,
        index,
        column_names,
        names_to,
        values_to,
        column_level,
        names_sep,
        names_pattern,
        sort_by_appearance,
        ignore_index,
    ) = _data_checks_pivot_longer(
        df,
        index,
        column_names,
        names_to,
        values_to,
        column_level,
        names_sep,
        names_pattern,
        sort_by_appearance,
        ignore_index,
    )

    df = _computations_pivot_longer(
        df,
        index,
        column_names,
        names_to,
        values_to,
        column_level,
        names_sep,
        names_pattern,
        sort_by_appearance,
        ignore_index,
    )

    return df


@pf.register_dataframe_method
def pivot_wider(
    df: pd.DataFrame,
    index: Optional[Union[Sequence[str], str]] = None,
    names_from: Optional[Union[Sequence[str], str]] = None,
    values_from: Optional[Union[Sequence[str], str]] = None,
    names_sort: Optional[bool] = True,
    flatten_levels: Optional[bool] = True,
    names_from_position: Optional[str] = "first",
    names_prefix: Optional[str] = None,
    names_sep: Optional[str] = "_",
    aggfunc: Optional[Union[str, list, dict, Callable]] = None,
    fill_value: Optional[Union[int, float, str]] = None,
) -> pd.DataFrame:
    """
    Reshapes data from 'long' to 'wide' form.

    The number of columns are increased, while decreasing
    the number of rows. It is the inverse of the `pivot_longer`
    method, and is a wrapper around `pd.DataFrame.pivot` method.

    This method does not mutate the original DataFrame.

    Reshaping to wide form :

    .. code-block:: python

             name variable  value
        0   Alice      wk1      5
        1   Alice      wk2      9
        2   Alice      wk3     20
        3   Alice      wk4     22
        4     Bob      wk1      7
        5     Bob      wk2     11
        6     Bob      wk3     17
        7     Bob      wk4     33
        8   Carla      wk1      6
        9   Carla      wk2     13
        10  Carla      wk3     39
        11  Carla      wk4     40

        df = (
            pd.DataFrame(...)
            .pivot_wider(
                index = "name",
                names_from = "variable",
                values_from = "value"
            )

             name    wk1   wk2   wk3   wk4
        0    Alice     5     9    20    22
        1    Bob       7    11    17    33
        2    Carla     6    13    39    40

    Pivoting on multiple columns is possible :

    .. code-block:: python

            name    n  pct
        0     1  10.0  0.1
        1     2  20.0  0.2
        2     3  30.0  0.3

        df = (
            pd.DataFrame(...)
            .assign(num = 0)
            .pivot_wider(
                index = "num",
                names_from = "name",
                values_from = ["n", "pct"],
                names_sep = "_"
             )
         )

            num n_1  n_2  n_3  pct_1  pct_2  pct_3
        0   0   10   20   30   0.1    0.2    0.3

    Aggregations are also possible with the ``aggfunc`` parameter::

        df = pd.DataFrame([{'id': 'a', 'name': 'Adam', 'value': 5},
                           {'id': 'b', 'name': 'Eve', 'value': 6},
                           {'id': 'c', 'name': 'Adam', 'value': 4},
                           {'id': 'a', 'name': 'Eve', 'value': 3},
                           {'id': 'd', 'name': 'Seth', 'value': 2},
                           {'id': 'b', 'name': 'Adam', 'value': 4},
                           {'id': 'a', 'name': 'Adam', 'value': 2}])

        id  name    value
        a   Adam    5
        b   Eve     6
        c   Adam    4
        a   Eve     3
        d   Seth    2
        b   Adam    4
        a   Adam    2

        df.pivot_wider(
            index = "id",
            names_from = "name",
            aggfunc = np.sum,
            values_from = "value",
            flatten_levels = True,
            fill_value = 0
            )

            id  Adam  Eve  Seth
        0   a     7    3     0
        1   b     4    6     0
        2   c     4    0     0
        3   d     0    0     2


    .. note:: You may choose not to collapse the levels by passing `False`
        to the ``flatten_levels`` argument.

    .. note:: A ValueError is raised if the index is not unique and
        `aggfunc` is None.

    Functional usage syntax:

    .. code-block:: python

        import pandas as pd
        import janitor as jn

        df = pd.DataFrame(...)

        df = jn.pivot_wider(
            df = df,
            index = [column1, column2, ...],
            names_from = [column3, column4, ...],
            value_from = [column5, column6, ...],
            names_sort = True/False,
            names_prefix = string,
            names_sep = string,
            flatten_levels = True/False,
            names_from_position = "first"/"last",
            aggfunc,
            fill_value = fill_value
        )

    Method chaining syntax:

    .. code-block:: python

        df = (
            pd.DataFrame(...)
            .pivot_wider(
                index = [column1, column2, ...],
                names_from = [column3, column4, ...],
                value_from = [column5, column6, ...],
                names_sort = True/False,
                names_prefix = string,
                names_sep = string,
                flatten_levels = True/False,
                names_from_position = "first"/"last",
                aggfunc,
                fill_value = fill_value
                )
        )

    :param df: A pandas dataframe.
    :param index: Name(s) of columns to use as identifier variables.
        Should be either a single column name, or a list of column names.
        The `janitor.select_columns` syntax is supported here,
        allowing for flexible and dynamic column selection.
        If `index` is not provided, the current dataframe's index is used.
    :param names_from: Name(s) of column(s) to use to make the new
        dataframe's columns. Should be either a single column name, or a
        list of column names.
        The `janitor.select_columns` syntax is supported here,
        allowing for flexible and dynamic column selection.
        A label or labels must be provided for ``names_from``.
    :param values_from: Name(s) of column(s) that will be used for populating
        the new dataframe's values. Should be either a single column name,
        or a list of column names.
        The `janitor.select_columns` syntax is supported here,
        allowing for flexible and dynamic column selection.
        If ``values_from`` is not specified,
        all remaining columns will be used. If `flatten_levels` is ``False``,
        a MultiIndex dataframe is created.
    :param names_sort: Default is `True`. Sorts columns by order of
        appearance.
        Set as `True` to get the columns sorted lexicographicially,
        or if the columns are of category type.
    :param flatten_levels: Default is `True`. If `False`, the dataframe stays
        as a MultiIndex.
    :param names_from_position: By default, the values in ``names_from`` stay
        at the front of the new column names. This can be changed to "last";
        this places the values in ``names_from``
        at the tail of the column names.
    :param names_prefix: String to be added to the front of each output column.
        Can be handy if the values in ``names_from`` are numeric data types.
        Applicable only if ``flatten_levels`` is True.
    :param names_sep: If ``names_from`` or ``values_from`` contain multiple
        variables, this will be used to join their values into a single string
        to use as a column name. Default is ``_``.
        Applicable only if ``flatten_levels`` is ``True``.
    :param aggfunc: An aggregate function. It can be a function, a string,
        list of functions, or a dictionary, pairing column name with aggregate
        function.
    :param fill_value: Scalar value to replace missing values with
        (after pivoting).
    :returns: A pandas DataFrame that has been unpivoted from long to wide
        form.
    :raises TypeError: if `index` or `names_from` is not a string, or a list of
        strings.
    :raises ValueError: if `names_from` is None.
    :raises TypeError: if `names_sep` is not a string.
    :raises TypeError: if `values_from` is not a string or a list of strings.
    :raises TypeError: if `names_sort` is not a boolean.
    :raises TypeError: if `flatten_levels` is not a boolean.
    :raises ValueError: if values in `index` or `names_from` or `values_from`
        do not exist in the dataframe.
    :raises ValueError: if the combination of `index` and `names_from` is not
        unique and ``aggfunc`` is ``None``.


    .. # noqa: DAR402
    """

    df = df.copy()

    (
        df,
        index,
        names_from,
        values_from,
        names_sort,
        flatten_levels,
        names_from_position,
        names_prefix,
        names_sep,
        aggfunc,
        fill_value,
    ) = _data_checks_pivot_wider(
        df,
        index,
        names_from,
        values_from,
        names_sort,
        flatten_levels,
        names_from_position,
        names_prefix,
        names_sep,
        aggfunc,
        fill_value,
    )

    df = _computations_pivot_wider(
        df,
        index,
        names_from,
        values_from,
        names_sort,
        flatten_levels,
        names_from_position,
        names_prefix,
        names_sep,
        aggfunc,
        fill_value,
    )

    return df<|MERGE_RESOLUTION|>--- conflicted
+++ resolved
@@ -5312,7 +5312,7 @@
     fill_types = {fill.name for fill in FILLTYPE}
     for column_name, fill_type in kwargs.items():
         check("column_name", column_name, [str])
-        check("fill_details", fill_type, [str])
+        check("fill_type", fill_type, [str])
         if fill_type.upper() not in fill_types:
             raise ValueError(
                 """
@@ -5321,21 +5321,6 @@
                 """
             )
 
-<<<<<<< HEAD
-    # TODO: option to specify limit per column; current implementation
-    # is one `limit` for all the columns. Might need refactoring, or an
-    # API change.
-    for column, direction in directions.items():
-        if direction == "up":
-            df[column] = df[column].bfill(limit=limit)
-        elif direction == "down":
-            df[column] = df[column].ffill(limit=limit)
-        elif direction == "updown":
-            df[column] = df[column].bfill(limit=limit).ffill(limit=limit)
-        else:  # downup
-            df[column] = df[column].ffill(limit=limit).bfill(limit=limit)
-    return df
-=======
     check_column(df, kwargs)
 
     new_values = {}
@@ -5371,7 +5356,6 @@
     for func in funcs:
         new_value = func(new_value)
     return new_value
->>>>>>> 37af6a69
 
 
 @pf.register_dataframe_method
