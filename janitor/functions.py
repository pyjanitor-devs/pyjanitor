""" General purpose data cleaning functions. """

import datetime as dt
import inspect
import re
import unicodedata
import warnings
from functools import partial, reduce
from typing import (
    Any,
    Callable,
    Dict,
    Hashable,
    Iterable,
    List,
    NamedTuple,
    Optional,
    Pattern,
    Sequence,
    Set,
    Tuple,
    Union,
)

import numpy as np
import pandas as pd
import pandas_flavor as pf
from multipledispatch import dispatch
from natsort import index_natsorted
from pandas.api.types import (
    is_bool_dtype,
    is_list_like,
    is_numeric_dtype,
    union_categoricals,
)
from pandas.errors import OutOfBoundsDatetime
from scipy.stats import mode

from .errors import JanitorError
from .utils import (
    _clean_accounting_column,
    _computations_as_categorical,
    _computations_complete,
    _computations_expand_grid,
    _computations_pivot_longer,
    _computations_pivot_wider,
    _currency_column_to_numeric,
    _data_checks_pivot_longer,
    _data_checks_pivot_wider,
    _process_text,
    _replace_empty_string_with_none,
    _replace_original_empty_string_with_none,
    _select_columns,
    _strip_underscores,
    asCategorical,
    check,
    check_column,
    deprecated_alias,
<<<<<<< HEAD
    asCategorical,
    _conditional_join_preliminary_checks,
    _conditional_join_compute,
    _cond_join_suffixes,
=======
>>>>>>> 60404182
)


def unionize_dataframe_categories(
    *dataframes, column_names: Optional[Iterable[pd.CategoricalDtype]] = None
) -> List[pd.DataFrame]:
    """
    Given a group of dataframes which contain some categorical columns, for
    each categorical column present, find all the possible categories across
    all the dataframes which have that column.
    Update each dataframes' corresponding column with a new categorical object
    that contains the original data
    but has labels for all the possible categories from all dataframes.
    This is useful when concatenating a list of dataframes which all have the
    same categorical columns into one dataframe.

    If, for a given categorical column, all input dataframes do not have at
    least one instance of all the possible categories,
    Pandas will change the output dtype of that column from ``category`` to
    ``object``, losing out on dramatic speed gains you get from the former
    format.

    Usage example for concatenation of categorical column-containing
    dataframes:

    Instead of:

    .. code-block:: python

        concatenated_df = pd.concat([df1, df2, df3], ignore_index=True)

    which in your case has resulted in ``category`` -> ``object`` conversion,
    use:

    .. code-block:: python

        unionized_dataframes = unionize_dataframe_categories(df1, df2, df2)
        concatenated_df = pd.concat(unionized_dataframes, ignore_index=True)

    :param dataframes: The dataframes you wish to unionize the categorical
        objects for.
    :param column_names: If supplied, only unionize this subset of columns.
    :returns: A list of the category-unioned dataframes in the same order they
        were provided.
    :raises TypeError: if any inputs are not pandas DataFrames.
    """

    if any(not isinstance(df, pd.DataFrame) for df in dataframes):
        raise TypeError("Inputs must all be dataframes.")

    if column_names is None:
        # Find all columns across all dataframes that are categorical

        column_names = set()

        for df in dataframes:
            column_names = column_names.union(
                [
                    column_name
                    for column_name in df.columns
                    if isinstance(df[column_name].dtype, pd.CategoricalDtype)
                ]
            )

    else:
        column_names = [column_names]
    # For each categorical column, find all possible values across the DFs

    category_unions = {
        column_name: union_categoricals(
            [df[column_name] for df in dataframes if column_name in df.columns]
        )
        for column_name in column_names
    }

    # Make a shallow copy of all DFs and modify the categorical columns
    # such that they can encode the union of all possible categories for each.

    refactored_dfs = []

    for df in dataframes:
        df = df.copy(deep=False)

        for column_name, categorical in category_unions.items():
            if column_name in df.columns:
                df[column_name] = pd.Categorical(
                    df[column_name], categories=categorical.categories
                )

        refactored_dfs.append(df)

    return refactored_dfs


@pf.register_dataframe_method
def move(
    df: pd.DataFrame,
    source: Union[int, str],
    target: Union[int, str],
    position: str = "before",
    axis: int = 0,
) -> pd.DataFrame:
    """
    Move column or row to a position adjacent to another column or row in
    dataframe. Must have unique column names or indices.

    This operation does not reset the index of the dataframe. User must
    explicitly do so.

    Does not apply to multilevel dataframes.

    Functional usage syntax:

    .. code-block:: python

        df = move(df, source=3, target=15, position='after', axis=0)

    Method chaining syntax:

    .. code-block:: python

        import pandas as pd
        import janitor
        df = pd.DataFrame(...).move(source=3, target=15, position='after',
        axis=0)

    :param df: The pandas Dataframe object.
    :param source: column or row to move
    :param target: column or row to move adjacent to
    :param position: Specifies whether the Series is moved to before or
        after the adjacent Series. Values can be either 'before' or 'after';
        defaults to 'before'.
    :param axis: Axis along which the function is applied. 0 to move a
        row, 1 to move a column.
    :returns: The dataframe with the Series moved.
    :raises ValueError: if ``axis`` is not ``0`` or ``1``.
    :raises ValueError: if ``position`` is not ``before`` or ``after``.
    :raises ValueError: if  ``source`` row or column is not in dataframe.
    :raises ValueError: if ``target`` row or column is not in dataframe.
    """
    if axis not in [0, 1]:
        raise ValueError(f"Invalid axis '{axis}'. Can only be 0 or 1.")

    if position not in ["before", "after"]:
        raise ValueError(
            f"Invalid position '{position}'. Can only be 'before' or 'after'."
        )

    if axis == 0:
        names = list(df.index)

        if source not in names:
            raise ValueError(f"Source row '{source}' not in dataframe.")

        if target not in names:
            raise ValueError(f"Target row '{target}' not in dataframe.")

        names.remove(source)
        pos = names.index(target)

        if position == "after":
            pos += 1
        names.insert(pos, source)

        df = df.loc[names, :]
    else:
        names = list(df.columns)

        if source not in names:
            raise ValueError(f"Source column '{source}' not in dataframe.")

        if target not in names:
            raise ValueError(f"Target column '{target}' not in dataframe.")

        names.remove(source)
        pos = names.index(target)

        if position == "after":
            pos += 1
        names.insert(pos, source)

        df = df.loc[:, names]

    return df


@pf.register_dataframe_method
def clean_names(
    df: pd.DataFrame,
    strip_underscores: Optional[Union[str, bool]] = None,
    case_type: str = "lower",
    remove_special: bool = False,
    strip_accents: bool = True,
    preserve_original_columns: bool = True,
    enforce_string: bool = True,
    truncate_limit: int = None,
) -> pd.DataFrame:
    """
    Clean column names.

    Takes all column names, converts them to lowercase,
    then replaces all spaces with underscores.

    By default, column names are converted to string types.
    This can be switched off by passing in ``enforce_string=False``.

    This method does not mutate the original DataFrame.

    Functional usage syntax:

    .. code-block:: python

        df = clean_names(df)

    Method chaining syntax:

    .. code-block:: python

        import pandas as pd
        import janitor
        df = pd.DataFrame(...).clean_names()

    :Example of transformation:

    .. code-block:: python

        Columns before: First Name, Last Name, Employee Status, Subject
        Columns after: first_name, last_name, employee_status, subject

    :param df: The pandas DataFrame object.
    :param strip_underscores: (optional) Removes the outer underscores from all
        column names. Default None keeps outer underscores. Values can be
        either 'left', 'right' or 'both' or the respective shorthand 'l', 'r'
        and True.
    :param case_type: (optional) Whether to make columns lower or uppercase.
        Current case may be preserved with 'preserve',
        while snake case conversion (from CamelCase or camelCase only)
        can be turned on using "snake".
        Default 'lower' makes all characters lowercase.
    :param remove_special: (optional) Remove special characters from columns.
        Only letters, numbers and underscores are preserved.
    :param strip_accents: Whether or not to remove accents from
        columns names.
    :param preserve_original_columns: (optional) Preserve original names.
        This is later retrievable using `df.original_columns`.
    :param enforce_string: Whether or not to convert all column names
        to string type. Defaults to True, but can be turned off.
        Columns with >1 levels will not be converted by default.
    :param truncate_limit: (optional) Truncates formatted column names to
        the specified length. Default None does not truncate.
    :returns: A pandas DataFrame.
    """
    original_column_names = list(df.columns)

    if enforce_string:
        df = df.rename(columns=str)

    df = df.rename(columns=lambda x: _change_case(x, case_type))

    df = df.rename(columns=_normalize_1)

    if remove_special:
        df = df.rename(columns=_remove_special)

    if strip_accents:
        df = df.rename(columns=_strip_accents)

    df = df.rename(columns=lambda x: re.sub("_+", "_", x))  # noqa: PD005

    df = _strip_underscores(df, strip_underscores)

    df = df.rename(columns=lambda x: x[:truncate_limit])

    # Store the original column names, if enabled by user
    if preserve_original_columns:
        df.__dict__["original_columns"] = original_column_names
    return df


def _change_case(col: str, case_type: str) -> str:
    """Change case of a column name."""

    case_types = ["preserve", "upper", "lower", "snake"]
    if case_type.lower() not in case_types:
        raise JanitorError(f"case_type must be one of: {case_types}")

    if case_type.lower() != "preserve":
        if case_type.lower() == "upper":
            col = col.upper()
        elif case_type.lower() == "lower":
            col = col.lower()
        elif case_type.lower() == "snake":
            col = _camel2snake(col)

    return col


def _remove_special(col_name: Hashable) -> str:
    """Remove special characters from column name."""

    return "".join(
        item for item in str(col_name) if item.isalnum() or "_" in item
    )


_underscorer1 = re.compile(r"(.)([A-Z][a-z]+)")
_underscorer2 = re.compile("([a-z0-9])([A-Z])")


def _camel2snake(col_name: str) -> str:
    """Convert camelcase names to snake case.

    Implementation taken from: https://gist.github.com/jaytaylor/3660565
    by @jtaylor
    """
    subbed = _underscorer1.sub(r"\1_\2", col_name)  # noqa: PD005
    return _underscorer2.sub(r"\1_\2", subbed).lower()  # noqa: PD005


FIXES = [(r"[ /:,?()\.-]", "_"), (r"['’]", ""), (r"[\xa0]", "_")]


def _normalize_1(col_name: Hashable) -> str:
    """Perform normalization of column name."""

    result = str(col_name)
    for search, replace in FIXES:
        result = re.sub(search, replace, result)  # noqa: PD005
    return result


def _strip_accents(col_name: str) -> str:
    """Remove accents from a DataFrame column name.
    .. _StackOverflow: https://stackoverflow.com/questions/517923/what-is-the-best-way-to-remove-accents-in-a-python-unicode-strin
    """  # noqa: E501

    return "".join(
        letter
        for letter in unicodedata.normalize("NFD", col_name)
        if not unicodedata.combining(letter)
    )


@pf.register_dataframe_method
def remove_empty(df: pd.DataFrame) -> pd.DataFrame:
    """Drop all rows and columns that are completely null.

    This method also resets the index(by default) since it doesn't make sense
    to preserve the index of a completely empty row.

    This method mutates the original DataFrame.

    Implementation is inspired from `StackOverflow`_.

    .. _StackOverflow: https://stackoverflow.com/questions/38884538/python-pandas-find-all-rows-where-all-values-are-nan

    Functional usage syntax:

    .. code-block:: python

        df = remove_empty(df)

    Method chaining syntax:

    .. code-block:: python

        import pandas as pd
        import janitor
        df = pd.DataFrame(...).remove_empty()

    :param df: The pandas DataFrame object.

    :returns: A pandas DataFrame.
    """  # noqa: E501
    nanrows = df.index[df.isna().all(axis=1)]
    df = df.drop(index=nanrows).reset_index(drop=True)

    nancols = df.columns[df.isna().all(axis=0)]
    df = df.drop(columns=nancols)

    return df


@pf.register_dataframe_method
@deprecated_alias(columns="column_names")
def get_dupes(
    df: pd.DataFrame,
    column_names: Optional[Union[str, Iterable[str], Hashable]] = None,
) -> pd.DataFrame:
    """Return all duplicate rows.

    This method does not mutate the original DataFrame.

    Functional usage syntax:

    .. code-block:: python

        df = pd.DataFrame(...)
        df = get_dupes(df)

    Method chaining syntax:

    .. code-block:: python

        import pandas as pd
        import janitor
        df = pd.DataFrame(...).get_dupes()

    :param df: The pandas DataFrame object.
    :param column_names: (optional) A column name or an iterable
        (list or tuple) of column names. Following pandas API, this only
        considers certain columns for identifying duplicates. Defaults to using
        all columns.
    :returns: The duplicate rows, as a pandas DataFrame.
    """
    dupes = df.duplicated(subset=column_names, keep=False)
    return df[dupes == True]  # noqa: E712


def As_Categorical(
    categories: Optional[List] = None,
    order: Optional[str] = None,
) -> NamedTuple:
    """
    Helper function for `encode_categorical`. It makes creating the
    `categories` and `order` more explicit. Inspired by pd.NamedAgg.
    :param categories: list-like object to create new categorical column.
    :param order: string object that can be either "sort" or "appearance".
        If "sort", the `categories` argument will be sorted with np.sort;
        if "apperance", the `categories` argument will be used as is.
    :returns: A namedtuple of (`categories`, `order`).
    """

    return asCategorical(categories=categories, order=order)


@pf.register_dataframe_method
@deprecated_alias(columns="column_names")
def encode_categorical(
    df: pd.DataFrame,
    column_names: Union[str, Iterable[str], Hashable] = None,
    **kwargs,
) -> pd.DataFrame:
    """Encode the specified columns with Pandas'
    `category dtype <http://pandas.pydata.org/pandas-docs/stable/user_guide/categorical.html>`_.

    Categories and order can be explicitly specified via the `kwargs` option, which is a
    pairing of column name and a tuple of (categories, order).

    The `janitor.As_Categorical` function is provided to make it clearer what the arguments
    to the function are.

    It is syntactic sugar around `pd.Categorical`.

    This method does not mutate the original DataFrame.

    .. note:: In versions < 0.20.11, this method mutates the original DataFrame.

    **Examples:**


    .. code-block:: python

               col1	col2	col3
        0	2.0	a	2020-01-01
        1	1.0	b	2020-01-02
        2	3.0	c	2020-01-03
        3	1.0	d	2020-01-04
        4	NaN	a	2020-01-05

        df.dtypes

        col1           float64
        col2            object
        col3    datetime64[ns]
        dtype: object

    Specific columns can be converted to category type:

    .. code-block:: python

        df = (pd.DataFrame(...)
                .encode_categorical(
                    column_names=['col1', 'col2', 'col3']
                    )
            )

        df.dtypes

        col1    category
        col2    category
        col3    category
        dtype: object

    Note that for the code above, the categories were inferred from
    the columns, and is unordered::

        df['col3']
        0   2020-01-01
        1   2020-01-02
        2   2020-01-03
        3   2020-01-04
        4   2020-01-05
        Name: col3, dtype: category
        Categories (5, datetime64[ns]):
        [2020-01-01, 2020-01-02, 2020-01-03, 2020-01-04, 2020-01-05]


    Explicit categories can be provided, and ordered via the ``kwargs``
    parameter::

        df = (pd.DataFrame(...)
                .encode_categorical(
                    col1 = ([3, 2, 1, 4], "appearance"),
                    col2 = (['a','d','c','b'], "sort")
                    )
            )

        df['col1']
        0      2
        1      1
        2      3
        3      1
        4    NaN
        Name: col1, dtype: category
        Categories (4, int64): [3 < 2 < 1 < 4]

        df['col2']
        0    a
        1    b
        2    c
        3    d
        4    a
        Name: col2, dtype: category
        Categories (4, object): [a < b < c < d]

    When the `order` parameter is "appearance", the categories argument is used as-is;
    if the `order` is "sort", the categories argument is sorted in ascending order;
    if `order` is ``None``, then the categories argument is applied unordered.

    The ``janitor.As_Categorical`` function can also be used to make clearer
    what the arguments to the function are::

        df = (pd.DataFrame(...)
                .encode_categorical(
                    col1 = As_Categorical(
                                categories = [3, 2, 1, 4],
                                order = "appearance"
                                ),
                    col2 = As_Categorical(
                                categories = ['a','d','c','b'],
                                order = "sort"
                                )
                    )
            )

    A User Warning will be generated if some or all of the unique values
    in the column are not present in the provided `categories` argument.

    .. code-block:: python

        df = (pd.DataFrame(...)
                .encode_categorical(
                    col1 = As_Categorical(
                            categories = [4, 5, 6],
                            order = "appearance"
                            )
            )

        UserWarning: None of the values in col1 are in [4, 5, 6];
                     this might create nulls for all your values
                     in the new categorical column.

        df['col1']
        0    NaN
        1    NaN
        2    NaN
        3    NaN
        4    NaN
        Name: col1, dtype: category
        Categories (3, int64): [4 < 5 < 6]


    .. note:: if ``categories`` is None in the ``kwargs`` tuple, then the
        values for `categories` are inferred from the column; if `order`
        is None, then the values for categories are applied unordered.

    .. note:: ``column_names`` and ``kwargs`` parameters cannot be used at
        the same time.

    Functional usage syntax:

    .. code-block:: python

        import pandas as pd
        import janitor as jn

    - With ``column_names``::

        categorical_cols = ['col1', 'col2', 'col4']
        df = jn.encode_categorical(
                    df,
                    columns = categorical_cols)  # one way

    - With ``kwargs``::

        df = jn.encode_categorical(
                    df,
                    col1 = (categories, order),
                    col2 = jn.As_Categorical(
                                categories = [values],
                                order="sort"/"appearance"/None
                                )
                )

    Method chaining syntax:

    - With ``column_names``::

        categorical_cols = ['col1', 'col2', 'col4']
        df = (pd.DataFrame(...)
                .encode_categorical(columns=categorical_cols)
            )

    - With ``kwargs``::

        df = (
            pd.DataFrame(...)
            .encode_categorical(
                col1 = (categories, order),
                col2 = jn.As_Categorical(
                            categories = [values]/None,
                            order="sort"/"appearance"/None
                            )
        )


    :param df: The pandas DataFrame object.
    :param column_names: A column name or an iterable (list or
        tuple) of column names.
    :param kwargs: A pairing of column name to a tuple of (`categories`, `order`).
        There is also the `janitor.As_Categorical` function, which creates a
        namedtuple of (`categories`, `order`) to make it clearer what the arguments
        are. This is useful in creating categorical columns that are ordered, or
        if the user needs to explicitly specify the categories.
    :returns: A pandas DataFrame.
    :raises JanitorError: if a column specified within ``column_names``
        is not found in the DataFrame.
    :raises JanitorError: if ``column_names`` is not hashable
        nor iterable.
    :raises ValueError: if both ``column_names`` and ``kwargs`` are provided.
    """  # noqa: E501

    df = df.copy()

    if all((column_names, kwargs)):
        raise ValueError(
            """
            Only one of `column_names` or `kwargs`
            can be provided.
            """
        )
    # column_names deal with only category dtype (unordered)
    # kwargs takes care of scenarios where user wants an ordered category
    # or user supplies specific categories to create the categorical
    if column_names:
        if isinstance(column_names, (list, Tuple)):
            for col in column_names:
                if col not in df.columns:
                    raise JanitorError(
                        f"{col} missing from DataFrame columns!"
                    )
                df[col] = pd.Categorical(df[col])
        elif isinstance(column_names, Hashable):
            if column_names not in df.columns:
                raise JanitorError(
                    f"{column_names} missing from DataFrame columns!"
                )
            df[column_names] = pd.Categorical(df[column_names])
        else:
            raise JanitorError(
                "kwarg `column_names` must be hashable or iterable!"
            )
        return df

    df = _computations_as_categorical(df, **kwargs)
    return df


@pf.register_dataframe_method
@deprecated_alias(columns="column_names")
def label_encode(
    df: pd.DataFrame, column_names: Union[str, Iterable[str], Hashable]
) -> pd.DataFrame:
    """Convert labels into numerical data.

    This method will create a new column with the string "_enc" appended
    after the original column's name. Consider this to be syntactic sugar.

    This method behaves differently from `encode_categorical`. This method
    creates a new column of numeric data. `encode_categorical` replaces the
    dtype of the original column with a "categorical" dtype.

    This method mutates the original DataFrame.

    Functional usage syntax:

    .. code-block:: python

        df = label_encode(df, column_names="my_categorical_column")  # one way

    Method chaining syntax:

    .. code-block:: python

        import pandas as pd
        import janitor
        categorical_cols = ['col1', 'col2', 'col4']
        df = pd.DataFrame(...).label_encode(column_names=categorical_cols)

    :param df: The pandas DataFrame object.
    :param column_names: A column name or an iterable (list
        or tuple) of column names.
    :returns: A pandas DataFrame.
    """
    warnings.warn(
        "label_encode will be deprecated in a 1.x release. \
        Please use factorize_columns instead"
    )
    df = _factorize(df, column_names, "_enc")
    return df


@pf.register_dataframe_method
def factorize_columns(
    df: pd.DataFrame,
    column_names: Union[str, Iterable[str], Hashable],
    suffix: str = "_enc",
    **kwargs,
) -> pd.DataFrame:
    """Converts labels into numerical data

    This method will create a new column with the string "_enc" appended
    after the original column's name.
    This can be overriden with the suffix parameter

    Internally this method uses pandas factorize method.
    It takes in optional suffix and keyword arguments also.
    An empty string as suffix will override the existing column

    This method mutates the original DataFrame

    Functional usage syntax:

    .. code-block:: python

        df = factorize_columns(df, column_names="my_categorical_column",
                                        suffix="_enc")  # one way

    Method chaining syntax:

    .. code-block:: python

        import pandas as pd
        import janitor
        categorical_cols = ['col1', 'col2', 'col4']
        df = pd.DataFrame(...).factorize_columns(
                                column_names=categorical_cols,
                                suffix="_enc")

    :param df: The pandas DataFrame object.
    :param column_names: A column name or an iterable (list
        or tuple) of column names.
    :param suffix: Suffix to be used for the new column. Default value is _enc.
        An empty string suffix means, it will override the existing column
    :param **kwargs: Keyword arguments. It takes any of the keyword arguments,
        which the pandas factorize method takes like sort,na_sentinel,size_hint

    :returns: A pandas DataFrame.
    """
    df = _factorize(df, column_names, suffix, **kwargs)
    return df


@dispatch(pd.DataFrame, (list, tuple), str)
def _factorize(df, column_names, suffix, **kwargs):
    check_column(df, column_names=column_names, present=True)
    for col in column_names:
        df[f"{col}{suffix}"] = pd.factorize(df[col], **kwargs)[0]
    return df


@dispatch(pd.DataFrame, str, str)
def _factorize(df, column_name, suffix, **kwargs):  # noqa: F811
    check_column(df, column_names=column_name, present=True)
    df[f"{column_name}{suffix}"] = pd.factorize(df[column_name], **kwargs)[0]
    return df


@pf.register_dataframe_method
@deprecated_alias(old="old_column_name", new="new_column_name")
def rename_column(
    df: pd.DataFrame, old_column_name: str, new_column_name: str
) -> pd.DataFrame:
    """Rename a column in place.

    This method does not mutate the original DataFrame.

    Functional usage syntax:

    .. code-block:: python

        df = rename_column(df, "old_column_name", "new_column_name")

    Method chaining syntax:

    .. code-block:: python

        import pandas as pd
        import janitor
        df = pd.DataFrame(...).rename_column("old_column_name", "new_column_name")

    This is just syntactic sugar/a convenience function for renaming one column
    at a time. If you are convinced that there are multiple columns in need of
    changing, then use the :py:meth:`pandas.DataFrame.rename` method.

    :param df: The pandas DataFrame object.
    :param old_column_name: The old column name.
    :param new_column_name: The new column name.
    :returns: A pandas DataFrame with renamed columns.
    """  # noqa: E501
    check_column(df, [old_column_name])

    return df.rename(columns={old_column_name: new_column_name})


@pf.register_dataframe_method
def rename_columns(df: pd.DataFrame, new_column_names: Dict) -> pd.DataFrame:
    """Rename columns in place.

    Functional usage syntax:

    .. code-block:: python

        df = rename_columns(df, {"old_column_name": "new_column_name"})

    Method chaining syntax:

    .. code-block:: python

        import pandas as pd
        import janitor
        df = pd.DataFrame(...).rename_columns({"old_column_name": "new_column_name"})

    This is just syntactic sugar/a convenience function for renaming one column
    at a time. If you are convinced that there are multiple columns in need of
    changing, then use the :py:meth:`pandas.DataFrame.rename` method.

    :param df: The pandas DataFrame object.
    :param new_column_names: A dictionary of old and new column names.
    :returns: A pandas DataFrame with renamed columns.
    """  # noqa: E501
    check_column(df, list(new_column_names.keys()))

    return df.rename(columns=new_column_names)


@pf.register_dataframe_method
def reorder_columns(
    df: pd.DataFrame, column_order: Union[Iterable[str], pd.Index, Hashable]
) -> pd.DataFrame:
    """Reorder DataFrame columns by specifying desired order as list of col names.

    Columns not specified retain their order and follow after specified cols.

    Validates column_order to ensure columns are all present in DataFrame.

    This method does not mutate the original DataFrame.

    Functional usage syntax:

    Given `DataFrame` with column names `col1`, `col2`, `col3`:

    .. code-block:: python

        df = reorder_columns(df, ['col2', 'col3'])

    Method chaining syntax:

    .. code-block:: python

        import pandas as pd
        import janitor
        df = pd.DataFrame(...).reorder_columns(['col2', 'col3'])

    The column order of `df` is now `col2`, `col3`, `col1`.

    Internally, this function uses `DataFrame.reindex` with `copy=False`
    to avoid unnecessary data duplication.

    :param df: `DataFrame` to reorder
    :param column_order: A list of column names or Pandas `Index`
        specifying their order in the returned `DataFrame`.
    :returns: A pandas DataFrame with reordered columns.
    :raises IndexError: if a column within ``column_order`` is not found
        within the DataFrame.
    """
    check("column_order", column_order, [list, tuple, pd.Index])

    if any(col not in df.columns for col in column_order):
        raise IndexError(
            "A column in ``column_order`` was not found in the DataFrame."
        )

    # if column_order is a Pandas index, needs conversion to list:
    column_order = list(column_order)

    return df.reindex(
        columns=(
            column_order
            + [col for col in df.columns if col not in column_order]
        ),
        copy=False,
    )


@pf.register_dataframe_method
@deprecated_alias(columns="column_names", new_column_name="target_column_name")
def coalesce(
    df: pd.DataFrame,
    column_names: Iterable[Hashable],
    target_column_name: Optional[str] = None,
    default_value: Optional[Union[int, float, str]] = None,
) -> pd.DataFrame:
    """
    Coalesce two or more columns of data in order of column names provided.

    This finds the first non-missing value at each position.

    This method does not mutate the original DataFrame.

    Example:

    .. code-block:: python

        import pandas as pd
        import janitor as jn

        df = pd.DataFrame({"A": [1, 2, np.nan],
                           "B": [np.nan, 10, np.nan],
                           "C": [5, 10, 7]})

             A     B   C
        0  1.0   NaN   5
        1  2.0  10.0  10
        2  NaN   NaN   7

        df.coalesce(column_names = ['A', 'B', 'C'],
                    target_column_name = 'D')

            A     B   C    D
        0  1.0   NaN   5  1.0
        1  2.0  10.0  10  2.0
        2  NaN   NaN   7  7.0

    If no target column is provided, then the first column is updated,
    with the null values removed::

        df.coalesce(column_names = ['A', 'B', 'C'])

            A     B   C
        0  1.0   NaN   5
        1  2.0  10.0  10
        2  7.0   NaN   7

    If nulls remain, you can fill it with the `default_value`::

        df = pd.DataFrame({'s1':[np.nan,np.nan,6,9,9],
                           's2':[np.nan,8,7,9,9]})

            s1   s2
        0  NaN  NaN
        1  NaN  8.0
        2  6.0  7.0
        3  9.0  9.0
        4  9.0  9.0

        df.coalesce(column_names = ['s1', 's2'],
                    target_column_name = 's3',
                    default_value = 0)

            s1   s2   s3
        0  NaN  NaN  0.0
        1  NaN  8.0  8.0
        2  6.0  7.0  6.0
        3  9.0  9.0  9.0
        4  9.0  9.0  9.0


    Functional usage syntax:

    .. code-block:: python

        df = coalesce(df, columns=['col1', 'col2'], 'col3')

    Method chaining syntax:

    .. code-block:: python

        import pandas as pd
        import janitor
        df = pd.DataFrame(...).coalesce(['col1', 'col2'])

    The first example will create a new column called 'col3' with values from
    'col2' inserted where values from 'col1' are NaN.
    The second example will update the values of 'col1',
    since it is the first column in `column_names`.

    This is more syntactic diabetes! For R users, this should look familiar to
    `dplyr`'s `coalesce` function; for Python users, the interface
    should be more intuitive than the :py:meth:`pandas.Series.combine_first`
    method.

    :param df: A pandas DataFrame.
    :param column_names: A list of column names.
    :param target_column_name: The new column name after combining.
        If `None`, then the first column in `column_names` is updated,
        with the Null values replaced.
    :param default_value: A scalar to replace any remaining nulls
        after coalescing.
    :returns: A pandas DataFrame with coalesced columns.
    :raises ValueError: if length of `column_names` is less than 2.
    """

    check("column_names", column_names, [list])
    if target_column_name:
        check("target_column_name", target_column_name, [str])
    if default_value:
        check("default_value", default_value, [int, float, str])

    if not column_names:
        return df

    if len(column_names) < 2:
        raise ValueError(
            """
            The number of columns to coalesce
            should be a minimum of 2.
            """
        )
    check_column(df, column_names)

    if target_column_name is None:
        target_column_name = column_names[0]
    # bfill/ffill combo is faster than combine_first
    outcome = df.filter(column_names).bfill(1).ffill(1).iloc[:, 0]
    if outcome.hasnans and (default_value is not None):
        outcome = outcome.fillna(default_value)
    return df.assign(**{target_column_name: outcome})


@pf.register_dataframe_method
@deprecated_alias(column="column_name")
def convert_excel_date(
    df: pd.DataFrame, column_name: Hashable
) -> pd.DataFrame:
    """Convert Excel's serial date format into Python datetime format.

    This method mutates the original DataFrame.

    Implementation is also from `Stack Overflow`.

    .. _Stack Overflow: https://stackoverflow.com/questions/38454403/convert-excel-style-date-with-pandas

    Functional usage syntax:

    .. code-block:: python

        df = convert_excel_date(df, column_name='date')

    Method chaining syntax:

    .. code-block:: python

        import pandas as pd
        import janitor
        df = pd.DataFrame(...).convert_excel_date('date')

    :param df: A pandas DataFrame.
    :param column_name: A column name.
    :returns: A pandas DataFrame with corrected dates.
    :raises ValueError: if There are non numeric values in the column.
    """  # noqa: E501

    if not is_numeric_dtype(df[column_name]):
        raise ValueError(
            "There are non-numeric values in the column. \
    All values must be numeric"
        )

    df[column_name] = pd.TimedeltaIndex(
        df[column_name], unit="d"
    ) + dt.datetime(
        1899, 12, 30
    )  # noqa: W503
    return df


@pf.register_dataframe_method
@deprecated_alias(column="column_name")
def convert_matlab_date(
    df: pd.DataFrame, column_name: Hashable
) -> pd.DataFrame:
    """Convert Matlab's serial date number into Python datetime format.

    Implementation is also from `StackOverflow`_.

    .. _StackOverflow: https://stackoverflow.com/questions/13965740/converting-matlabs-datenum-format-to-python

    This method mutates the original DataFrame.

    Functional usage syntax:

    .. code-block:: python

        df = convert_matlab_date(df, column_name='date')

    Method chaining syntax:

    .. code-block:: python

        import pandas as pd
        import janitor
        df = pd.DataFrame(...).convert_matlab_date('date')

    :param df: A pandas DataFrame.
    :param column_name: A column name.
    :returns: A pandas DataFrame with corrected dates.
    """  # noqa: E501
    days = pd.Series([dt.timedelta(v % 1) for v in df[column_name]])
    df[column_name] = (
        df[column_name].astype(int).apply(dt.datetime.fromordinal)
        + days
        - dt.timedelta(days=366)
    )
    return df


@pf.register_dataframe_method
@deprecated_alias(column="column_name")
def convert_unix_date(df: pd.DataFrame, column_name: Hashable) -> pd.DataFrame:
    """Convert unix epoch time into Python datetime format.

    Note that this ignores local tz and convert all timestamps to naive
    datetime based on UTC!

    This method mutates the original DataFrame.

    Functional usage syntax:

    .. code-block:: python

        df = convert_unix_date(df, column_name='date')

    Method chaining syntax:

    .. code-block:: python

        import pandas as pd
        import janitor
        df = pd.DataFrame(...).convert_unix_date('date')

    :param df: A pandas DataFrame.
    :param column_name: A column name.
    :returns: A pandas DataFrame with corrected dates.
    """

    try:
        df[column_name] = pd.to_datetime(df[column_name], unit="s")
    except OutOfBoundsDatetime:  # Indicates time is in milliseconds.
        df[column_name] = pd.to_datetime(df[column_name], unit="ms")
    return df


@pf.register_dataframe_method
@deprecated_alias(columns="column_names")
def fill_empty(
    df: pd.DataFrame, column_names: Union[str, Iterable[str], Hashable], value
) -> pd.DataFrame:
    """Fill `NaN` values in specified columns with a given value.

    Super sugary syntax that wraps :py:meth:`pandas.DataFrame.fillna`.

    This method mutates the original DataFrame.

    Functional usage syntax:

    .. code-block:: python

        df = fill_empty(df, column_names=['col1', 'col2'], value=0)

    Method chaining syntax:

    .. code-block:: python

        import pandas as pd
        import janitor
        df = pd.DataFrame(...).fill_empty(column_names='col1', value=0)

    :param df: A pandas DataFrame.
    :param column_names: column_names: A column name or an iterable (list
        or tuple) of column names If a single column name is passed in, then
        only that column will be filled; if a list or tuple is passed in, then
        those columns will all be filled with the same value.
    :param value: The value that replaces the `NaN` values.
    :returns: A pandas DataFrame with `Nan` values filled.
    """
    check_column(df, column_names)
    return _fill_empty(df, column_names, value=value)


@dispatch(pd.DataFrame, (list, tuple))
def _fill_empty(df, column_names, value=None):
    """Fill empty function for the case that column_names is list or tuple."""
    fill_mapping = {c: value for c in column_names}
    return df.fillna(value=fill_mapping)


@dispatch(pd.DataFrame, str)  # noqa: F811
def _fill_empty(df, column_names, value=None):  # noqa: F811
    """Fill empty function for the case that column_names is a string."""
    fill_mapping = {column_names: value}
    return df.fillna(value=fill_mapping)


@pf.register_dataframe_method
@deprecated_alias(column="column_name")
def expand_column(
    df: pd.DataFrame, column_name: Hashable, sep: str, concat: bool = True
) -> pd.DataFrame:
    """Expand a categorical column with multiple labels into dummy-coded columns.

    Super sugary syntax that wraps :py:meth:`pandas.Series.str.get_dummies`.

    This method does not mutate the original DataFrame.

    Functional usage syntax:

    .. code-block:: python

        df = expand_column(df,
                           column_name='col_name',
                           sep=', ')  # note space in sep

    Method chaining syntax:

    .. code-block:: python

        import pandas as pd
        import janitor
        df = pd.DataFrame(...).expand_column(column_name='col_name',
                                             sep=', ')

    :param df: A pandas DataFrame.
    :param column_name: Which column to expand.
    :param sep: The delimiter. Example delimiters include `|`, `, `, `,` etc.
    :param concat: Whether to return the expanded column concatenated to
        the original dataframe (`concat=True`), or to return it standalone
        (`concat=False`).
    :returns: A pandas DataFrame with an expanded column.
    """
    expanded_df = df[column_name].str.get_dummies(sep=sep)
    if concat:
        df = df.join(expanded_df)
        return df
    return expanded_df


@pf.register_dataframe_method
@deprecated_alias(columns="column_names")
def concatenate_columns(
    df: pd.DataFrame,
    column_names: List[Hashable],
    new_column_name,
    sep: str = "-",
) -> pd.DataFrame:
    """Concatenates the set of columns into a single column.

    Used to quickly generate an index based on a group of columns.

    This method mutates the original DataFrame.

    Functional usage syntax:

    .. code-block:: python

        df = concatenate_columns(df,
                                 column_names=['col1', 'col2'],
                                 new_column_name='id',
                                 sep='-')

    Method chaining syntax:

    .. code-block:: python

        df = (pd.DataFrame(...).
              concatenate_columns(column_names=['col1', 'col2'],
                                  new_column_name='id',
                                  sep='-'))

    :param df: A pandas DataFrame.
    :param column_names: A list of columns to concatenate together.
    :param new_column_name: The name of the new column.
    :param sep: The separator between each column's data.
    :returns: A pandas DataFrame with concatenated columns.
    :raises JanitorError: if at least two columns are not provided
        within ``column_names``.
    """
    if len(column_names) < 2:
        raise JanitorError("At least two columns must be specified")
    for i, col in enumerate(column_names):
        if i == 0:
            df[new_column_name] = df[col].astype(str)
        else:
            df[new_column_name] = (
                df[new_column_name] + sep + df[col].astype(str)
            )

    return df


@pf.register_dataframe_method
@deprecated_alias(column="column_name")
def deconcatenate_column(
    df: pd.DataFrame,
    column_name: Hashable,
    sep: Optional[str] = None,
    new_column_names: Optional[Union[List[str], Tuple[str]]] = None,
    autoname: str = None,
    preserve_position: bool = False,
) -> pd.DataFrame:
    """De-concatenates a single column into multiple columns.

    The column to de-concatenate can be either a collection (list, tuple, ...)
    which can be separated out with ``pd.Series.tolist()``,
    or a string to slice based on ``sep``.

    To determine this behaviour automatically,
    the first element in the column specified is inspected.

    If it is a string, then ``sep`` must be specified.
    Else, the function assumes that it is an iterable type
    (e.g. ``list`` or ``tuple``),
    and will attempt to deconcatenate by splitting the list.

    Given a column with string values, this is the inverse of the
    ``concatenate_columns`` function.

    Used to quickly split columns out of a single column.

    The keyword argument ``preserve_position``
    takes ``True`` or ``False`` boolean
    that controls whether the ``new_column_names``
    will take the original position
    of the to-be-deconcatenated ``column_name``:

    - When `preserve_position=False` (default), `df.columns` change from
      `[..., column_name, ...]` to `[..., column_name, ..., new_column_names]`.
      In other words, the deconcatenated new columns are appended to the right
      of the original dataframe and the original `column_name` is NOT dropped.
    - When `preserve_position=True`, `df.column` change from
      `[..., column_name, ...]` to `[..., new_column_names, ...]`.
      In other words, the deconcatenated new column will REPLACE the original
      `column_name` at its original position, and `column_name` itself
      is dropped.

    The keyword argument ``autoname`` accepts a base string
    and then automatically creates numbered column names
    based off the base string.
    For example, if ``col`` is passed in
    as the argument to ``autoname``,
    and 4 columns are created,
    then the resulting columns will be named
    ``col1, col2, col3, col4``.
    Numbering is always 1-indexed, not 0-indexed,
    in order to make the column names human-friendly.

    This method does not mutate the original DataFrame.

    Functional usage syntax:

    .. code-block:: python

        df = deconcatenate_column(
                df, column_name='id', new_column_names=['col1', 'col2'],
                sep='-', preserve_position=True
        )

    Method chaining syntax:

    .. code-block:: python

        df = (pd.DataFrame(...).
                deconcatenate_column(
                    column_name='id', new_column_names=['col1', 'col2'],
                    sep='-', preserve_position=True
                ))

    :param df: A pandas DataFrame.
    :param column_name: The column to split.
    :param sep: The separator delimiting the column's data.
    :param new_column_names: A list of new column names post-splitting.
    :param autoname: A base name for automatically naming the new columns.
        Takes precedence over ``new_column_names`` if both are provided.
    :param preserve_position: Boolean for whether or not to preserve original
        position of the column upon de-concatenation, default to False
    :returns: A pandas DataFrame with a deconcatenated column.
    :raises ValueError: if ``column_name`` is not present in the
        DataFrame.
    :raises ValueError: if ``sep`` is not provided and the column values
        are of type ``str``.
    :raises ValueError: if either ``new_column_names`` or ``autoname``
        is not supplied.
    :raises JanitorError: if incorrect number of names is provided
        within ``new_column_names``.
    """

    if column_name not in df.columns:
        raise ValueError(f"column name {column_name} not present in DataFrame")

    if isinstance(df[column_name].iloc[0], str):
        if sep is None:
            raise ValueError(
                "`sep` must be specified if the column values "
                "are of type `str`."
            )
        df_deconcat = df[column_name].str.split(sep, expand=True)
    else:
        df_deconcat = pd.DataFrame(
            df[column_name].to_list(), columns=new_column_names, index=df.index
        )

    if new_column_names is None and autoname is None:
        raise ValueError(
            "One of `new_column_names` or `autoname` must be supplied."
        )

    if autoname:
        new_column_names = [
            f"{autoname}{i}" for i in range(1, df_deconcat.shape[1] + 1)
        ]

    if not len(new_column_names) == df_deconcat.shape[1]:
        raise JanitorError(
            f"you need to provide {len(df_deconcat.shape[1])} names "
            "to `new_column_names`"
        )

    df_deconcat.columns = new_column_names
    df_new = pd.concat([df, df_deconcat], axis=1)

    if preserve_position:
        df_original = df.copy()
        cols = list(df_original.columns)
        index_original = cols.index(column_name)

        for i, col_new in enumerate(new_column_names):
            cols.insert(index_original + i, col_new)

        df_new = df_new.select_columns(cols).drop(columns=column_name)

    return df_new


@pf.register_dataframe_method
@deprecated_alias(column="column_name")
def filter_string(
    df: pd.DataFrame,
    column_name: Hashable,
    search_string: str,
    complement: bool = False,
) -> pd.DataFrame:
    """Filter a string-based column according to whether it contains a substring.

    This is super sugary syntax that builds on top of
    `pandas.Series.str.contains`.

    Because this uses internally `pandas.Series.str.contains`, which allows a
    regex string to be passed into it, thus `search_string` can also be a regex
    pattern.

    This method does not mutate the original DataFrame.

    This function allows us to method chain filtering operations:

    .. code-block:: python

        df = (pd.DataFrame(...)
              .filter_string('column', search_string='pattern', complement=False)
              ...)  # chain on more data preprocessing.

    This stands in contrast to the in-place syntax that is usually used:

    .. code-block:: python

        df = pd.DataFrame(...)
        df = df[df['column'].str.contains('pattern')]]

    As can be seen here, the API design allows for a more seamless flow in
    expressing the filtering operations.

    Functional usage syntax:

    .. code-block:: python

        df = filter_string(df,
                           column_name='column',
                           search_string='pattern',
                           complement=False)

    Method chaining syntax:

    .. code-block:: python

        df = (pd.DataFrame(...)
              .filter_string(column_name='column',
                             search_string='pattern',
                             complement=False)
              ...)

    :param df: A pandas DataFrame.
    :param column_name: The column to filter. The column should contain strings.
    :param search_string: A regex pattern or a (sub-)string to search.
    :param complement: Whether to return the complement of the filter or not.
    :returns: A filtered pandas DataFrame.
    """  # noqa: E501
    criteria = df[column_name].str.contains(search_string)
    if complement:
        return df[~criteria]
    return df[criteria]


@pf.register_dataframe_method
def filter_on(
    df: pd.DataFrame, criteria: str, complement: bool = False
) -> pd.DataFrame:
    """Return a dataframe filtered on a particular criteria.

    This method does not mutate the original DataFrame.

    This is super-sugary syntax that wraps the pandas `.query()` API, enabling
    users to use strings to quickly specify filters for filtering their
    dataframe. The intent is that `filter_on` as a verb better matches the
    intent of a pandas user than the verb `query`.

    Let's say we wanted to filter students based on whether they failed an exam
    or not, which is defined as their score (in the "score" column) being less
    than 50.

    .. code-block:: python

        df = (pd.DataFrame(...)
              .filter_on('score < 50', complement=False)
              ...)  # chain on more data preprocessing.

    This stands in contrast to the in-place syntax that is usually used:

    .. code-block:: python

        df = pd.DataFrame(...)
        df = df[df['score'] < 3]

    As with the `filter_string` function, a more seamless flow can be expressed
    in the code.

    Functional usage syntax:

    .. code-block:: python

        df = filter_on(df,
                       'score < 50',
                       complement=False)

    Method chaining syntax:

    .. code-block:: python

        df = (pd.DataFrame(...)
              .filter_on('score < 50', complement=False))

    Credit to Brant Peterson for the name.

    :param df: A pandas DataFrame.
    :param criteria: A filtering criteria that returns an array or Series of
        booleans, on which pandas can filter on.
    :param complement: Whether to return the complement of the filter or not.
    :returns: A filtered pandas DataFrame.
    """
    if complement:
        return df.query("not " + criteria)
    return df.query(criteria)


@pf.register_dataframe_method
@deprecated_alias(column="column_name", start="start_date", end="end_date")
def filter_date(
    df: pd.DataFrame,
    column_name: Hashable,
    start_date: Optional[dt.date] = None,
    end_date: Optional[dt.date] = None,
    years: Optional[List] = None,
    months: Optional[List] = None,
    days: Optional[List] = None,
    column_date_options: Optional[Dict] = None,
    format: Optional[str] = None,  # skipcq: PYL-W0622
) -> pd.DataFrame:
    """Filter a date-based column based on certain criteria.

    This method does not mutate the original DataFrame.

    Dates may be finicky and this function builds on top of the "magic" from
    the pandas `to_datetime` function that is able to parse dates well.

    Additional options to parse the date type of your column may be found at
    the official pandas documentation:

    pandas.pydata.org/pandas-docs/stable/reference/api/pandas.to_datetime.html

    **Note:** This method will cast your column to a Timestamp!

    :param df: A pandas dataframe.
    :param column_name: The column which to apply the fraction transformation.
    :param start_date: The beginning date to use to filter the DataFrame.
    :param end_date: The end date to use to filter the DataFrame.
    :param years: The years to use to filter the DataFrame.
    :param months: The months to use to filter the DataFrame.
    :param days: The days to use to filter the DataFrame.
    :param column_date_options: 'Special options to use when parsing the date
        column in the original DataFrame. The options may be found at the
        official Pandas documentation.'
    :param format: 'If you're using a format for `start_date` or `end_date`
        that is not recognized natively by pandas' to_datetime function, you
        may supply the format yourself. Python date and time formats may be
        found at http://strftime.org/.'
    :returns: A filtered pandas DataFrame.

    **Note:** This only affects the format of the `start_date` and `end_date`
    parameters. If there's an issue with the format of the DataFrame being
    parsed, you would pass `{'format': your_format}` to `column_date_options`.

    """

    # TODO: need to convert this to notebook.
    #     :Setup:
    # .. code-block:: python

    #     import pandas as pd
    #     import janitor

    #     date_list = [
    #         [1, "01/28/19"], [2, "01/29/19"], [3, "01/30/19"],
    #         [4, "01/31/19"], [5, "02/01/19"], [6, "02/02/19"],
    #         [7, "02/03/19"], [8, "02/04/19"], [9, "02/05/19"],
    #         [10, "02/06/19"], [11, "02/07/20"], [12, "02/08/20"],
    #         [13, "02/09/20"], [14, "02/10/20"], [15, "02/11/20"],
    #         [16, "02/12/20"], [17, "02/07/20"], [18, "02/08/20"],
    #         [19, "02/09/20"], [20, "02/10/20"], [21, "02/11/20"],
    #         [22, "02/12/20"], [23, "03/08/20"], [24, "03/09/20"],
    #         [25, "03/10/20"], [26, "03/11/20"], [27, "03/12/20"]]

    #     example_dataframe = pd.DataFrame(date_list,
    #                                      columns = ['AMOUNT', 'DATE'])

    # :Example 1: Filter dataframe between two dates

    # .. code-block:: python

    #     start_date = "01/29/19"
    #     end_date = "01/30/19"

    #     example_dataframe.filter_date(
    #         'DATE', start_date=start_date, end_date=end_date
    #     )

    # :Output:

    # .. code-block:: python

    #        AMOUNT       DATE
    #     1       2 2019-01-29
    #     2       3 2019-01-30

    # :Example 2: Using a different date format for filtering

    # .. code-block:: python

    #     end_date = "01$$$30$$$19"
    #     format = "%m$$$%d$$$%y"

    #     example_dataframe.filter_date(
    #         'DATE', end_date=end_date, format=format
    #     )

    # :Output:

    # .. code-block:: python

    #        AMOUNT       DATE
    #     0       1 2019-01-28
    #     1       2 2019-01-29
    #     2       3 2019-01-30

    # :Example 3: Filtering by year

    # .. code-block:: python

    #     years = [2019]

    #     example_dataframe.filter_date('DATE', years=years)

    # :Output:

    # .. code-block:: python

    #        AMOUNT       DATE
    #     0       1 2019-01-28
    #     1       2 2019-01-29
    #     2       3 2019-01-30
    #     3       4 2019-01-31
    #     4       5 2019-02-01
    #     5       6 2019-02-02
    #     6       7 2019-02-03
    #     7       8 2019-02-04
    #     8       9 2019-02-05
    #     9      10 2019-02-06

    # :Example 4: Filtering by year and month

    # .. code-block:: python

    #     years = [2020]
    #     months = [3]

    #     example_dataframe.filter_date('DATE', years=years, months=months)

    # :Output:

    # .. code-block:: python

    #         AMOUNT       DATE
    #     22      23 2020-03-08
    #     23      24 2020-03-09
    #     24      25 2020-03-10
    #     25      26 2020-03-11
    #     26      27 2020-03-12

    # :Example 5: Filtering by year and day

    # .. code-block:: python

    #     years = [2020]
    #     days = range(10,12)

    #     example_dataframe.filter_date('DATE', years=years, days=days)

    # :Output:

    # .. code-block:: python

    #         AMOUNT       DATE
    #     13      14 2020-02-10
    #     14      15 2020-02-11
    #     19      20 2020-02-10
    #     20      21 2020-02-11
    #     24      25 2020-03-10
    #     25      26 2020-03-11

    def _date_filter_conditions(conditions):
        """Taken from: https://stackoverflow.com/a/13616382."""
        return reduce(np.logical_and, conditions)

    if column_date_options:
        df.loc[:, column_name] = pd.to_datetime(
            df.loc[:, column_name], **column_date_options
        )
    else:
        df.loc[:, column_name] = pd.to_datetime(df.loc[:, column_name])

    _filter_list = []

    if start_date:
        start_date = pd.to_datetime(start_date, format=format)
        _filter_list.append(df.loc[:, column_name] >= start_date)

    if end_date:
        end_date = pd.to_datetime(end_date, format=format)
        _filter_list.append(df.loc[:, column_name] <= end_date)

    if years:
        _filter_list.append(df.loc[:, column_name].dt.year.isin(years))

    if months:
        _filter_list.append(df.loc[:, column_name].dt.month.isin(months))

    if days:
        _filter_list.append(df.loc[:, column_name].dt.day.isin(days))

    if start_date and end_date and start_date > end_date:
        warnings.warn(
            f"Your start date of {start_date} is after your end date of "
            f"{end_date}. Is this intended?"
        )

    return df.loc[_date_filter_conditions(_filter_list), :]


@pf.register_dataframe_method
@deprecated_alias(column="column_name")
def filter_column_isin(
    df: pd.DataFrame,
    column_name: Hashable,
    iterable: Iterable,
    complement: bool = False,
) -> pd.DataFrame:
    """Filter a dataframe for values in a column that exist in another iterable.

    This method does not mutate the original DataFrame.

    Assumes exact matching; fuzzy matching not implemented.

    The below example syntax will filter the DataFrame such that we only get
    rows for which the "names" are exactly "James" and "John".

    .. code-block:: python

        df = (
            pd.DataFrame(...)
            .clean_names()
            .filter_column_isin(column_name="names", iterable=["James", "John"]
            )
        )

    This is the method chaining alternative to:

    .. code-block:: python

        df = df[df['names'].isin(['James', 'John'])]

    If "complement" is true, then we will only get rows for which the names
    are not James or John.

    :param df: A pandas DataFrame
    :param column_name: The column on which to filter.
    :param iterable: An iterable. Could be a list, tuple, another pandas
        Series.
    :param complement: Whether to return the complement of the selection or
        not.
    :returns: A filtered pandas DataFrame.
    :raises ValueError: if ``iterable`` does not have a length of ``1``
        or greater.
    """
    if len(iterable) == 0:
        raise ValueError(
            "`iterable` kwarg must be given an iterable of length 1 or greater"
        )
    criteria = df[column_name].isin(iterable)

    if complement:
        return df[~criteria]
    return df[criteria]


@pf.register_dataframe_method
@deprecated_alias(columns="column_names")
def remove_columns(
    df: pd.DataFrame, column_names: Union[str, Iterable[str], Hashable]
) -> pd.DataFrame:
    """Remove the set of columns specified in `column_names`.

    This method does not mutate the original DataFrame.

    Intended to be the method-chaining alternative to `del df[col]`.

    Method chaining syntax:

    .. code-block:: python

        df = pd.DataFrame(...).remove_columns(column_names=['col1', 'col2'])

    :param df: A pandas DataFrame
    :param column_names: The columns to remove.
    :returns: A pandas DataFrame.
    """
    return df.drop(columns=column_names)


@pf.register_dataframe_method
@deprecated_alias(column="column_name")
def change_type(
    df: pd.DataFrame,
    column_name: Hashable,
    dtype: type,
    ignore_exception: bool = False,
) -> pd.DataFrame:
    """Change the type of a column.

    This method mutates the original DataFrame.

    Exceptions that are raised can be ignored. For example, if one has a mixed
    dtype column that has non-integer strings and integers, and you want to
    coerce everything to integers, you can optionally ignore the non-integer
    strings and replace them with ``NaN`` or keep the original value

    Intended to be the method-chaining alternative to:

        df[col] = df[col].astype(dtype)

    Method chaining syntax:

    .. code-block:: python

        df = pd.DataFrame(...).change_type('col1', str)

    :param df: A pandas dataframe.
    :param column_name: A column in the dataframe.
    :param dtype: The datatype to convert to. Should be one of the standard
        Python types, or a numpy datatype.
    :param ignore_exception: one of ``{False, "fillna", "keep_values"}``.
    :returns: A pandas DataFrame with changed column types.
    :raises ValueError: if unknown option provided for
        ``ignore_exception``.
    """
    if not ignore_exception:
        df[column_name] = df[column_name].astype(dtype)
    elif ignore_exception == "keep_values":
        df[column_name] = df[column_name].astype(dtype, errors="ignore")
    elif ignore_exception == "fillna":
        # returns None when conversion
        def convert(x, dtype):
            try:
                return dtype(x)
            except ValueError:
                return None

        df[column_name] = df[column_name].apply(lambda x: convert(x, dtype))
    else:
        raise ValueError("unknown option for ignore_exception")
    return df


@pf.register_dataframe_method
@deprecated_alias(col_name="column_name")
def add_column(
    df: pd.DataFrame,
    column_name: str,
    value: Union[List[Any], Tuple[Any], Any],
    fill_remaining: bool = False,
) -> pd.DataFrame:
    """Add a column to the dataframe.

    This method does not mutate the original DataFrame.

    Intended to be the method-chaining alternative to::

        df[column_name] = value

    Method chaining syntax adding a column with only a single value:

    .. code-block:: python

        # This will add a column with only one value.
        df = pd.DataFrame(...).add_column(column_name="new_column", 2)

    Method chaining syntax adding a column with more than one value:

    .. code-block:: python

        # This will add a column with an iterable of values.
        vals = [1, 2, 5, ..., 3, 4]  # of same length as the dataframe.
        df = pd.DataFrame(...).add_column(column_name="new_column", vals)

    :param df: A pandas DataFrame.
    :param column_name: Name of the new column. Should be a string, in order
        for the column name to be compatible with the Feather binary
        format (this is a useful thing to have).
    :param value: Either a single value, or a list/tuple of values.
    :param fill_remaining: If value is a tuple or list that is smaller than
        the number of rows in the DataFrame, repeat the list or tuple
        (R-style) to the end of the DataFrame.
    :returns: A pandas DataFrame with an added column.
    :raises ValueError: if attempting to add a column that already exists.
    :raises ValueError: if ``value`` has more elements that number of
        rows in the DataFrame.
    :raises ValueError: if attempting to add an iterable of values with
        a length not equal to the number of DataFrame rows.
    :raises ValueError: if ``value`` has length of ``0``.
    """
    # TODO: Convert examples to notebook.
    # :Setup:

    # .. code-block:: python

    #     import pandas as pd
    #     import janitor
    #     data = {
    #         "a": [1, 2, 3] * 3,
    #         "Bell__Chart": [1, 2, 3] * 3,
    #         "decorated-elephant": [1, 2, 3] * 3,
    #         "animals": ["rabbit", "leopard", "lion"] * 3,
    #         "cities": ["Cambridge", "Shanghai", "Basel"] * 3,
    #     }
    #     df = pd.DataFrame(data)

    # :Example 1: Create a new column with a single value:

    # .. code-block:: python

    #     df.add_column("city_pop", 100000)

    # :Output:

    # .. code-block:: python

    #        a  Bell__Chart  decorated-elephant  animals     cities  city_pop
    #     0  1            1                   1   rabbit  Cambridge    100000
    #     1  2            2                   2  leopard   Shanghai    100000
    #     2  3            3                   3     lion      Basel    100000
    #     3  1            1                   1   rabbit  Cambridge    100000
    #     4  2            2                   2  leopard   Shanghai    100000
    #     5  3            3                   3     lion      Basel    100000
    #     6  1            1                   1   rabbit  Cambridge    100000
    #     7  2            2                   2  leopard   Shanghai    100000
    #     8  3            3                   3     lion      Basel    100000

    # :Example 2: Create a new column with an iterator which fills to the
    # column
    # size:

    # .. code-block:: python

    #     df.add_column("city_pop", range(3), fill_remaining=True)

    # :Output:

    # .. code-block:: python

    #        a  Bell__Chart  decorated-elephant  animals     cities  city_pop
    #     0  1            1                   1   rabbit  Cambridge         0
    #     1  2            2                   2  leopard   Shanghai         1
    #     2  3            3                   3     lion      Basel         2
    #     3  1            1                   1   rabbit  Cambridge         0
    #     4  2            2                   2  leopard   Shanghai         1
    #     5  3            3                   3     lion      Basel         2
    #     6  1            1                   1   rabbit  Cambridge         0
    #     7  2            2                   2  leopard   Shanghai         1
    #     8  3            3                   3     lion      Basel         2

    # :Example 3: Add new column based on mutation of other columns:

    # .. code-block:: python

    #     df.add_column("city_pop", df.Bell__Chart - 2 * df.a)

    # :Output:

    # .. code-block:: python

    #        a  Bell__Chart  decorated-elephant  animals     cities  city_pop
    #     0  1            1                   1   rabbit  Cambridge        -1
    #     1  2            2                   2  leopard   Shanghai        -2
    #     2  3            3                   3     lion      Basel        -3
    #     3  1            1                   1   rabbit  Cambridge        -1
    #     4  2            2                   2  leopard   Shanghai        -2
    #     5  3            3                   3     lion      Basel        -3
    #     6  1            1                   1   rabbit  Cambridge        -1
    #     7  2            2                   2  leopard   Shanghai        -2
    #     8  3            3                   3     lion      Basel        -3

    df = df.copy()
    check("column_name", column_name, [str])

    if column_name in df.columns:
        raise ValueError(
            f"Attempted to add column that already exists: " f"{column_name}."
        )

    nrows = df.shape[0]

    if hasattr(value, "__len__") and not isinstance(
        value, (str, bytes, bytearray)
    ):
        # if `value` is a list, ndarray, etc.
        if len(value) > nrows:
            raise ValueError(
                "`value` has more elements than number of rows "
                f"in your `DataFrame`. vals: {len(value)}, "
                f"df: {nrows}"
            )
        if len(value) != nrows and not fill_remaining:
            raise ValueError(
                "Attempted to add iterable of values with length"
                " not equal to number of DataFrame rows"
            )

        if len(value) == 0:
            raise ValueError(
                "`value` has to be an iterable of minimum length 1"
            )
        len_value = len(value)
    elif fill_remaining:
        # relevant if a scalar val was passed, yet fill_remaining == True
        len_value = 1
        value = [value]

    nrows = df.shape[0]

    if fill_remaining:
        times_to_loop = int(np.ceil(nrows / len_value))

        fill_values = list(value) * times_to_loop

        df[column_name] = fill_values[:nrows]
    else:
        df[column_name] = value

    return df


@pf.register_dataframe_method
def add_columns(
    df: pd.DataFrame, fill_remaining: bool = False, **kwargs
) -> pd.DataFrame:
    """Add multiple columns to the dataframe.

    This method does not mutate the original DataFrame.

    Method to augment `add_column` with ability to add multiple columns in
    one go. This replaces the need for multiple `add_column` calls.

    Usage is through supplying kwargs where the key is the col name and the
    values correspond to the values of the new DataFrame column.

    Values passed can be scalar or iterable (list, ndarray, etc.)

    Usage example:

    .. code-block:: python

        x = 3
        y = np.arange(0, 10)
        df = pd.DataFrame(...).add_columns(x=x, y=y)

    :param df: A pandas dataframe.
    :param fill_remaining: If value is a tuple or list that is smaller than
        the number of rows in the DataFrame, repeat the list or tuple
        (R-style) to the end of the DataFrame. (Passed to `add_column`)
    :param kwargs: column, value pairs which are looped through in
        `add_column` calls.
    :returns: A pandas DataFrame with added columns.
    """
    # Note: error checking can pretty much be handled in `add_column`

    for col_name, values in kwargs.items():
        df = df.add_column(col_name, values, fill_remaining=fill_remaining)

    return df


@pf.register_dataframe_method
def limit_column_characters(
    df: pd.DataFrame, column_length: int, col_separator: str = "_"
) -> pd.DataFrame:
    """Truncate column sizes to a specific length.

    This method mutates the original DataFrame.

    Method chaining will truncate all columns to a given length and append
    a given separator character with the index of duplicate columns, except
    for the first distinct column name.

    :param df: A pandas dataframe.
    :param column_length: Character length for which to truncate all columns.
        The column separator value and number for duplicate column name does
        not contribute. Therefore, if all columns are truncated to 10
        characters, the first distinct column will be 10 characters and the
        remaining will be 12 characters (assuming a column separator of one
        character).
    :param col_separator: The separator to use for counting distinct column
        values. I think an underscore looks nicest, however a period is a
        common option as well. Supply an empty string (i.e. '') to remove the
        separator.
    :returns: A pandas DataFrame with truncated column lengths.
    """
    # :Example Setup:

    # .. code-block:: python

    #     import pandas as pd
    #     import janitor
    #     data_dict = {
    #         "really_long_name_for_a_column": range(10),
    #         "another_really_long_name_for_a_column": \
    #         [2 * item for item in range(10)],
    #         "another_really_longer_name_for_a_column": list("lllongname"),
    #         "this_is_getting_out_of_hand": list("longername"),
    #     }

    # :Example: Standard truncation:

    # .. code-block:: python

    #     example_dataframe = pd.DataFrame(data_dict)
    #     example_dataframe.limit_column_characters(7)

    # :Output:

    # .. code-block:: python

    #            really_  another another_1 this_is
    #     0        0        0         l       l
    #     1        1        2         l       o
    #     2        2        4         l       n
    #     3        3        6         o       g
    #     4        4        8         n       e
    #     5        5       10         g       r
    #     6        6       12         n       n
    #     7        7       14         a       a
    #     8        8       16         m       m
    #     9        9       18         e       e

    # :Example: Standard truncation with different separator character:

    # .. code-block:: python

    #     example_dataframe2 = pd.DataFrame(data_dict)
    #     example_dataframe2.limit_column_characters(7, ".")

    # .. code-block:: python

    #            really_  another another.1 this_is
    #     0        0        0         l       l
    #     1        1        2         l       o
    #     2        2        4         l       n
    #     3        3        6         o       g
    #     4        4        8         n       e
    #     5        5       10         g       r
    #     6        6       12         n       n
    #     7        7       14         a       a
    #     8        8       16         m       m
    #     9        9       18         e       e
    check("column_length", column_length, [int])
    check("col_separator", col_separator, [str])

    col_names = df.columns
    col_names = [col_name[:column_length] for col_name in col_names]

    col_name_set = set(col_names)
    col_name_count = {}

    # If no columns are duplicates, we can skip the loops below.
    if len(col_name_set) == len(col_names):
        df.columns = col_names
        return df

    for col_name_to_check in col_name_set:
        count = 0
        for idx, col_name in enumerate(col_names):
            if col_name_to_check == col_name:
                col_name_count[idx] = count
                count += 1

    final_col_names = []
    for idx, col_name in enumerate(col_names):
        if col_name_count[idx] > 0:
            col_name_to_append = (
                col_name + col_separator + str(col_name_count[idx])
            )
            final_col_names.append(col_name_to_append)
        else:
            final_col_names.append(col_name)

    df.columns = final_col_names
    return df


@pf.register_dataframe_method
def row_to_names(
    df: pd.DataFrame,
    row_number: int = None,
    remove_row: bool = False,
    remove_rows_above: bool = False,
    reset_index: bool = False,
) -> pd.DataFrame:
    """Elevates a row to be the column names of a DataFrame.

    This method mutates the original DataFrame.

    Contains options to remove the elevated row from the DataFrame along with
    removing the rows above the selected row.

    Method chaining usage:

    .. code-block:: python

        df = (
            pd.DataFrame(...)
            .row_to_names(
                row_number=0,
                remove_row=False,
                remove_rows_above=False,
                reset_index=False,
            )
        )

    :param df: A pandas DataFrame.
    :param row_number: The row containing the variable names
    :param remove_row: Whether the row should be removed from the DataFrame.
        Defaults to False.
    :param remove_rows_above: Whether the rows above the selected row should
        be removed from the DataFrame. Defaults to False.
    :param reset_index: Whether the index should be reset on the returning
        DataFrame. Defaults to False.
    :returns: A pandas DataFrame with set column names.
    """
    # :Setup:

    # .. code-block:: python

    #     import pandas as pd
    #     import janitor
    #     data_dict = {
    #         "a": [1, 2, 3] * 3,
    #         "Bell__Chart": [1, 2, 3] * 3,
    #         "decorated-elephant": [1, 2, 3] * 3,
    #         "animals": ["rabbit", "leopard", "lion"] * 3,
    #         "cities": ["Cambridge", "Shanghai", "Basel"] * 3
    #     }

    # :Example: Move first row to column names:

    # .. code-block:: python

    #     example_dataframe = pd.DataFrame(data_dict)
    #     example_dataframe.row_to_names(0)

    # :Output:

    # .. code-block:: python

    #        1  1  1   rabbit  Cambridge
    #     0  1  1  1   rabbit  Cambridge
    #     1  2  2  2  leopard   Shanghai
    #     2  3  3  3     lion      Basel
    #     3  1  1  1   rabbit  Cambridge
    #     4  2  2  2  leopard   Shanghai
    #     5  3  3  3     lion      Basel
    #     6  1  1  1   rabbit  Cambridge
    #     7  2  2  2  leopard   Shanghai

    # :Example: Move first row to column names and
    #  remove row while resetting the index:

    # .. code-block:: python

    #     example_dataframe = pd.DataFrame(data_dict)
    #     example_dataframe.row_to_names(0, remove_row=True,\
    #       reset_index=True)

    # :Output:

    # .. code-block:: python

    #       1   1   1   rabbit  Cambridge
    #   0   2   2   2   leopard Shanghai
    #   1   3   3   3   lion    Basel
    #   2   1   1   1   rabbit  Cambridge
    #   3   2   2   2   leopard Shanghai
    #   4   3   3   3   lion    Basel
    #   5   1   1   1   rabbit  Cambridge
    #   6   2   2   2   leopard Shanghai
    #   7   3   3   3   lion    Basel

    # :Example: Move first row to column names and remove
    #   row without resetting the index:

    # .. code-block:: python

    #     example_dataframe = pd.DataFrame(data_dict)
    #     example_dataframe.row_to_names(0, remove_row=True)

    # :Output:

    # .. code-block:: python

    #        1  1  1   rabbit  Cambridge
    #     1  2  2  2  leopard   Shanghai
    #     2  3  3  3     lion      Basel
    #     3  1  1  1   rabbit  Cambridge
    #     4  2  2  2  leopard   Shanghai
    #     5  3  3  3     lion      Basel
    #     6  1  1  1   rabbit  Cambridge
    #     7  2  2  2  leopard   Shanghai
    #     8  3  3  3     lion      Basel

    # :Example: Move first row to column names, remove row
    #   and remove rows above selected row without resetting
    #   index:

    # .. code-block:: python

    #     example_dataframe = pd.DataFrame(data_dict)
    #     example_dataframe.row_to_names(2, remove_row=True, \
    #       remove_rows_above=True, reset_index= True)

    # :Output:

    # .. code-block:: python

    #       3   3   3   lion    Basel
    #   0   1   1   1   rabbit  Cambridge
    #   1   2   2   2   leopard Shanghai
    #   2   3   3   3   lion    Basel
    #   3   1   1   1   rabbit  Cambridge
    #   4   2   2   2   leopard Shanghai
    #   5   3   3   3   lion    Basel

    # :Example: Move first row to column names, remove row,
    # and remove rows above selected row without resetting
    # index:

    # .. code-block:: python

    #     example_dataframe = pd.DataFrame(data_dict)
    #     example_dataframe.row_to_names(2, remove_row=True, \
    #       remove_rows_above=True)

    # :Output:

    # .. code-block:: python

    #        3  3  3     lion      Basel
    #     3  1  1  1   rabbit  Cambridge
    #     4  2  2  2  leopard   Shanghai
    #     5  3  3  3     lion      Basel
    #     6  1  1  1   rabbit  Cambridge
    #     7  2  2  2  leopard   Shanghai
    #     8  3  3  3     lion      Basel

    check("row_number", row_number, [int])

    warnings.warn(
        "The function row_to_names will, in the official 1.0 release, "
        "change its behaviour to reset the dataframe's index by default. "
        "You can prepare for this change right now by explicitly setting "
        "`reset_index=True` when calling on `row_to_names`."
    )

    df.columns = df.iloc[row_number, :]
    df.columns.name = None

    if remove_row:
        df = df.drop(df.index[row_number])

    if remove_rows_above:
        df = df.drop(df.index[range(row_number)])

    if reset_index:
        df.reset_index(drop=["index"], inplace=True)

    return df


@pf.register_dataframe_method
@deprecated_alias(col_name="column_name")
def round_to_fraction(
    df: pd.DataFrame,
    column_name: Hashable = None,
    denominator: float = None,
    digits: float = np.inf,
) -> pd.DataFrame:
    """Round all values in a column to a fraction.

    This method mutates the original DataFrame.

    Taken from https://github.com/sfirke/janitor/issues/235.

    Also, optionally round to a specified number of digits.

    Method-chaining usage:

    .. code-block:: python

        # Round to two decimal places
        df = pd.DataFrame(...).round_to_fraction('a', 2)

    :param df: A pandas dataframe.
    :param column_name: Name of column to round to fraction.
    :param denominator: The denominator of the fraction for rounding
    :param digits: The number of digits for rounding after rounding to the
        fraction. Default is np.inf (i.e. no subsequent rounding)
    :returns: A pandas DataFrame with a column's values rounded.
    """
    # NOTE: THESE EXAMPLES SHOULD BE MOVED TO NOTEBOOKS.
    #     :Example Setup:

    # .. code-block:: python

    #     import pandas as pd
    #     import janitor
    #     data_dict = {
    #         "a": [1.23452345, 2.456234, 3.2346125] * 3,
    #         "Bell__Chart": [1/3, 2/7, 3/2] * 3,
    #         "decorated-elephant": [1/234, 2/13, 3/167] * 3,
    #         "animals": ["rabbit", "leopard", "lion"] * 3,
    #         "cities": ["Cambridge", "Shanghai", "Basel"] * 3,
    #     }

    # :Example: Rounding the first column to the nearest half:

    # .. code-block:: python

    # :Output:

    # .. code-block:: python

    #          a  Bell__Chart  decorated-elephant  animals     cities
    #     0  1.0     0.333333            0.004274   rabbit  Cambridge
    #     1  2.5     0.285714            0.153846  leopard   Shanghai
    #     2  3.0     1.500000            0.017964     lion      Basel
    #     3  1.0     0.333333            0.004274   rabbit  Cambridge
    #     4  2.5     0.285714            0.153846  leopard   Shanghai
    #     5  3.0     1.500000            0.017964     lion      Basel
    #     6  1.0     0.333333            0.004274   rabbit  Cambridge
    #     7  2.5     0.285714            0.153846  leopard   Shanghai
    #     8  3.0     1.500000            0.017964     lion      Basel

    # :Example: Rounding the first column to nearest third:

    # .. code-block:: python

    #     example_dataframe2 = pd.DataFrame(data_dict)
    #     example_dataframe2.round_to_fraction('a', 3)

    # :Output:

    # .. code-block:: python

    #               a  Bell__Chart  decorated-elephant  animals     cities
    #     0  1.333333     0.333333            0.004274   rabbit  Cambridge
    #     1  2.333333     0.285714            0.153846  leopard   Shanghai
    #     2  3.333333     1.500000            0.017964     lion      Basel
    #     3  1.333333     0.333333            0.004274   rabbit  Cambridge
    #     4  2.333333     0.285714            0.153846  leopard   Shanghai
    #     5  3.333333     1.500000            0.017964     lion      Basel
    #     6  1.333333     0.333333            0.004274   rabbit  Cambridge
    #     7  2.333333     0.285714            0.153846  leopard   Shanghai
    #     8  3.333333     1.500000            0.017964     lion      Basel

    # :Example 3: Rounding the first column to the nearest third and rounding \
    # each value to the 10,000th place:

    # .. code-block:: python

    #     example_dataframe2 = pd.DataFrame(data_dict)
    #     example_dataframe2.round_to_fraction('a', 3, 4)

    # :Output:

    # .. code-block:: python

    #             a  Bell__Chart  decorated-elephant  animals     cities
    #     0  1.3333     0.333333            0.004274   rabbit  Cambridge
    #     1  2.3333     0.285714            0.153846  leopard   Shanghai
    #     2  3.3333     1.500000            0.017964     lion      Basel
    #     3  1.3333     0.333333            0.004274   rabbit  Cambridge
    #     4  2.3333     0.285714            0.153846  leopard   Shanghai
    #     5  3.3333     1.500000            0.017964     lion      Basel
    #     6  1.3333     0.333333            0.004274   rabbit  Cambridge
    #     7  2.3333     0.285714            0.153846  leopard   Shanghai
    #     8  3.3333     1.500000            0.017964     lion      Basel

    if denominator:
        check("denominator", denominator, [float, int])

    if digits:
        check("digits", digits, [float, int])

    df[column_name] = round(df[column_name] * denominator, 0) / denominator
    if not np.isinf(digits):
        df[column_name] = round(df[column_name], digits)

    return df


@pf.register_dataframe_method
@deprecated_alias(col_name="column_name", dest_col_name="dest_column_name")
def transform_column(
    df: pd.DataFrame,
    column_name: Hashable,
    function: Callable,
    dest_column_name: Optional[str] = None,
    elementwise: bool = True,
) -> pd.DataFrame:
    """Transform the given column in-place using the provided function.

    Functions can be applied one of two ways:

    - Element-wise (default; ``elementwise=True``)
    - Column-wise  (alternative; ``elementwise=False``)

    If the function is applied "elementwise",
    then the first argument of the function signature
    should be the individual element of each function.
    This is the default behaviour of ``transform_column``,
    because it is easy to understand.
    For example:

    .. code-block:: python

        def elemwise_func(x):
            modified_x = ... # do stuff here
            return modified_x

        df.transform_column(column_name="my_column", function=elementwise_func)

    On the other hand, columnwise application of a function
    behaves as if the function takes in a pandas Series
    and emits back a sequence that is of identical length to the original.
    One place where this is desirable
    is to gain access to `pandas` native string methods,
    which are super fast!

    .. code-block:: python

        def columnwise_func(s: pd.Series) -> pd.Series:
            return s.str[0:5]

        df.transform_column(
            column_name="my_column",
            lambda s: s.str[0:5],
            elementwise=False
        )

    This method does not mutate the original DataFrame.

    Let's say we wanted to apply a log10 transform a column of data.

    Originally one would write code like this:

    .. code-block:: python

        # YOU NO LONGER NEED TO WRITE THIS!
        df[column_name] = df[column_name].apply(np.log10)

    With the method chaining syntax, we can do the following instead:

    .. code-block:: python

        df = (
            pd.DataFrame(...)
            .transform_column(column_name, np.log10)
        )

    With the functional syntax:

    .. code-block:: python

        df = pd.DataFrame(...)
        df = transform_column(df, column_name, np.log10)

    :param df: A pandas DataFrame.
    :param column_name: The column to transform.
    :param function: A function to apply on the column.
    :param dest_column_name: The column name to store the transformation result
        in. Defaults to None, which will result in the original column
        name being overwritten. If a name is provided here, then a new column
        with the transformed values will be created.
    :param elementwise: Whether to apply the function elementwise or not.
        If elementwise is True, then the function's first argument
        should be the data type of each datum in the column of data,
        and should return a transformed datum.
        If elementwise is False, then the function's should expect
        a pandas Series passed into it, and return a pandas Series.

    :returns: A pandas DataFrame with a transformed column.
    """
    if dest_column_name is None:
        dest_column_name = column_name

    if elementwise:
        result = df[column_name].apply(function)
    else:
        result = function(df[column_name])

    df = df.assign(**{dest_column_name: result})
    return df


@pf.register_dataframe_method
@deprecated_alias(columns="column_names", new_names="new_column_names")
def transform_columns(
    df: pd.DataFrame,
    column_names: Union[List[str], Tuple[str]],
    function: Callable,
    suffix: Optional[str] = None,
    elementwise: bool = True,
    new_column_names: Optional[Dict[str, str]] = None,
) -> pd.DataFrame:
    """Transform multiple columns through the same transformation.

    This method mutates the original DataFrame.

    Super syntactic sugar!

    Basically wraps `transform_column` and calls it repeatedly over all column
    names provided.

    User can optionally supply either a suffix to create a new set of columns
    with the specified suffix, or provide a dictionary mapping each original
    column name to its corresponding new column name. Note that all column
    names must be strings.

    A few examples below. Firstly, to just log10 transform a list of columns
    without creating new columns to hold the transformed values:

    .. code-block:: python

        df = (
            pd.DataFrame(...)
            .transform_columns(['col1', 'col2', 'col3'], np.log10)
        )

    Secondly, to add a '_log' suffix when creating a new column, which we think
    is going to be the most common use case:

    .. code-block:: python

        df = (
            pd.DataFrame(...)
            .transform_columns(
                ['col1', 'col2', 'col3'],
                np.log10,
                suffix="_log"
            )
        )

    Finally, to provide new names explicitly:

    .. code-block:: python

        df = (
            pd.DataFrame(...)
            .transform_column(
                ['col1', 'col2', 'col3'],
                np.log10,
                new_column_names={
                    'col1': 'transform1',
                    'col2': 'transform2',
                    'col3': 'transform3',
                    }
                )
        )

    :param df: A pandas DataFrame.
    :param column_names: An iterable of columns to transform.
    :param function: A function to apply on each column.
    :param suffix: (optional) Suffix to use when creating new columns to hold
        the transformed values.
    :param elementwise: Passed on to `transform_column`; whether or not
        to apply the transformation function elementwise (True)
        or columnwise (False).
    :param new_column_names: (optional) An explicit mapping of old column names
        to new column names.
    :returns: A pandas DataFrame with transformed columns.
    :raises ValueError: if both ``suffix`` and ``new_column_names`` are
        specified
    """
    dest_column_names = dict(zip(column_names, column_names))

    check("column_names", column_names, [list, tuple])

    if suffix is not None and new_column_names is not None:
        raise ValueError(
            "only one of suffix or new_column_names should be specified"
        )

    if suffix:  # If suffix is specified...
        check("suffix", suffix, [str])
        for col in column_names:
            dest_column_names[col] = col + suffix

    if new_column_names:  # If new_column_names is specified...
        check("new_column_names", new_column_names, [dict])
        dest_column_names = new_column_names

    # Now, transform columns.
    for old_col, new_col in dest_column_names.items():
        df = transform_column(
            df, old_col, function, new_col, elementwise=elementwise
        )

    return df


@pf.register_dataframe_method
@deprecated_alias(col_name="column_name")
def min_max_scale(
    df: pd.DataFrame,
    old_min=None,
    old_max=None,
    column_name=None,
    new_min=0,
    new_max=1,
) -> pd.DataFrame:
    """Scales data to between a minimum and maximum value.

    This method mutates the original DataFrame.

    If `minimum` and `maximum` are provided, the true min/max of the
    `DataFrame` or column is ignored in the scaling process and replaced with
    these values, instead.

    One can optionally set a new target minimum and maximum value using the
    `new_min` and `new_max` keyword arguments. This will result in the
    transformed data being bounded between `new_min` and `new_max`.

    If a particular column name is specified, then only that column of data
    are scaled. Otherwise, the entire dataframe is scaled.

    Method chaining syntax:

    .. code-block:: python

        df = pd.DataFrame(...).min_max_scale(column_name="a")

    Setting custom minimum and maximum:

    .. code-block:: python

        df = (
            pd.DataFrame(...)
            .min_max_scale(
                column_name="a",
                new_min=2,
                new_max=10
            )
        )

    Setting a min and max that is not based on the data, while applying to
    entire dataframe:

    .. code-block:: python

        df = (
            pd.DataFrame(...)
            .min_max_scale(
                old_min=0,
                old_max=14,
                new_min=0,
                new_max=1,
            )
        )

    The aforementioned example might be applied to something like scaling the
    isoelectric points of amino acids. While technically they range from
    approx 3-10, we can also think of them on the pH scale which ranges from
    1 to 14. Hence, 3 gets scaled not to 0 but approx. 0.15 instead, while 10
    gets scaled to approx. 0.69 instead.

    :param df: A pandas DataFrame.
    :param old_min: (optional) Overrides for the current minimum
        value of the data to be transformed.
    :param old_max: (optional) Overrides for the current maximum
        value of the data to be transformed.
    :param new_min: (optional) The minimum value of the data after
        it has been scaled.
    :param new_max: (optional) The maximum value of the data after
        it has been scaled.
    :param column_name: (optional) The column on which to perform scaling.
    :returns: A pandas DataFrame with scaled data.
    :raises ValueError: if ``old_max`` is not greater than ``old_min``.
    :raises ValueError: if ``new_max`` is not greater than ``new_min``.
    """
    if (
        (old_min is not None)
        and (old_max is not None)
        and (old_max <= old_min)
    ):
        raise ValueError("`old_max` should be greater than `old_min`")

    if new_max <= new_min:
        raise ValueError("`new_max` should be greater than `new_min`")

    new_range = new_max - new_min

    if column_name:
        if old_min is None:
            old_min = df[column_name].min()
        if old_max is None:
            old_max = df[column_name].max()
        old_range = old_max - old_min
        df[column_name] = (
            df[column_name] - old_min
        ) * new_range / old_range + new_min
    else:
        if old_min is None:
            old_min = df.min().min()
        if old_max is None:
            old_max = df.max().max()
        old_range = old_max - old_min
        df = (df - old_min) * new_range / old_range + new_min
    return df


@pf.register_dataframe_method
def collapse_levels(df: pd.DataFrame, sep: str = "_") -> pd.DataFrame:
    """Flatten multi-level column dataframe to a single level.

    This method mutates the original DataFrame.

    Given a `DataFrame` containing multi-level columns, flatten to single-
    level by string-joining the column labels in each level.

    After a `groupby` / `aggregate` operation where `.agg()` is passed a
    list of multiple aggregation functions, a multi-level `DataFrame` is
    returned with the name of the function applied in the second level.

    It is sometimes convenient for later indexing to flatten out this
    multi-level configuration back into a single level. This function does
    this through a simple string-joining of all the names across different
    levels in a single column.

    Method chaining syntax given two value columns `['max_speed', 'type']`:

    .. code-block:: python

        data = {"class": ["bird", "bird", "bird", "mammal", "mammal"],
                "max_speed": [389, 389, 24, 80, 21],
                "type": ["falcon", "falcon", "parrot", "Lion", "Monkey"]}

        df = (
            pd.DataFrame(data)
                .groupby('class')
                .agg(['mean', 'median'])
                .collapse_levels(sep='_')
        )

    Before applying ``.collapse_levels``, the ``.agg`` operation returns a
    multi-level column `DataFrame` whose columns are (level 1, level 2):

    .. code-block:: python

        [('class', ''), ('max_speed', 'mean'), ('max_speed', 'median'),
        ('type', 'mean'), ('type', 'median')]

    ``.collapse_levels`` then flattens the column names to:

    .. code-block:: python

        ['class', 'max_speed_mean', 'max_speed_median',
        'type_mean', 'type_median']

    :param df: A pandas DataFrame.
    :param sep: String separator used to join the column level names
    :returns: A flattened pandas DataFrame.
    """
    check("sep", sep, [str])

    # if already single-level, just return the DataFrame
    if not isinstance(df.columns.values[0], tuple):  # noqa: PD011
        return df

    df.columns = [
        sep.join([str(el) for el in tup if str(el) != ""])
        for tup in df.columns.values  # noqa: PD011
    ]

    return df


@pf.register_dataframe_method
@deprecated_alias(col_name="column_name", type="cleaning_style")
def currency_column_to_numeric(
    df: pd.DataFrame,
    column_name,
    cleaning_style: Optional[str] = None,
    cast_non_numeric: Optional[dict] = None,
    fill_all_non_numeric: Optional[Union[float, int]] = None,
    remove_non_numeric: bool = False,
) -> pd.DataFrame:
    """Convert currency column to numeric.

    This method does not mutate the original DataFrame.

    This method allows one to take a column containing currency values,
    inadvertently imported as a string, and cast it as a float. This is
    usually the case when reading CSV files that were modified in Excel.
    Empty strings (i.e. `''`) are retained as `NaN` values.

    :param df: The DataFrame
    :param column_name: The column to modify
    :param cleaning_style: What style of cleaning to perform. If None, standard
        cleaning is applied. Options are:

            * 'accounting':
            Replaces numbers in parentheses with negatives, removes commas.

    :param cast_non_numeric: A dict of how to coerce certain strings. For
        example, if there are values of 'REORDER' in the DataFrame,
        {'REORDER': 0} will cast all instances of 'REORDER' to 0.
    :param fill_all_non_numeric: Similar to `cast_non_numeric`, but fills all
        strings to the same value. For example,  fill_all_non_numeric=1, will
        make everything that doesn't coerce to a currency 1.
    :param remove_non_numeric: Will remove rows of a DataFrame that contain
        non-numeric values in the `column_name` column. Defaults to `False`.
    :returns: A pandas DataFrame.
    """
    # TODO: Convert this to a notebook.
    # :Example Setup:

    # .. code-block:: python

    #     import pandas as pd
    #     import janitor
    #     data = {
    #         "a": ["-$1.00", "", "REPAY"] * 2 + ["$23.00", "",
    # "Other Account"],
    #         "Bell__Chart": [1.234_523_45, 2.456_234, 3.234_612_5] * 3,
    #         "decorated-elephant": [1, 2, 3] * 3,
    #         "animals@#$%^": ["rabbit", "leopard", "lion"] * 3,
    #         "cities": ["Cambridge", "Shanghai", "Basel"] * 3,
    #     }
    #     df = pd.DataFrame(data)

    # :Example 1: Coerce numeric values in column to float:

    # .. code-block:: python

    #     df.currency_column_to_numeric("a")

    # :Output:

    # .. code-block:: python

    #           a  Bell__Chart  decorated-elephant animals@#$%^     cities
    #     0  -1.0     1.234523                   1       rabbit  Cambridge
    #     1   NaN     2.456234                   2      leopard   Shanghai
    #     2   NaN     3.234612                   3         lion      Basel
    #     3  -1.0     1.234523                   1       rabbit  Cambridge
    #     4   NaN     2.456234                   2      leopard   Shanghai
    #     5   NaN     3.234612                   3         lion      Basel
    #     6  23.0     1.234523                   1       rabbit  Cambridge
    #     7   NaN     2.456234                   2      leopard   Shanghai
    #     8   NaN     3.234612                   3         lion      Basel

    # :Example 2: Coerce numeric values in column to float, and replace a
    # string\
    # value with a specific value:

    # .. code-block:: python

    #     cast_non_numeric = {"REPAY": 22}
    #     df.currency_column_to_numeric("a", cast_non_numeric=cast_non_numeric)

    # :Output:

    # .. code-block:: python

    #           a  Bell__Chart  decorated-elephant animals@#$%^     cities
    #     0  -1.0     1.234523                   1       rabbit  Cambridge
    #     1   NaN     2.456234                   2      leopard   Shanghai
    #     2  22.0     3.234612                   3         lion      Basel
    #     3  -1.0     1.234523                   1       rabbit  Cambridge
    #     4   NaN     2.456234                   2      leopard   Shanghai
    #     5  22.0     3.234612                   3         lion      Basel
    #     6  23.0     1.234523                   1       rabbit  Cambridge
    #     7   NaN     2.456234                   2      leopard   Shanghai
    #     8   NaN     3.234612                   3         lion      Basel

    # :Example 3: Coerce numeric values in column to float, and replace all\
    #     string value with a specific value:

    # .. code-block:: python

    #     df.currency_column_to_numeric("a", fill_all_non_numeric=35)

    # :Output:

    # .. code-block:: python

    #           a  Bell__Chart  decorated-elephant animals@#$%^     cities
    #     0  -1.0     1.234523                   1       rabbit  Cambridge
    #     1   NaN     2.456234                   2      leopard   Shanghai
    #     2  35.0     3.234612                   3         lion      Basel
    #     3  -1.0     1.234523                   1       rabbit  Cambridge
    #     4   NaN     2.456234                   2      leopard   Shanghai
    #     5  35.0     3.234612                   3         lion      Basel
    #     6  23.0     1.234523                   1       rabbit  Cambridge
    #     7   NaN     2.456234                   2      leopard   Shanghai
    #     8  35.0     3.234612                   3         lion      Basel

    # :Example 4: Coerce numeric values in column to float, replace a string\
    #     value with a specific value, and replace remaining string values
    # with\
    #     a specific value:

    # .. code-block:: python

    #     df.currency_column_to_numeric("a", cast_non_numeric=cast_non_numeric,
    #     fill_all_non_numeric=35)

    # :Output:

    # .. code-block:: python

    #           a  Bell__Chart  decorated-elephant animals@#$%^     cities
    #     0  -1.0     1.234523                   1       rabbit  Cambridge
    #     1   NaN     2.456234                   2      leopard   Shanghai
    #     2  22.0     3.234612                   3         lion      Basel
    #     3  -1.0     1.234523                   1       rabbit  Cambridge
    #     4   NaN     2.456234                   2      leopard   Shanghai
    #     5  22.0     3.234612                   3         lion      Basel
    #     6  23.0     1.234523                   1       rabbit  Cambridge
    #     7   NaN     2.456234                   2      leopard   Shanghai
    #     8  35.0     3.234612                   3         lion      Basel

    # :Example 5: Coerce numeric values in column to float, and remove string\
    #     values:

    # .. code-block:: python

    #     df.currency_column_to_numeric("a", remove_non_numeric=True)

    # :Output:

    # .. code-block:: python

    #           a  Bell__Chart  decorated-elephant animals@#$%^     cities
    #     0  -1.0     1.234523                   1       rabbit  Cambridge
    #     1   NaN     2.456234                   2      leopard   Shanghai
    #     3  -1.0     1.234523                   1       rabbit  Cambridge
    #     4   NaN     2.456234                   2      leopard   Shanghai
    #     6  23.0     1.234523                   1       rabbit  Cambridge
    #     7   NaN     2.456234                   2      leopard   Shanghai

    # :Example 6: Coerce numeric values in column to float, replace a string\
    #     value with a specific value, and remove remaining string values:

    # .. code-block:: python

    #     df.currency_column_to_numeric("a", cast_non_numeric=cast_non_numeric,
    #     remove_non_numeric=True)

    # :Output:

    # .. code-block:: python

    #           a  Bell__Chart  decorated-elephant animals@#$%^     cities
    #     0  -1.0     1.234523                   1       rabbit  Cambridge
    #     1   NaN     2.456234                   2      leopard   Shanghai
    #     2  22.0     3.234612                   3         lion      Basel
    #     3  -1.0     1.234523                   1       rabbit  Cambridge
    #     4   NaN     2.456234                   2      leopard   Shanghai
    #     5  22.0     3.234612                   3         lion      Basel
    #     6  23.0     1.234523                   1       rabbit  Cambridge
    #     7   NaN     2.456234                   2      leopard   Shanghai

    check("column_name", column_name, [str])

    column_series = df[column_name]
    if cleaning_style == "accounting":
        df.loc[:, column_name] = df[column_name].apply(
            _clean_accounting_column
        )
        return df

    if cast_non_numeric:
        check("cast_non_numeric", cast_non_numeric, [dict])

    _make_cc_patrial = partial(
        _currency_column_to_numeric, cast_non_numeric=cast_non_numeric
    )

    column_series = column_series.apply(_make_cc_patrial)

    if remove_non_numeric:
        df = df.loc[column_series != "", :]

    # _replace_empty_string_with_none is applied here after the check on
    # remove_non_numeric since "" is our indicator that a string was coerced
    # in the original column
    column_series = _replace_empty_string_with_none(column_series)

    if fill_all_non_numeric is not None:
        check("fill_all_non_numeric", fill_all_non_numeric, [int, float])
        column_series = column_series.fillna(fill_all_non_numeric)

    column_series = _replace_original_empty_string_with_none(column_series)

    df = df.assign(**{column_name: pd.to_numeric(column_series)})

    return df


@pf.register_dataframe_method
@deprecated_alias(search_cols="search_column_names")
def select_columns(
    df: pd.DataFrame,
    *args,
    invert: bool = False,
) -> pd.DataFrame:
    """
    Method-chainable selection of columns.

    Not applicable to MultiIndex columns.

    It accepts a string, shell-like glob strings (*string*),
    regex, slice, array-like object, or a list of the previous options.

    This method does not mutate the original DataFrame.

    Optional ability to invert selection of columns available as well.

    Examples
    --------

    ::

        import pandas as pd
        import janitor
        import numpy as np
        import datetime
        import re
        from janitor import patterns

        df = pd.DataFrame(
                {
                    "id": [0, 1],
                    "Name": ["ABC", "XYZ"],
                    "code": [1, 2],
                    "code1": [4, np.nan],
                    "code2": ["8", 5],
                    "type": ["S", "R"],
                    "type1": ["E", np.nan],
                    "type2": ["T", "U"],
                    "code3": pd.Series(["a", "b"], dtype="category"),
                    "type3": pd.to_datetime([np.datetime64("2018-01-01"),
                                            datetime.datetime(2018, 1, 1)]),
                }
            )

        df

           id Name  code  code1 code2 type type1 type2 code3    type3
        0   0  ABC     1    4.0     8    S     E     T     a 2018-01-01
        1   1  XYZ     2    NaN     5    R   NaN     U     b 2018-01-01


    - Select by string::

        df.select_columns("id")
           id
       0   0
       1   1

    Select via shell-like glob strings (*) is possible::

        df.select_columns("*type*")

           type type1 type2      type3
        0    S     E     T 2018-01-01
        1    R   NaN     U 2018-01-01

    - Select by slice::

        df.select_columns(slice("code1", "type1"))

           code1 code2 type type1
        0    4.0     8    S     E
        1    NaN     5    R   NaN

    - Select by callable (the callable is applied to every column
      and should return a single ``True`` or ``False`` per column)::

        df.select_columns(pd.api.types.is_datetime64_dtype)

               type3
        0 2018-01-01
        1 2018-01-01

        df.select_columns(lambda x: x.name.startswith("code") or
                                    x.name.endswith("1"))

           code  code1 code2 type1 code3
        0     1    4.0     8     E     a
        1     2    NaN     5   NaN     b

        df.select_columns(lambda x: x.isna().any())

             code1 type1
        0    4.0     E
        1    NaN   NaN

    - Select by regular expression::

        df.select_columns(re.compile("\\d+"))

           code1 code2 type1 type2 code3      type3
        0    4.0     8     E     T     a 2018-01-01
        1    NaN     5   NaN     U     b 2018-01-01

        # same as above, with janitor.patterns
        # simply a wrapper around re.compile

        df.select_columns(patterns("\\d+"))

           code1 code2 type1 type2 code3      type3
        0    4.0     8     E     T     a 2018-01-01
        1    NaN     5   NaN     U     b 2018-01-01

    - Select a combination of the above
      (you can combine any of the previous options)::

        df.select_columns("id", "code*", slice("code", "code2"))

           id  code  code1 code2 code3
        0   0     1    4.0     8     a
        1   1     2    NaN     5     b

    - You can also pass a sequence of booleans::

        df.select_columns([True, False, True, True, True,
                           False, False, False, True, False])

           id  code  code1 code2 code3
        0   0     1    4.0     8     a
        1   1     2    NaN     5     b

    - Setting ``invert`` to ``True``
      returns the complement of the columns provided::

        df.select_columns("id", "code*", slice("code", "code2"),
                          invert = True)

           Name type type1 type2      type3
        0  ABC    S     E     T 2018-01-01
        1  XYZ    R   NaN     U 2018-01-01

    Functional usage example::

       import pandas as pd
       import janitor as jn

       df = pd.DataFrame(...)

       df = jn.select_columns('a', 'b', 'col_*',
                              invert=True)

    Method-chaining example:

    .. code-block:: python

        df = (pd.DataFrame(...)
              .select_columns('a', 'b', 'col_*',
              invert=True))


    :param df: A pandas DataFrame.
    :param args: Valid inputs include:

        - an exact column name to look for
        - a shell-style glob string (e.g., `*_thing_*`)
        - a regular expression
        - a callable which is applicable to each Series in the dataframe
        - variable arguments of all the aforementioned.
        - a sequence of booleans.
    :param invert: Whether or not to invert the selection.
        This will result in the selection of the complement of the columns
        provided.
    :returns: A pandas DataFrame with the specified columns selected.
    :raises KeyError: if one or more of the specified column names or
        search strings are not found in DataFrame columns.
    :raises ValueError: if the columns is a MultiIndex.

    .. # noqa: DAR402
    """

    # applicable for any
    # list-like object (ndarray, Series, pd.Index, ...)
    # excluding tuples, which are returned as is
    search_column_names = []
    for arg in args:
        if is_list_like(arg) and (not isinstance(arg, tuple)):
            search_column_names.extend([*arg])
        else:
            search_column_names.append(arg)
    if len(search_column_names) == 1:
        search_column_names = search_column_names[0]

    full_column_list = _select_columns(search_column_names, df)

    if invert:
        return df.drop(columns=full_column_list)
    return df.loc[:, full_column_list]


@pf.register_dataframe_method
@deprecated_alias(column="column_name")
@deprecated_alias(statistic="statistic_column_name")
def impute(
    df: pd.DataFrame,
    column_name: Hashable,
    value: Optional[Any] = None,
    statistic_column_name: Optional[str] = None,
) -> pd.DataFrame:
    """Method-chainable imputation of values in a column.

    This method mutates the original DataFrame.

    Underneath the hood, this function calls the ``.fillna()`` method available
    to every pandas.Series object.

    Method-chaining example:

    .. code-block:: python

        import numpy as np
        import pandas as pd
        import janitor

        data = {
            "a": [1, 2, 3],
            "sales": np.nan,
            "score": [np.nan, 3, 2]}
        df = (
            pd.DataFrame(data)
            # Impute null values with 0
            .impute(column_name='sales', value=0.0)
            # Impute null values with median
            .impute(column_name='score', statistic_column_name='median')
        )

    Either one of ``value`` or ``statistic_column_name`` should be provided.

    If ``value`` is provided, then all null values in the selected column will
        take on the value provided.

    If ``statistic_column_name`` is provided, then all null values in the
    selected column will take on the summary statistic value of other non-null
    values.

    Currently supported statistics include:

    - ``mean`` (also aliased by ``average``)
    - ``median``
    - ``mode``
    - ``minimum`` (also aliased by ``min``)
    - ``maximum`` (also aliased by ``max``)

    :param df: A pandas DataFrame
    :param column_name: The name of the column on which to impute values.
    :param value: (optional) The value to impute.
    :param statistic_column_name: (optional) The column statistic to impute.
    :returns: An imputed pandas DataFrame.
    :raises ValueError: if both ``value`` and ``statistic`` are provided.
    :raises KeyError: if ``statistic`` is not one of ``mean``, ``average``
        ``median``, ``mode``, ``minimum``, ``min``, ``maximum``, or ``max``.
    """
    # Firstly, we check that only one of `value` or `statistic` are provided.
    if value is not None and statistic_column_name is not None:
        raise ValueError(
            "Only one of `value` or `statistic` should be provided"
        )

    # If statistic is provided, then we compute the relevant summary statistic
    # from the other data.
    funcs = {
        "mean": np.mean,
        "average": np.mean,  # aliased
        "median": np.median,
        "mode": mode,
        "minimum": np.min,
        "min": np.min,  # aliased
        "maximum": np.max,
        "max": np.max,  # aliased
    }
    if statistic_column_name is not None:
        # Check that the statistic keyword argument is one of the approved.
        if statistic_column_name not in funcs.keys():
            raise KeyError(f"`statistic` must be one of {funcs.keys()}")

        value = funcs[statistic_column_name](
            df[column_name].dropna().to_numpy()
        )
        # special treatment for mode, because scipy stats mode returns a
        # moderesult object.
        if statistic_column_name == "mode":
            value = value.mode[0]

    # The code is architected this way - if `value` is not provided but
    # statistic is, we then overwrite the None value taken on by `value`, and
    # use it to set the imputation column.
    if value is not None:
        df[column_name] = df[column_name].fillna(value)
    return df


@pf.register_dataframe_method
def then(df: pd.DataFrame, func: Callable) -> pd.DataFrame:
    """Add an arbitrary function to run in the ``pyjanitor`` method chain.

    This method does not mutate the original DataFrame.

    :param df: A pandas dataframe.
    :param func: A function you would like to run in the method chain.
        It should take one parameter and return one parameter, each being the
        DataFrame object. After that, do whatever you want in the middle.
        Go crazy.
    :returns: A pandas DataFrame.
    """
    df = func(df)
    return df


@pf.register_dataframe_method
def also(df: pd.DataFrame, func: Callable, *args, **kwargs) -> pd.DataFrame:
    """Add an arbitrary function with no return value to run in the
    ``pyjanitor`` method chain. This returns the input dataframe instead,
    not the output of `func`.

    This method does not mutate the original DataFrame.

    Example usage:

    .. code-block:: python

        df = (
            pd.DataFrame(...)
            .query(...)
            .also(lambda df: print(f"DataFrame shape is: {df.shape}"))
            .transform_column(...)
            .also(lambda df: df.to_csv("midpoint.csv"))
            .also(
                lambda df: print(
                    f"Column col_name has these values: {set(df['col_name'].unique())}"
                )
            )
            .group_add(...)
        )

    :param df: A pandas dataframe.
    :param func: A function you would like to run in the method chain.
        It should take one DataFrame object as a parameter and have no return.
        If there is a return, it will be ignored.
    :param args: Optional arguments for ``func``.
    :param kwargs: Optional keyword arguments for ``func``.
    :returns: The input pandas DataFrame.
    """  # noqa: E501
    func(df.copy(), *args, **kwargs)
    return df


@pf.register_dataframe_method
@deprecated_alias(column="column_name")
def dropnotnull(df: pd.DataFrame, column_name: Hashable) -> pd.DataFrame:
    """Drop rows that do not have null values in the given column.

    This method does not mutate the original DataFrame.

    Example usage:

    .. code-block:: python

        df = pd.DataFrame(...).dropnotnull('column3')

    :param df: A pandas DataFrame.
    :param column_name: The column name to drop rows from.
    :returns: A pandas DataFrame with dropped rows.
    """
    return df[pd.isna(df[column_name])]


@pf.register_dataframe_method
def find_replace(
    df: pd.DataFrame, match: str = "exact", **mappings
) -> pd.DataFrame:
    """Perform a find-and-replace action on provided columns.

    Depending on use case, users can choose either exact, full-value matching,
    or regular-expression-based fuzzy matching
    (hence allowing substring matching in the latter case).
    For strings, the matching is always case sensitive.

    For instance, given a dataframe containing orders at a coffee shop:

    .. code-block:: python

        df = pd.DataFrame({
            'customer': ['Mary', 'Tom', 'Lila'],
            'order': ['ice coffee', 'lemonade', 'regular coffee']
        })

    Our task is to replace values `'ice coffee'` and `'regular coffee'`
    of the `'order'` column into `'latte'`.

    Example 1 for exact matching

    .. code-block:: python

        # Functional usage
        df = find_replace(
            df,
            match='exact',
            order={'ice coffee': 'latte', 'regular coffee': 'latte'},
        )

        # Method chaining usage
        df = df.find_replace(
            match='exact'
            order={'ice coffee': 'latte', 'regular coffee': 'latte'},
        )

    Example 2: Regular-expression-based matching

    .. code-block:: python

        # Functional usage
        df = find_replace(
            df,
            match='regex',
            order={'coffee$': 'latte'},
        )

        # Method chaining usage
        df = df.find_replace(
            match='regex',
            order={'coffee$': 'latte'},
        )

    To perform a find and replace on the entire dataframe,
    pandas' ``df.replace()`` function provides the appropriate functionality.
    You can find more detail on the replace_ docs.

    This function only works with column names that have no spaces
    or punctuation in them.
    For example, a column name ``item_name`` would work with ``find_replace``,
    because it is a contiguous string that can be parsed correctly,
    but ``item name`` would not be parsed correctly by the Python interpreter.

    If you have column names that might not be compatible,
    we recommend calling on ``clean_names()`` as the first method call.
    If, for whatever reason, that is not possible,
    then ``_find_replace()`` is available as a function
    that you can do a pandas pipe_ call on.

    .. _replace: https://pandas.pydata.org/pandas-docs/stable/reference/api/pandas.DataFrame.replace.html
    .. _pipe: https://pandas.pydata.org/pandas-docs/stable/reference/api/pandas.DataFrame.pipe.html

    :param df: A pandas DataFrame.
    :param match: Whether or not to perform an exact match or not.
        Valid values are "exact" or "regex".
    :param mappings: keyword arguments corresponding to column names
        that have dictionaries passed in indicating what to find (keys)
        and what to replace with (values).
    :returns: A pandas DataFrame with replaced values.
    """  # noqa: E501
    for column_name, mapper in mappings.items():
        df = _find_replace(df, column_name, mapper, match=match)
    return df


def _find_replace(
    df: pd.DataFrame, column_name: str, mapper: Dict, match: str = "exact"
) -> pd.DataFrame:
    """Utility function for ``find_replace``.

    The code in here was the original implementation of ``find_replace``,
    but we decided to change out the front-facing API to accept
    kwargs + dictionaries for readability,
    and instead dispatch underneath to this function.
    This implementation was kept
    because it has a number of validations that are quite useful.

    :param df: A pandas DataFrame.
    :param column_name: The column on which the find/replace action is to be
        made. Must be a string.
    :param mapper: A dictionary that maps "thing to find" -> "thing to
        replace".  Note: Does not support null-value replacement.
    :param match: A string that dictates whether exact match or
        regular-expression-based fuzzy match will be used for finding patterns.
        Default to "exact". Can only be "exact" or "regex".
    :returns: A pandas DataFrame.
    :raises ValueError: is trying to use null replacement. Kindly use
        ``.fillna()`` instead.
    :raises ValueError: if ``match`` is not one of 'exact' or 'regex'.
    """
    if any(map(pd.isna, mapper.keys())):
        raise ValueError(
            "find_replace() does not support null replacement. "
            "Use DataFrame.fillna() instead."
        )
    if match.lower() not in ("exact", "regex"):
        raise ValueError("`match` can only be 'exact' or 'regex'.")

    if match.lower() == "exact":
        df[column_name] = df[column_name].apply(lambda x: mapper.get(x, x))
    if match.lower() == "regex":
        for k, v in mapper.items():
            condition = df[column_name].str.contains(k, regex=True)
            df.loc[condition, column_name] = v
    return df


@pf.register_dataframe_method
@deprecated_alias(target_col="target_column_name")
def update_where(
    df: pd.DataFrame,
    conditions: Any,
    target_column_name: Hashable,
    target_val: Any,
) -> pd.DataFrame:
    """
    Add multiple conditions to update a column in the dataframe.

    This method does not mutate the original DataFrame.

    Example usage:

    .. code-block:: python

        data = {
            "a": [1, 2, 3, 4],
            "b": [5, 6, 7, 8],
            "c": [0, 0, 0, 0]
        }
        df = pd.DataFrame(data)

           a  b  c
        0  1  5  0
        1  2  6  0
        2  3  7  0
        3  4  8  0

        df.update_where(conditions = (df.a > 2) & (df.b < 8),
                        target_column_name = 'c',
                        target_val = 10)

           a  b   c
        0  1  5   0
        1  2  6   0
        2  3  7  10
        3  4  8   0

    `update_where` also supports pandas *query* style string expressions::

        df.update_where(conditions = "a > 2 and b < 8",
                        target_column_name = 'c',
                        target_val = 10)

           a  b   c
        0  1  5   0
        1  2  6   0
        2  3  7  10
        3  4  8   0


    :param df: The pandas DataFrame object.
    :param conditions: Conditions used to update a target column
        and target value.
    :param target_column_name: Column to be updated. If column does not exist
        in dataframe, a new column will be created; note that entries that do
        not get set in the new column will be null.
    :param target_val: Value to be updated
    :returns: A pandas DataFrame.
    :raises IndexError: if ``conditions`` does not have the same length as
        ``df``.
    :raises TypeError: if ``conditions`` is not a pandas-compatible string
        query.
    :raises ValueError: if ``conditions`` does not return a boolean array-like
        data structure.

    .. # noqa: DAR402
    """

    df = df.copy()

    # use query mode if a string expression is passed
    if isinstance(conditions, str):
        conditions = df.eval(conditions)

    if not is_bool_dtype(conditions):
        raise ValueError(
            """
            Kindly ensure that `conditions` passed
            evaluates to a Boolean dtype.
            """
        )

    df.loc[conditions, target_column_name] = target_val

    return df


@pf.register_dataframe_method
@deprecated_alias(column="column_name")
def to_datetime(
    df: pd.DataFrame, column_name: Hashable, **kwargs
) -> pd.DataFrame:
    """Method-chainable to_datetime.

    This method mutates the original DataFrame.

    Functional usage syntax:

    .. code-block:: python

        df = to_datetime(df, 'col1', format='%Y%m%d')

    Method chaining syntax:

    .. code-block:: python

        import pandas as pd
        import janitor
        df = pd.DataFrame(...).to_datetime('col1', format='%Y%m%d')

    :param df: A pandas DataFrame.
    :param column_name: Column name.
    :param kwargs: provide any kwargs that pd.to_datetime can take.
    :returns: A pandas DataFrame with updated datetime data.
    """
    df[column_name] = pd.to_datetime(df[column_name], **kwargs)

    return df


@pf.register_dataframe_method
def truncate_datetime_dataframe(
    df: pd.DataFrame, datepart: str
) -> pd.DataFrame:
    for i in df.columns:
        for j in df.index:
            try:
                df[i][j] = truncate_datetime(datepart, df[i][j])
            except KeyError:
                pass
            except TypeError:
                pass
            except AttributeError:
                pass

    return df


@pf.register_dataframe_method
def truncate_datetime(datepart: str, timestamp: dt.datetime):
    """
    Truncate times down to a user-specified precision of
    year, month, day, hour, minute, or second.

    Call on datetime object to truncate it.
    Calling on existing df will not alter the contents
    of said df.

    Note: Truncating down to a Month or Day will yields 0s,
    as there is no 0 month or 0 day in most datetime systems.

    :param datepart: Truncation precision, YEAR, MONTH, DAY,
        HOUR, MINUTE, SECOND. (String is automagically
        capitalized)
    :param timestamp: expecting a datetime from python datetime class (dt)
    :raises KeyError: if inappropriate precision is passed

    :returns: a truncated datetime object to
        the precision specified by datepart.
    """
    recurrence = [0, 1, 1, 0, 0, 0]  # [YEAR, MONTH, DAY, HOUR, MINUTE, SECOND]
    datepart = datepart.upper()
    ENUM = {
        "YEAR": 0,
        "MONTH": 1,
        "DAY": 2,
        "HOUR": 3,
        "MINUTE:": 4,
        "SECOND": 5,
        0: timestamp.year,
        1: timestamp.month,
        2: timestamp.day,
        3: timestamp.hour,
        4: timestamp.minute,
        5: timestamp.second,
    }
    try:
        ENUM[datepart]
    # Capture the error but replace it with explicit instructions.
    except KeyError:
        msg = (
            "Invalid truncation. Please enter any one of 'year', "
            "'month', 'day', 'hour', 'minute' or 'second'."
        )
        raise KeyError(msg)

    for i in range(ENUM.get(datepart) + 1):
        recurrence[i] = ENUM.get(i)

    return dt.datetime(
        recurrence[0],
        recurrence[1],
        recurrence[2],
        recurrence[3],
        recurrence[4],
        recurrence[5],
    )


@pf.register_dataframe_method
@deprecated_alias(new_column="new_column_name", agg_column="agg_column_name")
def groupby_agg(
    df: pd.DataFrame,
    by: Union[List, str],
    new_column_name: str,
    agg_column_name: str,
    agg: Union[Callable, str],
    dropna: bool = True,
) -> pd.DataFrame:
    """
    Shortcut for assigning a groupby-transform to a new column.

    This method does not mutate the original DataFrame.

    Without this function, we would have to write a verbose line:

    .. code-block:: python

        df = df.assign(...=df.groupby(...)[...].transform(...))

    Now, this function can be method-chained:

    .. code-block:: python

        import pandas as pd
        import janitor
        df = pd.DataFrame(...).groupby_agg(by='group',
                                           agg='mean',
                                           agg_column_name="col1"
                                           new_column_name='col1_mean_by_group',
                                           dropna = True/False)

    Examples::

        import pandas as pd
        import janitor as jn

            group  var1
        0      1     1
        1      1     1
        2      1     1
        3      1     1
        4      1     2
        5      2     1
        6      2     2
        7      2     2
        8      2     2
        9      2     3

    Let's get the count per `group` and `var1`::

        df.groupby_agg(
            by = ['group', 'var1'],
            agg = 'size',
            agg_column_name = 'var1',
            new_column_name = 'count'
        )

            group  var1  size
        0      1     1     4
        1      1     1     4
        2      1     1     4
        3      1     1     4
        4      1     2     1
        5      2     1     1
        6      2     2     3
        7      2     2     3
        8      2     2     3
        9      2     3     1

    If the data has null values,
    you can include the null values by passing `False` to `dropna`;
    this feature was introduced in Pandas 1.1::

            name   type  num  nulls
        0  black  chair    4    1.0
        1  black  chair    5    1.0
        2  black   sofa   12    NaN
        3    red   sofa    4    NaN
        4    red  plate    3    3.0

    Let's get the count, including the null values,
    grouping on `nulls` column::

        df.groupby_agg(
            by="nulls",
            new_column_name="num_count",
            agg_column_name="num",
            agg="size",
            dropna=False,
        )

            name   type  num  nulls  num_count
        0  black  chair    4    1.0          2
        1  black  chair    5    1.0          2
        2  black   sofa   12    NaN          2
        3    red   sofa    4    NaN          2
        4    red  plate    3    3.0          1

    :param df: A pandas DataFrame.
    :param by: Column(s) to groupby on, either a `str` or
               a `list` of `str`
    :param new_column_name: Name of the aggregation output column.
    :param agg_column_name: Name of the column to aggregate over.
    :param agg: How to aggregate.
    :param dropna: Whether or not to include null values,
        if present in the `by` column(s). Default is True.
    :returns: A pandas DataFrame.
    """
    df = df.copy()

    df[new_column_name] = df.groupby(by, dropna=dropna)[
        agg_column_name
    ].transform(agg)
    return df


@pf.register_dataframe_accessor("data_description")
class DataDescription:
    """High-level description of data present in this DataFrame.

    This is a custom data accessor.
    """

    def __init__(self, data):
        """Initialize DataDescription class."""
        self._data = data
        self._desc = {}

    def _get_data_df(self) -> pd.DataFrame:
        df = self._data

        data_dict = {}
        data_dict["column_name"] = df.columns.tolist()
        data_dict["type"] = df.dtypes.tolist()
        data_dict["count"] = df.count().tolist()
        data_dict["pct_missing"] = (1 - (df.count() / len(df))).tolist()
        data_dict["description"] = [self._desc.get(c, "") for c in df.columns]

        return pd.DataFrame(data_dict).set_index("column_name")

    @property
    def df(self) -> pd.DataFrame:
        """Get a table of descriptive information in a DataFrame format."""
        return self._get_data_df()

    def __repr__(self):
        """Human-readable representation of the `DataDescription` object."""
        return str(self._get_data_df())

    def display(self):
        """Print the table of descriptive information about this DataFrame."""
        print(self)

    def set_description(self, desc: Union[List, Dict]):
        """Update the description for each of the columns in the DataFrame.

        :param desc: The structure containing the descriptions to update
        :raises ValueError: if length of description list does not match
            number of columns in DataFrame.
        """
        if isinstance(desc, list):
            if len(desc) != len(self._data.columns):
                raise ValueError(
                    "Length of description list "
                    f"({len(desc)}) does not match number of columns in "
                    f"DataFrame ({len(self._data.columns)})"
                )

            self._desc = dict(zip(self._data.columns, desc))

        elif isinstance(desc, dict):
            self._desc = desc


@pf.register_dataframe_method
@deprecated_alias(from_column="from_column_name", to_column="to_column_name")
def bin_numeric(
    df: pd.DataFrame,
    from_column_name: Hashable,
    to_column_name: Hashable,
    num_bins: int = 5,
    labels: Optional[str] = None,
) -> pd.DataFrame:
    """Generate a new column that labels bins for a specified numeric column.

    This method mutates the original DataFrame.

    Makes use of pandas cut() function to bin data of one column, generating a
    new column with the results.

    .. code-block:: python

        import pandas as pd
        import janitor
        df = (
            pd.DataFrame(...)
            .bin_numeric(
                from_column_name='col1',
                to_column_name='col1_binned',
                num_bins=3,
                labels=['1-2', '3-4', '5-6']
                )
        )

    :param df: A pandas DataFrame.
    :param from_column_name: The column whose data you want binned.
    :param to_column_name: The new column to be created with the binned data.
    :param num_bins: The number of bins to be utilized.
    :param labels: Optionally rename numeric bin ranges with labels. Number of
        label names must match number of bins specified.
    :return: A pandas DataFrame.
    :raises ValueError: if number of labels do not match number of bins.
    """
    if not labels:
        df[str(to_column_name)] = pd.cut(
            df[str(from_column_name)], bins=num_bins
        )
    else:
        if not len(labels) == num_bins:
            raise ValueError("Number of labels must match number of bins.")

        df[str(to_column_name)] = pd.cut(
            df[str(from_column_name)], bins=num_bins, labels=labels
        )

    return df


@pf.register_dataframe_method
def drop_duplicate_columns(
    df: pd.DataFrame, column_name: Hashable, nth_index: int = 0
) -> pd.DataFrame:
    """Remove a duplicated column specified by column_name, its index.

    This method does not mutate the original DataFrame.

    Column order 0 is to remove the first column,
           order 1 is to remove the second column, and etc

    The corresponding tidyverse R's library is:
    `select(-<column_name>_<nth_index + 1>)`

    Method chaining syntax:

    .. code-block:: python

        df = pd.DataFrame({
            "a": range(10),
            "b": range(10),
            "A": range(10, 20),
            "a*": range(20, 30),
        }).clean_names(remove_special=True)

        # remove a duplicated second 'a' column
        df.drop_duplicate_columns(column_name="a", nth_index=1)



    :param df: A pandas DataFrame
    :param column_name: Column to be removed
    :param nth_index: Among the duplicated columns,
        select the nth column to drop.
    :return: A pandas DataFrame
    """
    cols = df.columns.to_list()
    col_indexes = [
        col_idx
        for col_idx, col_name in enumerate(cols)
        if col_name == column_name
    ]

    # given that a column could be duplicated,
    # user could opt based on its order
    removed_col_idx = col_indexes[nth_index]
    # get the column indexes without column that is being removed
    filtered_cols = [
        c_i for c_i, c_v in enumerate(cols) if c_i != removed_col_idx
    ]

    return df.iloc[:, filtered_cols]


@pf.register_dataframe_method
def take_first(
    df: pd.DataFrame,
    subset: Union[Hashable, Iterable[Hashable]],
    by: Hashable,
    ascending: bool = True,
) -> pd.DataFrame:
    """Take the first row within each group specified by `subset`.

    This method does not mutate the original DataFrame.

    .. code-block:: python

        import pandas as pd
        import janitor

        data = {
            "a": ["x", "x", "y", "y"],
            "b": [0, 1, 2, 3]
        }
        df = pd.DataFrame(data)

        df.take_first(subset="a", by="b")

    :param df: A pandas DataFrame.
    :param subset: Column(s) defining the group.
    :param by: Column to sort by.
    :param ascending: Whether or not to sort in ascending order, `bool`.
    :returns: A pandas DataFrame.
    """
    result = df.sort_values(by=by, ascending=ascending).drop_duplicates(
        subset=subset, keep="first"
    )

    return result


@pf.register_dataframe_method
def shuffle(
    df: pd.DataFrame, random_state=None, reset_index=True
) -> pd.DataFrame:
    """Shuffle the rows of the DataFrame.

    This method does not mutate the original DataFrame.

    Super-sugary syntax! Underneath the hood, we use ``df.sample(frac=1)``,
    with the option to set the random state.

    Example usage:

    .. code-block:: python

        df = pd.DataFrame(...).shuffle()

    :param df: A pandas DataFrame
    :param random_state: (optional) A seed for the random number generator.
    :param reset_index: (optional) Resets index to default integers
    :returns: A shuffled pandas DataFrame.
    """
    result = df.sample(frac=1, random_state=random_state)
    if reset_index:
        result = result.reset_index(drop=True)
    return result


@pf.register_dataframe_method
def join_apply(
    df: pd.DataFrame, func: Callable, new_column_name: str
) -> pd.DataFrame:
    """Join the result of applying a function across dataframe rows.

    This method does not mutate the original DataFrame.

    This is a convenience function that allows us to apply arbitrary functions
    that take any combination of information from any of the columns. The only
    requirement is that the function signature takes in a row from the
    DataFrame.

    The example below shows us how to sum the result of two columns into a new
    column.

    .. code-block:: python

        df = (
            pd.DataFrame({'a':[1, 2, 3], 'b': [2, 3, 4]})
            .join_apply(lambda x: 2 * x['a'] + x['b'], new_column_name="2a+b")
        )

    This following example shows us how to use conditionals in the same
    function.

    .. code-block:: python

        def take_a_if_even(x):
            if x['a'] % 2:
                return x['a']
            else:
                return x['b']

        df = (
            pd.DataFrame({'a': [1, 2, 3], 'b': [2, 3, 4]})
            .join_apply(take_a_if_even, 'a_if_even')
        )

    :param df: A pandas DataFrame
    :param func: A function that is applied elementwise across all rows of the
        DataFrame.
    :param new_column_name: New column name.
    :returns: A pandas DataFrame with new column appended.
    """
    df = df.copy().join(df.apply(func, axis=1).rename(new_column_name))
    return df


@pf.register_dataframe_method
def flag_nulls(
    df: pd.DataFrame,
    column_name: Optional[Hashable] = "null_flag",
    columns: Optional[Union[str, Iterable[str], Hashable]] = None,
) -> pd.DataFrame:
    """Creates a new column to indicate whether you have null values in a given
    row. If the columns parameter is not set, looks across the entire
    DataFrame, otherwise will look only in the columns you set.

    .. code-block:: python

        import pandas as pd
        import janitor as jn

        df = pd.DataFrame(
            {'a': [1, 2, None, 4],
             'b': [5.0, None, 7.0, 8.0]})

        df.flag_nulls()
        #  'a' | 'b'  | 'null_flag'
        #   1  | 5.0  |   0
        #   2  | NaN  |   1
        #  NaN | 7.0  |   1
        #   4  | 8.0  |   0

        jn.functions.flag_nulls(df)
        #  'a' | 'b'  | 'null_flag'
        #   1  | 5.0  |   0
        #   2  | NaN  |   1
        #  NaN | 7.0  |   1
        #   4  | 8.0  |   0

        df.flag_nulls(columns=['b'])
        #  'a' | 'b'  | 'null_flag'
        #   1  | 5.0  |   0
        #   2  | NaN  |   1
        #  NaN | 7.0  |   0
        #   4  | 8.0  |   0


    :param df: Input Pandas dataframe.
    :param column_name: Name for the output column. Defaults to 'null_flag'.
    :param columns: List of columns to look at for finding null values. If you
        only want to look at one column, you can simply give its name. If set
        to None (default), all DataFrame columns are used.
    :returns: Input dataframe with the null flag column.
    :raises ValueError: if ``column_name`` is already present in the
        DataFrame.
    :raises ValueError: if a column within ``columns`` is no present in
        the DataFrame.

    .. # noqa: DAR402
    """
    # Sort out columns input
    if isinstance(columns, str):
        columns = [columns]
    elif columns is None:
        columns = df.columns
    elif not isinstance(columns, Iterable):
        # catches other hashable types
        columns = [columns]

    # Input sanitation checks
    check_column(df, columns)
    check_column(df, [column_name], present=False)

    # This algorithm works best for n_rows >> n_cols. See issue #501
    null_array = np.zeros(len(df))
    for col in columns:
        null_array = np.logical_or(null_array, pd.isna(df[col]))

    df = df.copy()
    df[column_name] = null_array.astype(int)
    return df


@pf.register_dataframe_method
def drop_constant_columns(
    df: pd.DataFrame,
) -> pd.DataFrame:
    """
    Finds and drops the constant columns from a Pandas data frame

    This method does not mutate the original DataFrame.
    Functional usage syntax:

    .. code-block:: python

        import pandas as pd
        import janitor as jn

        data_dict = {
        "a": [1, 1, 1] * 3,
        "Bell__Chart": [1, 2, 3] * 3,
        "decorated-elephant": [1, 1, 1] * 3,
        "animals": ["rabbit", "leopard", "lion"] * 3,
        "cities": ["Cambridge", "Shanghai", "Basel"] * 3
        }

        df = pd.DataFrame(data_dict)

        df = jn.functions.drop_constant_columns(df)

    Method chaining usage example:

    .. code-block:: python

        import pandas as pd
        import janitor

        df = pd.DataFrame(...)

        df = df.drop_constant_columns()

    :param df: Input Pandas dataframe
    :returns: The Pandas data frame with the constant columns dropped.
    """

    # :Example 1: Drop columns with a single value:

    # .. code-block:: python

    #         import pandas as pd
    #         import janitor as jn

    #         data_dict = {
    #         "a": [1, 1, 1] * 3,
    #         "Bell": [1, 2, 3] * 3,
    #         "decorated-elephant": [1, 1, 1] * 3,
    #         "animals": ["rabbit", "leopard", "lion"] * 3,
    #         "cities": ["Cambridge", "Shanghai", "Basel"] * 3
    #         }

    # .. code-block:: python

    #     df.drop_constant_columns()

    # .. code-block:: python

    #     Bell  animals cities
    #   0   1   rabbit  Cambridge
    #   1   2   leopard Shanghai
    #   2   3   lion    Basel
    #   3   1   rabbit  Cambridge
    #   4   2   leopard Shanghai
    #   5   3   lion    Basel
    #   6   1   rabbit  Cambridge
    #   7   2   leopard Shanghai
    #   8   3   lion    Basel

    # Find the constant columns
    constant_columns = []
    for col in df.columns:
        if len(df[col].unique()) == 1:
            constant_columns.append(col)

    # Drop constant columns from df and return it
    return df.drop(labels=constant_columns, axis=1)


@pf.register_dataframe_method
def count_cumulative_unique(
    df: pd.DataFrame,
    column_name: Hashable,
    dest_column_name: str,
    case_sensitive: bool = True,
) -> pd.DataFrame:
    """Generates a running total of cumulative unique values in a given column.

    Functional usage syntax:

    .. code-block:: python

        import pandas as pd
        import janitor as jn

        df = pd.DataFrame(...)

        df = jn.functions.count_cumulative_unique(
            df=df,
            column_name='animals',
            dest_column_name='animals_unique_count',
            case_sensitive=True
        )

    Method chaining usage example:

    .. code-block:: python

        import pandas as pd
        import janitor

        df = pd.DataFrame(...)

        df = df.count_cumulative_unique(
            column_name='animals',
            dest_column_name='animals_unique_count',
            case_sensitive=True
        )

    A new column will be created containing a running
    count of unique values in the specified column.
    If `case_sensitive` is `True`, then the case of
    any letters will matter (i.e., 'a' != 'A');
    otherwise, the case of any letters will not matter.

    This method mutates the original DataFrame.

    :param df: A pandas dataframe.
    :param column_name: Name of the column containing
        values from which a running count of unique values
        will be created.
    :param dest_column_name: The name of the new column containing the
        cumulative count of unique values that will be created.
    :param case_sensitive: Whether or not uppercase and lowercase letters
        will be considered equal (e.g., 'A' != 'a' if `True`).

    :returns: A pandas DataFrame with a new column containing a cumulative
        count of unique values from another column.
    """

    if not case_sensitive:
        # Make it so that the the same uppercase and lowercase
        # letter are treated as one unique value
        df[column_name] = df[column_name].astype(str).map(str.lower)

    df[dest_column_name] = (
        (
            df[[column_name]]
            .drop_duplicates()
            .assign(dummyabcxyz=1)
            .dummyabcxyz.cumsum()
        )
        .reindex(df.index)
        .ffill()
        .astype(int)
    )

    return df


@pf.register_series_method
def toset(series: pd.Series) -> Set:
    """Return a set of the values.

    These are each a scalar type, which is a Python scalar
    (for str, int, float) or a pandas scalar
    (for Timestamp/Timedelta/Interval/Period)

    Functional usage syntax:

    .. code-block:: python

        import pandas as pd
        import janitor as jn

        series = pd.Series(...)
        s = jn.functions.toset(series=series)

    Method chaining usage example:

    .. code-block:: python

        import pandas as pd
        import janitor

        series = pd.Series(...)
        s = series.toset()

    :param series: A pandas series.
    :returns: A set of values.
    """

    return set(series.tolist())


@pf.register_dataframe_method
def jitter(
    df: pd.DataFrame,
    column_name: Hashable,
    dest_column_name: str,
    scale: np.number,
    clip: Optional[Iterable[np.number]] = None,
    random_state: Optional[np.number] = None,
) -> pd.DataFrame:
    """Adds Gaussian noise (jitter) to the values of a column.

    Functional usage syntax:

    .. code-block:: python

        import pandas as pd
        import janitor as jn

        df = pd.DataFrame(...)

        df = jn.functions.jitter(
            df=df,
            column_name='values',
            dest_column_name='values_jitter',
            scale=1.0,
            clip=None,
            random_state=None,
        )

    Method chaining usage example:

    .. code-block:: python

        import pandas as pd
        import janitor

        df = pd.DataFrame(...)

        df = df.jitter(
            column_name='values',
            dest_column_name='values_jitter',
            scale=1.0,
            clip=None,
            random_state=None,
        )

    A new column will be created containing the values of the original column
    with Gaussian noise added.
    For each value in the column, a Gaussian distribution is created
    having a location (mean) equal to the value
    and a scale (standard deviation) equal to `scale`.
    A random value is then sampled from this distribution,
    which is the jittered value.
    If a tuple is supplied for `clip`,
    then any values of the new column less than `clip[0]`
    will be set to `clip[0]`,
    and any values greater than `clip[1]` will be set to `clip[1]`.
    Additionally, if a numeric value is supplied for `random_state`,
    this value will be used to set the random seed used for sampling.
    NaN values are ignored in this method.

    This method mutates the original DataFrame.

    :param df: A pandas dataframe.
    :param column_name: Name of the column containing
        values to add Gaussian jitter to.
    :param dest_column_name: The name of the new column containing the
        jittered values that will be created.
    :param scale: A positive value multiplied by the original
        column value to determine the scale (standard deviation) of the
        Gaussian distribution to sample from. (A value of zero results in
        no jittering.)
    :param clip: An iterable of two values (minimum and maximum) to clip
        the jittered values to, default to None.
    :param random_state: An integer or 1-d array value used to set the random
        seed, default to None.

    :returns: A pandas DataFrame with a new column containing Gaussian-
        jittered values from another column.
    :raises TypeError: if ``column_name`` is not numeric.
    :raises ValueError: if ``scale`` is not a numerical value
        greater than ``0``.
    :raises ValueError: if ``clip`` is not an iterable of length ``2``.
    :raises ValueError: if ``clip[0]`` is not less than ``clip[1]``.
    """

    # Check types
    check("scale", scale, [int, float])

    # Check that `column_name` is a numeric column
    if not np.issubdtype(df[column_name].dtype, np.number):
        raise TypeError(f"{column_name} must be a numeric column.")

    if scale <= 0:
        raise ValueError("`scale` must be a numeric value greater than 0.")
    values = df[column_name]
    if random_state is not None:
        np.random.seed(random_state)
    result = np.random.normal(loc=values, scale=scale)
    if clip:
        # Ensure `clip` has length 2
        if len(clip) != 2:
            raise ValueError("`clip` must be an iterable of length 2.")
        # Ensure the values in `clip` are ordered as min, max
        if clip[1] < clip[0]:
            raise ValueError("`clip[0]` must be less than `clip[1]`.")
        result = np.clip(result, *clip)
    df[dest_column_name] = result

    return df


@pf.register_dataframe_method
def sort_naturally(
    df: pd.DataFrame, column_name: str, **natsorted_kwargs
) -> pd.DataFrame:
    """Sort a DataFrame by a column using "natural" sorting.

    Natural sorting is distinct from
    the default lexiographical sorting provided by ``pandas``.
    For example, given the following list of items:

        ["A1", "A11", "A3", "A2", "A10"]

    lexicographical sorting would give us:


        ["A1", "A10", "A11", "A2", "A3"]

    By contrast, "natural" sorting would give us:

        ["A1", "A2", "A3", "A10", "A11"]

    This function thus provides "natural" sorting
    on a single column of a dataframe.

    To accomplish this, we do a natural sort
    on the unique values that are present in the dataframe.
    Then, we reconstitute the entire dataframe
    in the naturally sorted order.

    Natural sorting is provided by the Python package natsort_.

    .. _natsort: https://natsort.readthedocs.io/en/master/index.html

    All keyword arguments to ``natsort`` should be provided
    after the column name to sort by is provided.
    They are passed through to the ``natsorted`` function.

    Functional usage syntax:

    .. code-block:: python

        import pandas as pd
        import janitor as jn

        df = pd.DataFrame(...)

        df = jn.sort_naturally(
            df=df,
            column_name='alphanumeric_column',
        )

    Method chaining usage syntax:

    .. code-block:: python

        import pandas as pd
        import janitor

        df = pd.DataFrame(...)

        df = df.sort_naturally(
            column_name='alphanumeric_column',
        )

    :param df: A pandas DataFrame.
    :param column_name: The column on which natural sorting should take place.
    :param natsorted_kwargs: Keyword arguments to be passed
        to natsort's ``natsorted`` function.
    :returns: A sorted pandas DataFrame.
    """
    new_order = index_natsorted(df[column_name], **natsorted_kwargs)
    return df.iloc[new_order, :]


def sort_column_value_order(
    df: pd.DataFrame, column: str, column_value_order: dict, columns=None
) -> pd.DataFrame:
    """
    This function adds precedence to certain values in a specified column, then
    sorts based on that column and any other specified columns.

    Example:
                    SalesMonth	Company2	Company3
        Company1
        150.0	    Jan	        180.0	    400.0
        200.0	    Feb	        250.0	    500.0
        200.0	    Feb	        250.0	    500.0
        300.0	    Mar	        NaN	        600.0
        400.0	    April	    500.0	    675.0

        Given the current DataFrame, we want to order the sales month in desc
        order. To achieve this we would assign the later months with smaller
        values with the latest month, such as April with the precedence of 0.

        df = sort_column_value_order(
        df,
        'SalesMonth',
        {'April':1,'Mar':2,'Feb':3,'Jan':4}
        )

        The returned DataFrame will look as follows.

                    SalesMonth	Company2	Company3
        Company1
        400.0	    April	    500.0	    675.0
        300.0	    Mar	        NaN	        600.0
        200.0	    Feb	        250.0	    500.0
        200.0	    Feb	        250.0	    500.0
        150.0	    Jan	        180.0	    400.0

    :param df: This is our DataFrame that we are manipulating
    :param column: This is a column name as a string we are using to specify
        which column to sort by
    :param column_value_order: This is a dictionary of values that will
        represent precedence of the values in the specified column
    :param columns: This is a list of additional columns that we can sort by
    :raises ValueError: raises error if chosen Column Name is not in
        Dataframe, or if column_value_order dictionary is empty.
    :return: This function returns a Pandas DataFrame
    """
    if len(column_value_order) > 0:
        if column in df.columns:
            df["cond_order"] = df[column].replace(column_value_order)
            if columns is None:
                new_df = df.sort_values("cond_order")
                del new_df["cond_order"]
            else:
                new_df = df.sort_values(columns + ["cond_order"])
                del new_df["cond_order"]
            return new_df
        else:
            raise ValueError("Column Name not in DataFrame")
    else:
        raise ValueError("column_value_order dictionary cannot be empty")


@pf.register_dataframe_method
def expand_grid(
    df: Optional[pd.DataFrame] = None,
    df_key: Optional[str] = None,
    others: Optional[Dict] = None,
) -> pd.DataFrame:
    """
    Creates a dataframe from a cartesian combination of all inputs.

    This works with a dictionary of name value pairs.

    It is also not restricted to dataframes;
    it can work with any list-like structure
    that is 1 or 2 dimensional.

    If method-chaining to a dataframe,
    a key to represent the column name in the output must be provided.


    Data types are preserved in this function,
    including Pandas' extension array dtypes.

    The output will always be a dataframe.

    Example:

    .. code-block:: python

        import pandas as pd
        import janitor as jn

        df = pd.DataFrame({"x":range(1,3), "y":[2,1]})
        others = {"z" : range(1,4)}

        df.expand_grid(df_key="df",others=others)

        # df_x |   df_y |   z
        #    1 |      2 |   1
        #    1 |      2 |   2
        #    1 |      2 |   3
        #    2 |      1 |   1
        #    2 |      1 |   2
        #    2 |      1 |   3

        # create a dataframe from all combinations in a dictionary
        data = {"x":range(1,4), "y":[1,2]}

        jn.expand_grid(others=data)

        #  x |   y
        #  1 |   1
        #  1 |   2
        #  2 |   1
        #  2 |   2
        #  3 |   1
        #  3 |   2

    .. note:: If a MultiIndex DataFrame or Series is passed, the index/columns
        will be discarded, and a single indexed dataframe will be returned.

    Functional usage syntax:

    .. code-block:: python

        import pandas as pd
        import janitor as jn

        df = pd.DataFrame(...)
        df = jn.expand_grid(df=df, df_key="...", others={...})

    Method-chaining usage syntax:

    .. code-block:: python

        import pandas as pd
        import janitor as jn

        df = pd.DataFrame(...).expand_grid(df_key="bla",others={...})

    Usage independent of a dataframe

    .. code-block:: python

        import pandas as pd
        from janitor import expand_grid

        df = expand_grid({"x":range(1,4), "y":[1,2]})

    :param df: A pandas dataframe.
    :param df_key: name of key for the dataframe.
        It becomes part of the column names of the dataframe.
    :param others: A dictionary that contains the data
        to be combined with the dataframe.
        If no dataframe exists, all inputs
        in others will be combined to create a dataframe.
    :returns: A pandas dataframe of all combinations of name value pairs.
    :raises TypeError: if `others` is not a dictionary
    :raises KeyError: if there is a dataframe and no key is provided.
    :raises ValueError: if `others` is empty.

    .. # noqa: DAR402

    """

    check("others", others, [dict])

    # if there is a dataframe, for the method chaining,
    # it must have a key, to create a name value pair
    if df is not None:
        df = df.copy()

        if not df_key:
            raise KeyError(
                """
                Using `expand_grid` as part of a DataFrame method chain
                requires that a string `df_key` be passed in.
                """
            )

        check("df_key", df_key, [str])

        others = {**{df_key: df}, **others}

    if not others:
        raise ValueError("""`others` cannot be empty.""")

    return _computations_expand_grid(others)


@pf.register_dataframe_method
@deprecated_alias(column="column_name")
def process_text(
    df: pd.DataFrame,
    column_name: str,
    new_column_names: Optional[Union[str, list]] = None,
    merge_frame: Optional[bool] = False,
    string_function: Optional[str] = None,
    **kwargs: str,
) -> pd.DataFrame:
    """
    Apply a Pandas string method to an existing column and return a dataframe.

    This function aims to make string cleaning easy, while chaining,
    by simply passing the string method name to the ``process_text`` function.
    This modifies an existing column and can also be used to create a new
    column.

    .. note:: In versions < 0.20.11, this function did not support the
        creation of new columns.

    A list of all the string methods in Pandas can be accessed `here
    <https://pandas.pydata.org/docs/user_guide/text.html#method-summary>`__.

    Example:

    .. code-block:: python

        import pandas as pd
        import janitor as jn

        df = pd.DataFrame({"text" : ["Ragnar",
                                    "sammywemmy",
                                    "ginger"],
                           "code" : [1, 2, 3]})

        df.process_text(column_name = "text",
                        string_function = "lower")

          text          code
        0 ragnar         1
        1 sammywemmy     2
        2 ginger         3

    For string methods with parameters, simply pass the keyword arguments::

        df.process_text(
            column_name = "text",
            string_function = "extract",
            pat = r"(ag)",
            expand = False,
            flags = re.IGNORECASE
            )

          text     code
        0 ag        1
        1 NaN       2
        2 NaN       3

    A new column can be created, leaving the existing column unmodified::

        df.process_text(
            column_name = "text",
            new_column_names = "new_text",
            string_function = "extract",
            pat = r"(ag)",
            flags = re.IGNORECASE
            )

          text           code     new_text
        0 Ragnar          1          ag
        1 sammywemmy      2          NaN
        2 ginger          3          NaN


    Functional usage syntax:

    .. code-block:: python

        import pandas as pd
        import janitor as jn

        df = pd.DataFrame(...)
        df = jn.process_text(
            df = df,
            column_name,
            new_column_names = None/string/list_of_strings,
            merge_frame = True/False,
            string_function = "string_func_name_here",
            kwargs
            )

    Method-chaining usage syntax:

    .. code-block:: python

        import pandas as pd
        import janitor as jn

        df = (
            pd.DataFrame(...)
            .process_text(
                column_name,
                new_column_names = None/string/list_of_strings,
                merge_frame = True/False
                string_function = "string_func_name_here",
                kwargs
                )
        )


    :param df: A pandas dataframe.
    :param column_name: String column to be operated on.
    :param new_column_names: Name(s) to assign to the new column(s) created
        from the text processing. `new_column_names` can be a string, if
        the result of the text processing is a Series or string; if the
        result of the text processing is a dataframe, then `new_column_names`
        is treated as a prefix for each of the columns in the new dataframe.
        `new_column_names` can also be a list of strings to act as new
        column names for the new dataframe. The existing `column_name`
        stays unmodified if `new_column_names` is not None.
    :param merge_frame: This comes into play if the result of the text
        processing is a dataframe. If `True`, the resulting dataframe
        will be merged with the original dataframe, else the resulting
        dataframe, not the original dataframe, will be returned.
    :param string_function: Pandas string method to be applied.
    :param kwargs: Keyword arguments for parameters of the `string_function`.
    :returns: A pandas dataframe with modified column(s).
    :raises KeyError: if ``string_function`` is not a Pandas string method.
    :raises TypeError: if wrong ``arg`` or ``kwarg`` is supplied.
    :raises ValueError: if `column_name` not found in dataframe.
    :raises ValueError: if `new_column_names` is not None and is found in
        dataframe.

    .. # noqa: DAR402
    """
    df = df.copy()

    check("column_name", column_name, [str])
    check_column(df, [column_name])

    # new_column_names should not already exist in the dataframe
    if new_column_names:
        check("new_column_names", new_column_names, [list, str])
        if isinstance(new_column_names, str):
            check_column(df, [new_column_names], present=False)
        else:
            check_column(df, new_column_names, present=False)

    if merge_frame:
        check("merge_frame", merge_frame, [bool])

    pandas_string_methods = [
        func.__name__
        for _, func in inspect.getmembers(pd.Series.str, inspect.isfunction)
        if not func.__name__.startswith("_")
    ]

    if not string_function:
        return df

    if string_function not in pandas_string_methods:
        raise KeyError(f"{string_function} is not a Pandas string method.")

    if string_function == "extractall" and merge_frame:
        # create unique indices
        # comes in handy for executing joins if there are
        # duplicated indices in the original dataframe
        df = df.set_index(np.arange(len(df)), append=True)  # extra_index_line

    result = getattr(df[column_name].str, string_function)(**kwargs)

    # TODO: Support for str.cat with `join` parameter
    # need a robust way to handle the results
    # if there is a `join` parameter, as this could create more
    # or less rows with varying indices or even duplicate indices

    return _process_text(
        result,
        df=df,
        column_name=column_name,
        new_column_names=new_column_names,
        merge_frame=merge_frame,
    )


@pf.register_dataframe_method
def fill_direction(
    df: pd.DataFrame,
    directions: Dict[Hashable, str] = None,
    limit: Optional[int] = None,
) -> pd.DataFrame:
    """
    Provide a method-chainable function for filling missing values
    in selected columns.

    Missing values are filled using the next or previous entry.
    The columns are paired with the directions in a dictionary.
    It is a wrapper for ``pd.Series.ffill`` and ``pd.Series.bfill``.

    .. code-block:: python

        import pandas as pd
        import numpy as np
        import janitor as jn

        df = pd.DataFrame({"text": ["ragnar", np.nan, "sammywemmy",
                                    np.nan, "ginger"],
                           "code" : [np.nan, 2, 3, np.nan, 5]})

        df

           text          code
        0 ragnar         NaN
        1 NaN            2.0
        2 sammywemmy     3.0
        3 NaN            NaN
        4 ginger         5.0



    Fill on a single column::

        df.fill_direction({"text" : "up"})

           text          code
        0 ragnar         NaN
        1 sammywemmy     2.0
        2 sammywemmy     3.0
        3 ginger         NaN
        4 ginger         5.0

    Fill on multiple columns::

        df.fill_direction({"text" : "down", "code" : "down"})

           text          code
        0 ragnar         NaN
        1 ragnar         2.0
        2 sammywemmy     3.0
        3 sammywemmy     3.0
        4 ginger         5.0

    Fill multiple columns in different directions::

        df.fill_direction({"text" : "up", "code" : "down"})

           text          code
        0 ragnar         NaN
        1 sammywemmy     2.0
        2 sammywemmy     3.0
        3 ginger         3.0
        4 ginger         5.0

    Functional usage syntax:

    .. code-block:: python

        import pandas as pd
        import janitor as jn

        df = pd.DataFrame(...)
        df = jn.fill_direction(
            df = df,
            directions = {column_1 : direction_1,
                          column_2 : direction_2,
                          ...},
            limit = None # limit must be None or greater than 0
            )

    Method-chaining usage syntax:

    .. code-block:: python

        import pandas as pd
        import janitor as jn

        df = (
            pd.DataFrame(...)
            .fill_direction(
            directions = {column_1 : direction_1,
                          column_2 : direction_2,
                          ...},
            limit = None # limit must be None or greater than 0
            )
        )

    :param df: A pandas dataframe.
    :param directions: Key - value pairs of columns and directions. Directions
        can be either `down` (default), `up`, `updown` (fill up then down) and
        `downup` (fill down then up).
    :param limit: number of consecutive null values to forward/backward fill.
        Value must `None` or greater than 0.
    :returns: A pandas dataframe with modified column(s).
    :raises ValueError: if column supplied is not in the dataframe.
    :raises ValueError: if direction supplied is not one of `down`, `up`,
        `updown`, or `downup`.

    .. # noqa: DAR402
    """
    df = df.copy()
    if not directions:
        return df

    check("directions", directions, [dict])

    if limit is not None:
        check("limit", limit, [int])
        # pandas raises error if limit is not greater than zero
        # so no need for a check on pyjanitor's end

    check_column(df, directions)

    for _, direction in directions.items():
        if direction not in {"up", "down", "updown", "downup"}:
            raise ValueError(
                """
                The direction should be a string and should be one of
                `up`, `down`, `updown`, or `downup`.
                """
            )

    # TODO: option to specify limit per column; current implementation
    # is one `limit` for all the columns. Might need refactoring, or an
    # API change.
    for column, direction in directions.items():
        if direction == "up":
            df.loc[:, column] = df.loc[:, column].bfill(limit=limit)
        elif direction == "down":
            df.loc[:, column] = df.loc[:, column].ffill(limit=limit)
        elif direction == "updown":
            df.loc[:, column] = (
                df.loc[:, column].bfill(limit=limit).ffill(limit=limit)
            )
        else:  # downup
            df.loc[:, column] = (
                df.loc[:, column].ffill(limit=limit).bfill(limit=limit)
            )
    return df


@pf.register_dataframe_method
def groupby_topk(
    df: pd.DataFrame,
    groupby_column_name: Hashable,
    sort_column_name: Hashable,
    k: int,
    sort_values_kwargs: Dict = None,
) -> pd.DataFrame:
    """
    Return top `k` rows from a groupby of a set of columns.

    Returns a dataframe that has the top `k` values grouped by `groupby_column_name`
    and sorted by `sort_column_name`.
    Additional parameters to the sorting (such as ascending=True)
    can be passed using `sort_values_kwargs`.

    List of all sort_values() parameters can be found here_.

    .. _here: https://pandas.pydata.org/pandas-docs/stable/reference/api/pandas.DataFrame.sort_values.html


    .. code-block:: python

        import pandas as pd
        import janitor as jn

        df = pd.DataFrame({'age' : [20, 22, 24, 23, 21, 22],
                           'ID' : [1,2,3,4,5,6],
                           'result' : ["pass", "fail", "pass",
                                       "pass", "fail", "pass"]})

        # Ascending top 3:
        df.groupby_topk('result', 'age', 3)
        #       age  ID  result
        #result
        #fail   21   5   fail
        #       22   2   fail
        #pass   20   1   pass
        #       22   6   pass
        #       23   4   pass

        #Descending top 2:
        df.groupby_topk('result', 'age', 2, {'ascending':False})
        #       age  ID result
        #result
        #fail   22   2   fail
        #       21   5   fail
        #pass   24   3   pass
        #       23   4   pass

    Functional usage syntax:

    .. code-block:: python

        import pandas as pd
        import janitor as jn

        df = pd.DataFrame(...)
        df = jn.groupby_topk(
            df = df,
            groupby_column_name = 'groupby_column',
            sort_column_name = 'sort_column',
            k = 5
            )

    Method-chaining usage syntax:

    .. code-block:: python

        import pandas as pd
        import janitor as jn

        df = (
            pd.DataFrame(...)
            .groupby_topk(
            df = df,
            groupby_column_name = 'groupby_column',
            sort_column_name = 'sort_column',
            k = 5
            )
        )

    :param df: A pandas dataframe.
    :param groupby_column_name: Column name to group input dataframe `df` by.
    :param sort_column_name: Name of the column to sort along the
        input dataframe `df`.
    :param k: Number of top rows to return from each group after sorting.
    :param sort_values_kwargs: Arguments to be passed to sort_values function.
    :returns: A pandas dataframe with top `k` rows that are grouped by
        `groupby_column_name` column with each group sorted along the
        column `sort_column_name`.
    :raises ValueError: if `k` is less than 1.
    :raises ValueError: if `groupby_column_name` not in dataframe `df`.
    :raises ValueError: if `sort_column_name` not in dataframe `df`.
    :raises KeyError: if `inplace:True` is present in `sort_values_kwargs`.
    """  # noqa: E501

    # Convert the default sort_values_kwargs from None to empty Dict
    sort_values_kwargs = sort_values_kwargs or {}

    # Check if groupby_column_name and sort_column_name exists in the dataframe
    check_column(df, [groupby_column_name, sort_column_name])

    # Check if k is greater than 0.
    if k < 1:
        raise ValueError(
            "Numbers of rows per group to be returned must be greater than 0."
        )

    # Check if inplace:True in sort values kwargs because it returns None
    if (
        "inplace" in sort_values_kwargs.keys()
        and sort_values_kwargs["inplace"]
    ):
        raise KeyError("Cannot use `inplace=True` in `sort_values_kwargs`.")

    return df.groupby(groupby_column_name).apply(
        lambda d: d.sort_values(sort_column_name, **sort_values_kwargs).head(k)
    )


@pf.register_dataframe_method
def complete(
    df: pd.DataFrame,
    columns: List[Union[List, Tuple, Dict, str]] = None,
    by: Optional[Union[list, str]] = None,
) -> pd.DataFrame:
    """
    This function turns implicit missing values into explicit missing values.

    It is modeled after tidyr's `complete` function, and is a wrapper around
    `expand_grid`, `pd.DataFrame.reindex`, `pd.DataFrame.join`
    and `pd.DataFrame.fillna`.

    Combinations of column names or a list/tuple of column names, or even a
    dictionary of column names and new values are possible.

    It can also handle duplicated data.

    `Source <https://tidyr.tidyverse.org/reference/complete.html#examples>`_

    .. code-block:: python

        import pandas as pd
        import janitor as jn

            group	item_id	    item_name	value1	value2
        0	1	    1	        a	1	4
        1	2	    2	        b	2	5
        2	1	    2	        b	3	6

    To find all the unique combinations of `group`, `item_id`, and `item_name`,
    including combinations not present in the data, each variable should be
    passed in a list to the `columns` parameter::

        df.complete(columns = ['group', 'item_id', 'item_name'])

              group	item_id	    item_name	value1	value2
        0	1	    1	        a	1.0	4.0
        1	1	    1	        b	NaN	NaN
        2	1	    2	        a	NaN	NaN
        3	1	    2	        b	3.0	6.0
        4	2	    1	        a	NaN	NaN
        5	2	    1	        b	NaN	NaN
        6	2	    2	        a	NaN	NaN
        7	2	    2	        b	2.0	5.0

    To expose just the missing values based only on the existing data,
    `item_id` and `item_name` can be wrapped in a tuple, while `group`
    is passed in as a separate variable::

        df.complete(columns = ["group", ("item_id", "item_name")])
            group	item_id	    item_name	value1	   value2
        0	1	    1	        a	  1.0	    4.0
        1	1	    2	        b	  3.0	    6.0
        2	2	    1	        a	  NaN 	    NaN
        3	2	    2	        b	  2.0	    5.0

    Let's look at another example:

    `Source Data <http://imachordata.com/2016/02/05/you-complete-me/>`_

    .. code-block:: python

            Year      Taxon         Abundance
        0   1999    Saccharina         4
        1   2000    Saccharina         5
        2   2004    Saccharina         2
        3   1999     Agarum            1
        4   2004     Agarum            8

    Note that Year 2000 and Agarum pairing is missing. Let's make it
    explicit::

        df.complete(columns = ['Year', 'Taxon'])

           Year      Taxon     Abundance
        0  1999     Agarum         1.0
        1  1999     Saccharina     4.0
        2  2000     Agarum         NaN
        3  2000     Saccharina     5.0
        4  2004     Agarum         8.0
        5  2004     Saccharina     2.0

    The null value can be replaced with the Pandas `fillna` argument::

        df.complete(columns = ['Year', 'Taxon']).fillna(0)

           Year      Taxon     Abundance
        0  1999     Agarum         1.0
        1  1999     Saccharina     4.0
        2  2000     Agarum         0.0
        3  2000     Saccharina     5.0
        4  2004     Agarum         8.0
        5  2004     Saccharina     2.0

    What if we wanted the explicit missing values for all the years from
    1999 to 2004? Easy - simply pass a dictionary pairing the column name
    with the new values::

        new_year_values = lambda year: range(year.min(), year.max() + 1)

        df.complete(columns = [{"Year": new_year_values}, "Taxon"])

            Year       Taxon  Abundance
        0   1999      Agarum        1.0
        1   1999  Saccharina        4.0
        2   2000      Agarum        NaN
        3   2000  Saccharina        5.0
        4   2001      Agarum        NaN
        5   2001  Saccharina        NaN
        6   2002      Agarum        NaN
        7   2002  Saccharina        NaN
        8   2003      Agarum        NaN
        9   2003  Saccharina        NaN
        10  2004      Agarum        8.0
        11  2004  Saccharina        2.0

    It is also possible to expose missing values within a groupby,
    by using the `by` parameter::

          state  year  value
        0    CA  2010      1
        1    CA  2013      3
        2    HI  2010      1
        3    HI  2012      2
        4    HI  2016      3
        5    NY  2009      2
        6    NY  2013      5

    Let's get all the missing years per state::

        df.complete(

            columns = [{'year': new_year_values}],
            by='state'
        )

            state  year  value
        0     CA  2010    1.0
        1     CA  2011    NaN
        2     CA  2012    NaN
        3     CA  2013    3.0
        4     HI  2010    1.0
        5     HI  2011    NaN
        6     HI  2012    2.0
        7     HI  2013    NaN
        8     HI  2014    NaN
        9     HI  2015    NaN
        10    HI  2016    3.0
        11    NY  2009    2.0
        12    NY  2010    NaN
        13    NY  2011    NaN
        14    NY  2012    NaN
        15    NY  2013    5.0

    .. note:: MultiIndex columns are not supported.

    Functional usage syntax:

    .. code-block:: python

        import pandas as pd
        import janitor as jn

        df = pd.DataFrame(...)

        df = jn.complete(
            df = df,
            columns= [
                column_label,
                (column1, column2, ...),
                {column1: new_values, ...}
            ],
            by = label/list_of_labels
        )

    Method chaining syntax:

    .. code-block:: python

        df = (
            pd.DataFrame(...)
            .complete(columns=[
                column_label,
                (column1, column2, ...),
                {column1: new_values, ...},
            ],
            by = label/list_of_labels
        )

    :param df: A pandas dataframe.
    :param columns: This is a list containing the columns to be
        completed. It could be column labels (string type),
        a list/tuple of column labels, or a dictionary that pairs
        column labels with new values.
    :param by: label or list of labels to group by.
        The explicit missing values are returned per group.
    :returns: A pandas dataframe with modified column(s).
    :raises TypeError: if `columns` is not a list.
    :raises ValueError: if entry in `columns` is not a
        str/dict/list/tuple.
    :raises ValueError: if entry in `columns` is a dict/list/tuple
        and is empty.

    .. # noqa: DAR402
    """

    if not columns:
        return df

    df = df.copy()

    df = _computations_complete(df, columns, by)

    return df


def patterns(regex_pattern: Union[str, Pattern]) -> Pattern:
    """
    This function converts a string into a compiled regular expression;
    it can be used to select columns in the index or columns_names
    arguments of ``pivot_longer`` function.

    :param regex_pattern: string to be converted to compiled regular
        expression.
    :returns: A compile regular expression from provided
        ``regex_pattern``.
    """
    check("regular expression", regex_pattern, [str, Pattern])

    return re.compile(regex_pattern)


@pf.register_dataframe_method
def pivot_longer(
    df: pd.DataFrame,
    index: Optional[Union[List, Tuple, str, Pattern]] = None,
    column_names: Optional[Union[List, Tuple, str, Pattern]] = None,
    names_to: Optional[Union[List, Tuple, str]] = "variable",
    values_to: Optional[str] = "value",
    column_level: Optional[Union[int, str]] = None,
    names_sep: Optional[Union[str, Pattern]] = None,
    names_pattern: Optional[Union[List, Tuple, str, Pattern]] = None,
    sort_by_appearance: Optional[bool] = False,
    ignore_index: Optional[bool] = True,
) -> pd.DataFrame:
    """
    Unpivots a DataFrame from 'wide' to 'long' format.

    This method does not mutate the original DataFrame.

    It is a wrapper around `pd.melt` and is meant to serve as a single point
    for transformations that require `pd.melt` or `pd.wide_to_long`.

    It is modeled after the `pivot_longer` function in R's tidyr package, and
    offers more functionality and flexibility than `pd.wide_to_long`.

    This function is useful to massage a DataFrame into a format where
    one or more columns are considered measured variables, and all other
    columns are considered as identifier variables.

    All measured variables are “unpivoted” (and typically duplicated) along the
    row axis.

    See the `Example notebooks <https://pyjanitor.readthedocs.io/notebooks/>`_
    for a more in depth exploration of `pivot_longer`.


    Example 1: The following DataFrame contains heartrate data for patients
    treated with two different drugs, 'a' and 'b'.

    .. code-block:: python

              name   a   b
        0   Wilbur  67  56
        1  Petunia  80  90
        2  Gregory  64  50

    The column names 'a' and 'b' are actually the names of a measured variable
    (i.e. the name of a drug), but the values are a different measured variable
    (heartrate). We would like to unpivot these 'a' and 'b' columns into a
    'drug' column and a 'heartrate' column.

    .. code-block:: python

        df = (pd.DataFrame(...)
              .pivot_longer(
                  column_names = ['a', 'b'],
                  names_to = 'drug',
                  values_to = 'heartrate',
                  sort_by_appearance = True
                  )
            )

              name drug  heartrate
        0   Wilbur    a         67
        1   Wilbur    b         56
        2  Petunia    a         80
        3  Petunia    b         90
        4  Gregory    a         64
        5  Gregory    b         50

    Note how the data is stacked in order of first appearance. If, however,
    you do not care for order of appearance, and want to wring out some
    more performance, you can set `sort_by_appearance` to ``False`` (the
    default is ``False``).

    .. code-block:: python

        df = (pd.DataFrame(...)
              .pivot_longer(
                  column_names = ['a', 'b'],
                  names_to = 'drug',
                  values_to = 'heartrate',
                  sort_by_appearance = False
                  )
            )

                name     drug  heartrate
        0	Wilbur	   a	67
        1	Petunia	   a	80
        2	Gregory    a	64
        3	Wilbur	   b	56
        4	Petunia	   b	90
        5	Gregory	   b	50

    You can set `ignore_index` to ``False``, if you wish to reuse the index
    from the source dataframe (the index will be repeated as many times as
    necessary):

    .. code-block:: python

        df = (pd.DataFrame(...)
              .pivot_longer(
                  column_names = ['a', 'b'],
                  names_to = 'drug',
                  values_to = 'heartrate',
                  sort_by_appearance = False,
                  ignore_index = False
                  )
            )

                name     drug  heartrate
        0	Wilbur	   a	67
        1	Petunia	   a	80
        2	Gregory    a	64
        0	Wilbur	   b	56
        1	Petunia	   b	90
        2	Gregory	   b	50

    MultiIndex dataframes are unpivoted in the same form that you would
    expect from pandas' `melt`:

    .. code-block:: python

            A  B  C
            D  E  F
        0   a  1  2
        1   b  3  4
        2   c  5  6

        df = (pd.DataFrame(...)
               .pivot_longer(
                   index = [("A", "D")],
                   names_to = ["first", "second"]
                   )
            )

             (A, D)  first   second   value
        0	a	B	E	1
        1	b	B	E	3
        2	c	B	E	5
        3	a	C	F	2
        4	b	C	F	4
        5	c	C	F	6

    You can also unpivot on a specific level:

    .. code-block:: python

        df = (pd.DataFrame(...)
              .pivot_longer(
                  index = "A",
                  names_to = "first",
                  column_level = 0
                  )
            )

           A      first  value
        0  a        B      1
        1  b        B      3
        2  c        B      5


    Example 2: The dataframe below has year and month variables embedded within
    the column names.

    .. code-block:: python

              col1	    2019-12	 2020-01	 2020-02
        0	a	   -1.085631	-1.506295	-2.426679
        1	b	    0.997345	-0.578600	-0.428913
        2	c	    0.282978	 1.651437	 1.265936

    Pivot_longer can conveniently reshape the dataframe into long format, with
    new columns for the year and month. You simply pass in the new column names
    to `names_to`, and pass the hyphen '-' to the `names_sep` argument.

    .. code-block:: python

        df = (pd.DataFrame(...)
              .pivot_longer(
                  index = 'col1',
                  names_to = ('year', 'month'),
                  names_sep = '-',
                  sort_by_appearance = True
                  )
            )

           col1 year   month      value
        0    a  2019     12     -1.085631
        1    a  2020     01     -1.506295
        2    a  2020     02     -2.426679
        3    b  2019     12      0.997345
        4    b  2020     01     -0.578600
        5    b  2020     02     -0.428913
        6    c  2019     12      0.282978
        7    c  2020     01      1.651437
        8    c  2020     02      1.265936

    Example 3: The dataframe below has names embedded in it
    (‘measure1’, ‘measure2’) that we would love to reuse as column names.

    .. code-block:: python

            treat1-measure1     treat1-measure2 treat2-measure1 treat2-measure2
        0                1              4                   2               5
        1                2              5                   3               4

    For this, we use the `.value` variable, which signals to `pivot_longer`
    to treat the part of the column names corresponding to `.value` as new
    column names. The `.value` variable is similar to `stubnames` in pandas'
    ``wide_to_long`` function, but with more flexibility.

    .. code-block:: python

        df = (pd.DataFrame(...)
              .pivot_longer(
                  names_to = ("group", '.value'),
                  names_sep = '-',
                  sort_by_appearance = True
                  )
            )

            group  measure1  measure2
        0  treat1         1         4
        1  treat2         2         5
        2  treat1         2         5
        3  treat2         3         4

    Let's break down the `.value` idea. When `.value` is used, `pivot_longer`
    creates a pairing. In the example above, we get a pairing
    ``{"group":["treat1", "treat2"], ".value":["measure1", "measure2"]}``. All
    the values associated with `.value` become new column names, while those
    not associated with `.value`(`treat1` and `treat2`) become values in a
    new column `group`. `values_to` is overridden during this process.

    .. note:: The values not associated with ".value" (in the example above,
        this is the `group` column) are returned as object dtypes. You can
        change it to your preferred dtype using pandas' ``astype`` method.

    Example 4: You can also unpivot from wide to long using regular expressions

    .. code-block:: python

            n_1  n_2  n_3  pct_1  pct_2  pct_3
        0   10   20   30   0.1    0.2    0.3

        df = (pd.DataFrame(...)
              .pivot_longer(
                  names_to = (".value", "name"),
                  names_pattern = "(.*)_(.)"
                  )
            )

            name    n  pct
        0     1  10.0  0.1
        1     2  20.0  0.2
        2     3  30.0  0.3

    The same idea of `.value` works here as well. Based on the capturing groups
    in the regex in `names_pattern`, we have two pairings -->
    ``{".value":["n", "pct"], "name":[1,2,3]}``. Just like in the previous
    example, the values associated with `.value` become new column names,
    while those not associated with `.value` become values in the new column
    ``name``.

    Note that there are no limits to the pairing; however, you can only have
    one `.value` in ``names_to``.

    Example 5: You can also pass a list/tuple of regular expressions that match
    specific patterns to ``names_pattern``, along with a list/tuple of new
    names to ``names_to``; this can come in handy if `.value` falls short:

    .. code-block:: python

          GameID   Date	        Visitor	     Score_V	   Home	        Score_H
        0  1     9/10/2020   Houston Texans     20    Kansas City Chiefs   34
        1  2     9/13/2020   Seattle Seahawks   38    Atlanta Falcons      25

    .. code-block:: python

        df = (pd.DataFrame(...)
              .pivot_longer(
                    ['GameID','Date'],
                    names_to=("Team","Score"),
                    names_pattern=("^Visitor|Home", "^Score"))
            )

               GameID       Date              Team       Score
        0       1       9/10/2020      Houston Texans     20
        1       2       9/13/2020    Seattle Seahawks     38
        2       1       9/10/2020  Kansas City Chiefs     34
        3       2       9/13/2020     Atlanta Falcons     25

    Note that in the code above, the number of entries in both `names_to` and
    `names_pattern` must match. Essentially, what the code does is look for
    columns that start with `Visitor` or `Home` (using the regex supplied) and
    puts all the values associated with these columns under a new column name
    `Team`. It then looks for columns that start with `Score` and collate all
    the values associated with these columns to a single column named `Score`.

    You can also take advantage of `janitor.patterns` function,
    or the `select_columns` syntax,
    which allows selection of columns via a regular expression;
    this can come in handy if you have a lot of column names
    to pass to the `index` or `column_names`  parameters,
    and you do not wish to manually type them all.

    .. code-block:: python

             name    wk1   wk2   wk3   wk4
        0    Alice     5     9    20    22
        1    Bob       7    11    17    33
        2    Carla     6    13    39    40

        df = (pd.DataFrame(...)
              .pivot_longer(index = janitor.patterns("^(?!wk)"))
              )

             name   variable  value
        0   Alice      wk1      5
        1     Bob      wk1      7
        2   Carla      wk1      6
        3   Alice      wk2      9
        4     Bob      wk2     11
        5   Carla      wk2     13
        6   Alice      wk3     20
        7     Bob      wk3     17
        8   Carla      wk3     39
        9   Alice      wk4     22
        10    Bob      wk4     33
        11  Carla      wk4     40

    .. note:: Unpivoting a dataframe with MultiIndex columns, when
        either `names_sep` or `names_pattern` is provided is not
        supported.


    Functional usage syntax:

    .. code-block:: python

        import pandas as pd
        import janitor as jn

        df = pd.DataFrame(...)
        df = jn.pivot_longer(
            df = df,
            index = [column1, column2, ...],
            column_names = [column3, column4, ...],
            names_to = new_column_name,
            names_sep = string/regular expression,
            names_pattern = string/regular expression,
            values_to= new_column_name,
            column_level=None/int/str,
            sort_by_appearance = True/False,
            ignore_index = True/False,
        )

    Method chaining syntax:

    .. code-block:: python

        df = (
            pd.DataFrame(...)
            .pivot_longer(
                index = [column1, column2, ...],
                column_names = [column3, column4, ...],
                names_to = new_column_name,
                names_sep = string/regular expression,
                names_pattern = string/regular expression,
                values_to= new_column_name,
                column_level=None/int/str,
                sort_by_appearance = True/False,
                ignore_index = True/False,
            )
        )

    :param df: A pandas dataframe.
    :param index: Name(s) of columns to use as identifier variables.
        Should be either a single column name, or a list/tuple of
        column names. The `janitor.select_columns` syntax is supported here,
        allowing for flexible and dynamic column selection.
        Index should be a list of tuples if the columns are a MultiIndex.
    :param column_names: Name(s) of columns to unpivot. Should be either
        a single column name or a list/tuple of column names.
        The `janitor.select_columns` syntax is supported here,
        allowing for flexible and dynamic column selection.
        Column_names should be a list of tuples
        if the columns are a MultiIndex.
    :param names_to: Name of new column as a string that will contain
        what were previously the column names in `column_names`.
        The default is `variable` if no value is provided. It can
        also be a list/tuple of strings that will serve as new column
        names, if `name_sep` or `names_pattern` is provided.
        If `.value` is in `names_to`, new column names will be extracted
        from part of the existing column names and `values_to` will be
        replaced.
    :param names_sep: Determines how the column name is broken up, if
        `names_to` contains multiple values. It takes the same
        specification as pandas' `str.split` method, and can be a string
        or regular expression. `names_sep` does not work with MultiIndex
        columns.
    :param names_pattern: Determines how the column name is broken up.
        It can be a regular expression containing matching groups (it takes
        the same specification as pandas' `str.extract` method), or a
        list/tuple of regular expressions. If it is a single regex, the
        number of groups must match the length of ``names_to`` ( if the
        length of ``names_to`` is 3, then the number of groups must be 3.
        If ``names_to`` is a string, then there should be only one group
        in ``names_pattern``). For a list/tuple of regular expressions,
        ``names_to`` must also be a list/tuple and the lengths of both
        arguments must match(if the length of `names_to` is 4, then the
        length of `names_pattern` must also be 4). The entries in both
        arguments must also match positionally, i.e  if
        ``names_to = ("name1", "name2", "name3")``, then ``names_pattern``
        should be ("regex1", "regex2", "regex3"), with "name1" pairing
        "regex1", "name2" pairing "regex2", and "name3" pairing "regex3".
        `names_pattern` does not work with MultiIndex columns.
    :param values_to: Name of new column as a string that will contain what
        were previously the values of the columns in `column_names`.
    :param column_level: If columns are a MultiIndex, then use this level to
        unpivot the dataframe. Provided for compatibility with pandas' melt,
        and applies only if neither `names_sep` nor `names_pattern` is
        provided.
    :param sort_by_appearance: Default `False`. Boolean value that determines
        the final look of the dataframe. If `True`, the unpivoted dataframe
        will be stacked in order of first appearance. See examples for more
        details. `pivot_longer` is usually more performant if
        `sort_by_appearance` is ``False``.
    :param ignore_index: Default `True`. If True, original index is ignored.
        If False, the original index is retained and the Index labels will be
        repeated as necessary.
    :returns: A pandas DataFrame that has been unpivoted from wide to long
        format.
    :raises TypeError: if `index` or `column_names` is not a string, or a
        list/tuple of column names, or a `janitor.patterns` function.
    :raises TypeError: if `names_to` or `column_names` is not a string, or a
        list/tuple of strings.
    :raises TypeError: if `names_sep` is not a string or regular expression.
    :raises TypeError: if `names_pattern` is not a regular expression, or a
        list/tuple of regular expressions.
    :raises TypeError: if `values_to` is not a string.
    :raises TypeError: if `sort_by_appearance` is not a boolean.
    :raises TypeError: if `ignore_index` is not a boolean.
    :raises ValueError: if `names_to` is a string or a list/tuple of length 1,
        and `names_sep` is provided.
    :raises ValueError: if `names_to` is a string, and the number of extracted
        columns is greater than 1.
    :raises ValueError: if `names_to` is a list/tuple, and its length does not
        match the number of extracted columns.
    :raises ValueError: if the dataframe contains MultiIndex columns, and
        `index` or `column_names` is not a list of tuples.
    :raises ValueError: if the dataframe contains MultiIndex columns, and
        either `names_sep` or `names_pattern` is provided.

    .. # noqa: DAR402
    """

    # this code builds on the wonderful work of @benjaminjack’s PR
    # https://github.com/benjaminjack/pyjanitor/commit/e3df817903c20dd21634461c8a92aec137963ed0

    df = df.copy()

    (
        df,
        index,
        column_names,
        names_to,
        values_to,
        column_level,
        names_sep,
        names_pattern,
        sort_by_appearance,
        ignore_index,
    ) = _data_checks_pivot_longer(
        df,
        index,
        column_names,
        names_to,
        values_to,
        column_level,
        names_sep,
        names_pattern,
        sort_by_appearance,
        ignore_index,
    )

    df = _computations_pivot_longer(
        df,
        index,
        column_names,
        names_to,
        values_to,
        column_level,
        names_sep,
        names_pattern,
        sort_by_appearance,
        ignore_index,
    )

    return df


@pf.register_dataframe_method
def pivot_wider(
    df: pd.DataFrame,
    index: Optional[Union[Sequence[str], str]] = None,
    names_from: Optional[Union[Sequence[str], str]] = None,
    values_from: Optional[Union[Sequence[str], str]] = None,
    names_sort: Optional[bool] = True,
    flatten_levels: Optional[bool] = True,
    names_from_position: Optional[str] = "first",
    names_prefix: Optional[str] = None,
    names_sep: Optional[str] = "_",
    aggfunc: Optional[Union[str, list, dict, Callable]] = None,
    fill_value: Optional[Union[int, float, str]] = None,
) -> pd.DataFrame:
    """
    Reshapes data from long to wide form. The number of columns are
    increased, while decreasing the number of rows.

    It is the inverse of the `pivot_longer` method, and is a
    wrapper around `pd.DataFrame.pivot` method.

    This method does not mutate the original DataFrame.

    Reshaping to wide form :

    .. code-block:: python

             name variable  value
        0   Alice      wk1      5
        1   Alice      wk2      9
        2   Alice      wk3     20
        3   Alice      wk4     22
        4     Bob      wk1      7
        5     Bob      wk2     11
        6     Bob      wk3     17
        7     Bob      wk4     33
        8   Carla      wk1      6
        9   Carla      wk2     13
        10  Carla      wk3     39
        11  Carla      wk4     40

        df = (
            pd.DataFrame(...)
            .pivot_wider(
                index = "name",
                names_from = "variable",
                values_from = "value"
            )

             name    wk1   wk2   wk3   wk4
        0    Alice     5     9    20    22
        1    Bob       7    11    17    33
        2    Carla     6    13    39    40

    Pivoting on multiple columns is possible :

    .. code-block:: python

            name    n  pct
        0     1  10.0  0.1
        1     2  20.0  0.2
        2     3  30.0  0.3

        df = (
            pd.DataFrame(...)
            .assign(num = 0)
            .pivot_wider(
                index = "num",
                names_from = "name",
                values_from = ["n", "pct"],
                names_sep = "_"
             )
         )

            num n_1  n_2  n_3  pct_1  pct_2  pct_3
        0   0   10   20   30   0.1    0.2    0.3

    Aggregations are also possible with the ``aggfunc`` parameter::

        df = pd.DataFrame([{'id': 'a', 'name': 'Adam', 'value': 5},
                           {'id': 'b', 'name': 'Eve', 'value': 6},
                           {'id': 'c', 'name': 'Adam', 'value': 4},
                           {'id': 'a', 'name': 'Eve', 'value': 3},
                           {'id': 'd', 'name': 'Seth', 'value': 2},
                           {'id': 'b', 'name': 'Adam', 'value': 4},
                           {'id': 'a', 'name': 'Adam', 'value': 2}])

        id  name    value
        a   Adam    5
        b   Eve     6
        c   Adam    4
        a   Eve     3
        d   Seth    2
        b   Adam    4
        a   Adam    2

        df.pivot_wider(
            index = "id",
            names_from = "name",
            aggfunc = np.sum,
            values_from = "value",
            flatten_levels = True,
            fill_value = 0
            )

            id  Adam  Eve  Seth
        0   a     7    3     0
        1   b     4    6     0
        2   c     4    0     0
        3   d     0    0     2


    .. note:: You may choose not to collapse the levels by passing `False`
        to the ``flatten_levels`` argument.

    .. note:: A ValueError is raised if the index is not unique and
        `aggfunc` is None.

    Functional usage syntax:

    .. code-block:: python

        import pandas as pd
        import janitor as jn

        df = pd.DataFrame(...)

        df = jn.pivot_wider(
            df = df,
            index = [column1, column2, ...],
            names_from = [column3, column4, ...],
            value_from = [column5, column6, ...],
            names_sort = True/False,
            names_prefix = string,
            names_sep = string,
            flatten_levels = True/False,
            names_from_position = "first"/"last",
            aggfunc,
            fill_value = fill_value
        )

    Method chaining syntax:

    .. code-block:: python

        df = (
            pd.DataFrame(...)
            .pivot_wider(
                index = [column1, column2, ...],
                names_from = [column3, column4, ...],
                value_from = [column5, column6, ...],
                names_sort = True/False,
                names_prefix = string,
                names_sep = string,
                flatten_levels = True/False,
                names_from_position = "first"/"last",
                aggfunc,
                fill_value = fill_value
                )
        )

    :param df: A pandas dataframe.
    :param index: Name(s) of columns to use as identifier variables.
        Should be either a single column name, or a list of column names.
        The `janitor.select_columns` syntax is supported here,
        allowing for flexible and dynamic column selection.
        If `index` is not provided, the current dataframe's index is used.
    :param names_from: Name(s) of column(s) to use to make the new
        dataframe's columns. Should be either a single column name, or a
        list of column names.
        The `janitor.select_columns` syntax is supported here,
        allowing for flexible and dynamic column selection.
        A label or labels must be provided for ``names_from``.
    :param values_from: Name(s) of column(s) that will be used for populating
        the new dataframe's values. Should be either a single column name,
        or a list of column names.
        The `janitor.select_columns` syntax is supported here,
        allowing for flexible and dynamic column selection.
        If ``values_from`` is not specified,
        all remaining columns will be used. If `flatten_levels` is ``False``,
        a MultiIndex dataframe is created.
    :param names_sort: Default is `True`. Sorts columns by order of
        appearance.
        Set as `True` to get the columns sorted lexicographicially,
        or if the columns are of category type.
    :param flatten_levels: Default is `True`. If `False`, the dataframe stays
        as a MultiIndex.
    :param names_from_position: By default, the values in ``names_from`` stay
        at the front of the new column names. This can be changed to "last";
        this places the values in ``names_from``
        at the tail of the column names.
    :param names_prefix: String to be added to the front of each output column.
        Can be handy if the values in ``names_from`` are numeric data types.
        Applicable only if ``flatten_levels`` is True.
    :param names_sep: If ``names_from`` or ``values_from`` contain multiple
        variables, this will be used to join their values into a single string
        to use as a column name. Default is ``_``.
        Applicable only if ``flatten_levels`` is ``True``.
    :param aggfunc: An aggregate function. It can be a function, a string,
        list of functions, or a dictionary, pairing column name with aggregate
        function.
    :param fill_value: Scalar value to replace missing values with
        (after pivoting).
    :returns: A pandas DataFrame that has been unpivoted from long to wide
        form.
    :raises TypeError: if `index` or `names_from` is not a string, or a list of
        strings.
    :raises ValueError: if `names_from` is None.
    :raises TypeError: if `names_sep` is not a string.
    :raises TypeError: if `values_from` is not a string or a list of strings.
    :raises TypeError: if `names_sort` is not a boolean.
    :raises TypeError: if `flatten_levels` is not a boolean.
    :raises ValueError: if values in `index` or `names_from` or `values_from`
        do not exist in the dataframe.
    :raises ValueError: if the combination of `index` and `names_from` is not
        unique and ``aggfunc`` is ``None``.


    .. # noqa: DAR402
    """

    df = df.copy()

    (
        df,
        index,
        names_from,
        values_from,
        names_sort,
        flatten_levels,
        names_from_position,
        names_prefix,
        names_sep,
        aggfunc,
        fill_value,
    ) = _data_checks_pivot_wider(
        df,
        index,
        names_from,
        values_from,
        names_sort,
        flatten_levels,
        names_from_position,
        names_prefix,
        names_sep,
        aggfunc,
        fill_value,
    )

    df = _computations_pivot_wider(
        df,
        index,
        names_from,
        values_from,
        names_sort,
        flatten_levels,
        names_from_position,
        names_prefix,
        names_sep,
        aggfunc,
        fill_value,
    )

    return df


@pf.register_dataframe_method
def conditional_join(
    df: pd.DataFrame,
    right: Union[pd.DataFrame, pd.Series],
    *conditions,
    how: str = "inner",
    sort_by_appearance: bool = False,
    suffixes=("_x", "_y"),
) -> pd.DataFrame:
    """

    This is a convenience function that operates similarly to ``pd.merge``,
    but allows joins on inequality operators, or a combination of equi
    and non-equi joins.

    If the join is solely on equality, `pd.merge` function
    is more efficient and should be used instead.
    If you are interested in nearest joins, or rolling joins,
    `pd.merge_asof` covers that.

    This function returns rows, if any, where values from `df` meet the
    condition(s) for values from `right`. The conditions are passed in
    as a variable argument of tuples, where the tuple is of
    the form ``(left_on, right_on, op)``; `left_on` is the column
    label from `df`, `right_on` is the column label from `right`,
    while `op` is the operator.

    The operator can be any of `==`, `!=`, `<=`, `<`, `>=`, `>`.

    The function uses binary search to get these rows, thereby
    avoiding a cartesian join - this makes it less memory intensive.

    The join is done only on the columns.
    MultiIndex columns are not supported.

    Only numeric, date and string columns are supported.

    Only `inner`, `left`, and `right` joins are supported.


    Example :

    df1::

            id  value_1
        0   1        2
        1   1        5
        2   1        7
        3   2        1
        4   2        3
        5   3        4


    df2::

            id  value_2A  value_2B
        0   1         0         1
        1   1         3         5
        2   1         7         9
        3   1        12        15
        4   2         0         1
        5   2         2         4
        6   2         3         6
        7   3         1         3

    Join on equi and non-equi is possible::

        df1.conditional_join(
                right = df2,
                ('id', 'id', '=='),
                ('value_1', 'value_2A', '>='),
                ('value_1', 'value_2B', '<='),
                sort_by_appearance = True
            )

            id_x  value_1  id_y  value_2A  value_2B
        0     1        5     1         3         5
        1     1        7     1         7         9
        2     2        1     2         0         1
        3     2        3     2         2         4
        4     2        3     2         3         6

    The default join is `inner`. left and right joins are supported as well::

        df1.conditional_join(
                right = df2,
                ('id', 'id', '=='),
                ('value_1', 'value_2A', '>'),
                ('value_1', 'value_2B', '<'),
                how='left',
                sort_by_appearance = True
            )

            id_x  value_1  id_y  value_2A  value_2B
        0     1        2   NaN       NaN       NaN
        1     1        5   NaN       NaN       NaN
        2     1        7   NaN       NaN       NaN
        3     2        1   NaN       NaN       NaN
        4     2        3   2.0       2.0       4.0
        5     3        4   NaN       NaN       NaN


        df1.conditional_join(
                right = df2,
                ('id', 'id', '=='),
                ('value_1', 'value_2A', '>'),
                ('value_1', 'value_2B', '<'),
                how='right',
                sort_by_appearance = True
            )

            id_x  value_1  id_y  value_2A  value_2B
        0   NaN      NaN     1         0         1
        1   NaN      NaN     1         3         5
        2   NaN      NaN     1         7         9
        3   NaN      NaN     1        12        15
        4   NaN      NaN     2         0         1
        5   2.0      3.0     2         2         4
        6   NaN      NaN     2         3         6
        7   NaN      NaN     3         1         3


    Join on just the non-equi joins is also possible::

        df1.conditional_join(
                right = df2,
                ('value_1', 'value_2A', '>'),
                ('value_1', 'value_2B', '<'),
                how='inner',
                sort_by_appearance = True
            )

            id_x  value_1  id_y  value_2A  value_2B
        0     1        2     3         1         3
        1     1        5     2         3         6
        2     2        3     2         2         4
        3     3        4     1         3         5
        4     3        4     2         3         6

    The default for the `suffixes` parameter is ``(_x, _y)``,
    One of the suffixes can be set as ``None``;
    this avoids a suffix on the columns from the
    relevant dataframe::

        df1.conditional_join(
                right = df2,
                ('value_1', 'value_2A', '>'),
                ('value_1', 'value_2B', '<'),
                how='inner',
                sort_by_appearance = True,
                suffixes = (None, '_y')
            )

            id  value_1  id_y  value_2A  value_2B
        0   1        2     3         1         3
        1   1        5     2         3         6
        2   2        3     2         2         4
        3   3        4     1         3         5
        4   3        4     2         3         6

    Join on just equality is also possible, but should be avoided -
    Pandas merge/join is more efficient::

        df1.conditional_join(
                right = df2,
                ('col_a', 'col_a', '=='),
                sort_by_appearance = True
            )

             col_a_x col_b  col_a_y col_c
        0        2     B        2     X
        1        3     C        3     Y

    Join on not equal -> ``!=`` ::

        df1.conditional_join(
                right = df2,
                ('col_a', 'col_a', '!='),
                sort_by_appearance = True
            )

             col_a_x col_b  col_a_y col_c
        0        1     A        0     Z
        1        1     A        2     X
        2        1     A        3     Y
        3        2     B        0     Z
        4        2     B        3     Y
        5        3     C        0     Z
        6        3     C        2     X


    If you do not care for the order from `right`,
    you can set `sort_by_appearance` to  ``False``
    (this is the default)::

        df1.conditional_join(
                right = df2,
                ('col_a', 'col_a', '>'),
                sort_by_appearance = False
            )

             col_a_x col_b  col_a_y col_c
        0        1     A        0     Z
        1        2     B        0     Z
        2        3     C        0     Z
        3        3     C        2     X

    .. note:: If `df` or `right` has labeled indices,
              it will be lost after the merge,
              and replaced with an integer index.
              If you wish to preserve the labeled indices,
              you can convert them to columns
              before running the conditional join.

    .. note:: All the columns from `df` and `right`
              are returned in the final output.

    Functional usage syntax:

    .. code-block:: python

        import pandas as pd
        import janitor as jn

        df = pd.DataFrame(...)
        right = pd.DataFrame(...)

        df = jn.conditional_join(
                df = df,
                right = right,
                *conditions,
                sort_by_appearance = True/False,
                suffixes = ("_x", "_y"),
                )

    Method chaining syntax:

    .. code-block:: python

        df = df.conditional_join(
                right = right,
                *conditions,
                sort_by_appearance = True/False,
                suffixes = ("_x", "_y"),
                )


    :param df: A Pandas dataframe.
    :param right: Named Series or DataFrame to join to.
    :param conditions: Variable argument of tuple(s) of the form
        ``(left_on, right_on, op)``, where `left_on` is the column
        label from `df`, `right_on` is the column label from `right`,
        while `op` is the operator. The operator can be any of
        `==`, `!=`, `<=`, `<`, `>=`, `>`.
    :param how: Indicates the type of join to be performed. Similar to SQL;
        can be one of `inner`, `left`, `right`. Full join is not supported.
        Defaults to `inner`.
    :param sort_by_appearance: Default is `False`. If True,
        values from `right` that meet the join condition will be returned
        in the final dataframe in the same order that they were before the
        join.
    :param suffixes: tuple, default is ``(_x, _y)``. A sequence of length 2,
        where each element is optionally a string indicating the suffix to add
        to the overlapping column names in `df` and `right`.
        Pass a value of ``None`` instead of a string to indicate that the
        column name from `df` or `right` should be left as-is, with no suffix.
        At least one of the values must not be ``None``.
    :returns: A pandas DataFrame of the two merged Pandas objects.
    :raises ValueError: if columns from `df` or `right` is a MultiIndex.
    :raises ValueError: if `right` is an unnamed Series.
    :raises ValueError: if condition in *conditions is not a tuple.
    :raises ValueError: if condition is not length 3.
    :raises ValueError: if `left_on` and `right_on` in condition are not
        both numeric, or string, or datetime.


    .. # noqa: DAR402
    """

    (
        df,
        right,
        conditions,
        how,
        sort_by_appearance,
        suffixes,
    ) = _conditional_join_preliminary_checks(
        df,
        right,
        conditions,
        how,
        sort_by_appearance,
        suffixes,
    )

    df, right, conditions = _cond_join_suffixes(
        df, right, conditions, suffixes
    )

    # the numeric indexes play a crucial part in position tracking
    df.index = np.arange(len(df))
    right.index = np.arange(len(right))

    return _conditional_join_compute(
        df, right, conditions, how, sort_by_appearance
    )<|MERGE_RESOLUTION|>--- conflicted
+++ resolved
@@ -56,13 +56,10 @@
     check,
     check_column,
     deprecated_alias,
-<<<<<<< HEAD
     asCategorical,
     _conditional_join_preliminary_checks,
     _conditional_join_compute,
     _cond_join_suffixes,
-=======
->>>>>>> 60404182
 )
 
 
