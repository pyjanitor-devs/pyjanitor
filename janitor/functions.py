""" General purpose data cleaning functions. """

import datetime as dt
import inspect
import re
import unicodedata
import warnings
from functools import partial, reduce
from typing import (
    Any,
    Callable,
    Dict,
    Hashable,
    Iterable,
    List,
    NamedTuple,
    Optional,
    Pattern,
    Set,
    Tuple,
    Union,
)

import numpy as np
import pandas as pd
import pandas_flavor as pf
from multipledispatch import dispatch
from natsort import index_natsorted
from pandas.api.types import (
    is_bool_dtype,
    is_list_like,
    is_numeric_dtype,
    union_categoricals,
)
from pandas.errors import OutOfBoundsDatetime
from scipy.stats import mode

from .errors import JanitorError
from enum import Enum
from operator import methodcaller
from .utils import (
    _clean_accounting_column,
    _computations_as_categorical,
    _computations_complete,
    _computations_expand_grid,
    _computations_pivot_longer,
    _computations_pivot_wider,
    _currency_column_to_numeric,
    _data_checks_pivot_longer,
    _data_checks_pivot_wider,
    _process_text,
    _replace_empty_string_with_none,
    _replace_original_empty_string_with_none,
    _select_columns,
    _strip_underscores,
    asCategorical,
    check,
    check_column,
    deprecated_alias,
    _conditional_join_preliminary_checks,
    _conditional_join_compute,
    _cond_join_suffixes,
)


def unionize_dataframe_categories(
    *dataframes, column_names: Optional[Iterable[pd.CategoricalDtype]] = None
) -> List[pd.DataFrame]:
    """
    Given a group of dataframes which contain some categorical columns, for
    each categorical column present, find all the possible categories across
    all the dataframes which have that column.
    Update each dataframes' corresponding column with a new categorical object
    that contains the original data
    but has labels for all the possible categories from all dataframes.
    This is useful when concatenating a list of dataframes which all have the
    same categorical columns into one dataframe.

    If, for a given categorical column, all input dataframes do not have at
    least one instance of all the possible categories,
    Pandas will change the output dtype of that column from `category` to
    `object`, losing out on dramatic speed gains you get from the former
    format.

    Usage example for concatenation of categorical column-containing
    dataframes:

    Instead of:

    ```python
    concatenated_df = pd.concat([df1, df2, df3], ignore_index=True)
    ```

    which in your case has resulted in `category` -> `object` conversion,
    use:

    ```python
    unionized_dataframes = unionize_dataframe_categories(df1, df2, df2)
    concatenated_df = pd.concat(unionized_dataframes, ignore_index=True)
    ```

    :param dataframes: The dataframes you wish to unionize the categorical
        objects for.
    :param column_names: If supplied, only unionize this subset of columns.
    :returns: A list of the category-unioned dataframes in the same order they
        were provided.
    :raises TypeError: If any of the inputs are not pandas DataFrames.
    """

    if any(not isinstance(df, pd.DataFrame) for df in dataframes):
        raise TypeError("Inputs must all be dataframes.")

    if column_names is None:
        # Find all columns across all dataframes that are categorical

        column_names = set()

        for df in dataframes:
            column_names = column_names.union(
                [
                    column_name
                    for column_name in df.columns
                    if isinstance(df[column_name].dtype, pd.CategoricalDtype)
                ]
            )

    else:
        column_names = [column_names]
    # For each categorical column, find all possible values across the DFs

    category_unions = {
        column_name: union_categoricals(
            [df[column_name] for df in dataframes if column_name in df.columns]
        )
        for column_name in column_names
    }

    # Make a shallow copy of all DFs and modify the categorical columns
    # such that they can encode the union of all possible categories for each.

    refactored_dfs = []

    for df in dataframes:
        df = df.copy(deep=False)

        for column_name, categorical in category_unions.items():
            if column_name in df.columns:
                df[column_name] = pd.Categorical(
                    df[column_name], categories=categorical.categories
                )

        refactored_dfs.append(df)

    return refactored_dfs


@pf.register_dataframe_method
def move(
    df: pd.DataFrame,
    source: Union[int, str],
    target: Union[int, str],
    position: str = "before",
    axis: int = 0,
) -> pd.DataFrame:
    """
    Move column or row to a position adjacent to another column or row in
    dataframe. Must have unique column names or indices.

    This operation does not reset the index of the dataframe. User must
    explicitly do so.

    Does not apply to multilevel dataframes.

    Functional usage syntax:

    ```python
    df = move(df, source=3, target=15, position='after', axis=0)
    ```

    Method chaining syntax:

    ```python
    import pandas as pd
    import janitor
    df = (
        pd.DataFrame(...)
        .move(source=3, target=15, position='after', axis=0)
    )
    ```

    :param df: The pandas Dataframe object.
    :param source: column or row to move
    :param target: column or row to move adjacent to
    :param position: Specifies whether the Series is moved to before or
        after the adjacent Series. Values can be either `before` or `after`;
        defaults to `before`.
    :param axis: Axis along which the function is applied. 0 to move a
        row, 1 to move a column.
    :returns: The dataframe with the Series moved.
    :raises ValueError: if `axis` is not `0` or `1``.
    :raises ValueError: if `position` is not `before` or `after``.
    :raises ValueError: if  `source` row or column is not in dataframe.
    :raises ValueError: if `target` row or column is not in dataframe.
    """
    if axis not in [0, 1]:
        raise ValueError(f"Invalid axis '{axis}'. Can only be 0 or 1.")

    if position not in ["before", "after"]:
        raise ValueError(
            f"Invalid position '{position}'. Can only be 'before' or 'after'."
        )

    if axis == 0:
        names = list(df.index)

        if source not in names:
            raise ValueError(f"Source row '{source}' not in dataframe.")

        if target not in names:
            raise ValueError(f"Target row '{target}' not in dataframe.")

        names.remove(source)
        pos = names.index(target)

        if position == "after":
            pos += 1
        names.insert(pos, source)

        df = df.loc[names, :]
    else:
        names = list(df.columns)

        if source not in names:
            raise ValueError(f"Source column '{source}' not in dataframe.")

        if target not in names:
            raise ValueError(f"Target column '{target}' not in dataframe.")

        names.remove(source)
        pos = names.index(target)

        if position == "after":
            pos += 1
        names.insert(pos, source)

        df = df.loc[:, names]

    return df


@pf.register_dataframe_method
def clean_names(
    df: pd.DataFrame,
    strip_underscores: Optional[Union[str, bool]] = None,
    case_type: str = "lower",
    remove_special: bool = False,
    strip_accents: bool = True,
    preserve_original_columns: bool = True,
    enforce_string: bool = True,
    truncate_limit: int = None,
) -> pd.DataFrame:
    """
    Clean column names.

    Takes all column names, converts them to lowercase,
    then replaces all spaces with underscores.

    By default, column names are converted to string types.
    This can be switched off by passing in `enforce_string=False`.

    This method does not mutate the original DataFrame.

    Functional usage syntax:

    ```python
    df = clean_names(df)
    ```

    Method chaining syntax:

    ```python
    import pandas as pd
    import janitor
    df = pd.DataFrame(...).clean_names()

    Examples of transformation:

    - Columns before: First Name, Last Name, Employee Status, Subject
    - Columns after: first_name, last_name, employee_status, subject

    :param df: The pandas DataFrame object.
    :param strip_underscores: (optional) Removes the outer underscores from all
        column names. Default None keeps outer underscores. Values can be
        either 'left', 'right' or 'both' or the respective shorthand 'l', 'r'
        and True.
    :param case_type: (optional) Whether to make columns lower or uppercase.
        Current case may be preserved with 'preserve',
        while snake case conversion (from CamelCase or camelCase only)
        can be turned on using "snake".
        Default 'lower' makes all characters lowercase.
    :param remove_special: (optional) Remove special characters from columns.
        Only letters, numbers and underscores are preserved.
    :param strip_accents: Whether or not to remove accents from
        columns names.
    :param preserve_original_columns: (optional) Preserve original names.
        This is later retrievable using `df.original_columns`.
    :param enforce_string: Whether or not to convert all column names
        to string type. Defaults to True, but can be turned off.
        Columns with >1 levels will not be converted by default.
    :param truncate_limit: (optional) Truncates formatted column names to
        the specified length. Default None does not truncate.
    :returns: A pandas DataFrame.
    """
    original_column_names = list(df.columns)

    if enforce_string:
        df = df.rename(columns=str)

    df = df.rename(columns=lambda x: _change_case(x, case_type))

    df = df.rename(columns=_normalize_1)

    if remove_special:
        df = df.rename(columns=_remove_special)

    if strip_accents:
        df = df.rename(columns=_strip_accents)

    df = df.rename(columns=lambda x: re.sub("_+", "_", x))  # noqa: PD005
    df = _strip_underscores(df, strip_underscores)

    df = df.rename(columns=lambda x: x[:truncate_limit])

    # Store the original column names, if enabled by user
    if preserve_original_columns:
        df.__dict__["original_columns"] = original_column_names
    return df


def _change_case(col: str, case_type: str) -> str:
    """Change case of a column name."""
    case_types = ["preserve", "upper", "lower", "snake"]
    if case_type.lower() not in case_types:
        raise JanitorError(f"case_type must be one of: {case_types}")

    if case_type.lower() != "preserve":
        if case_type.lower() == "upper":
            col = col.upper()
        elif case_type.lower() == "lower":
            col = col.lower()
        elif case_type.lower() == "snake":
            col = _camel2snake(col)

    return col


def _remove_special(col_name: Hashable) -> str:
    """Remove special characters from column name."""
    return "".join(
        item for item in str(col_name) if item.isalnum() or "_" in item
    )


_underscorer1 = re.compile(r"(.)([A-Z][a-z]+)")
_underscorer2 = re.compile("([a-z0-9])([A-Z])")


def _camel2snake(col_name: str) -> str:
    """Convert camelcase names to snake case.

    Implementation taken from: https://gist.github.com/jaytaylor/3660565
    by @jtaylor
    """
    subbed = _underscorer1.sub(r"\1_\2", col_name)  # noqa: PD005
    return _underscorer2.sub(r"\1_\2", subbed).lower()  # noqa: PD005


FIXES = [(r"[ /:,?()\.-]", "_"), (r"['’]", ""), (r"[\xa0]", "_")]


def _normalize_1(col_name: Hashable) -> str:
    """Perform normalization of column name."""
    result = str(col_name)
    for search, replace in FIXES:
        result = re.sub(search, replace, result)  # noqa: PD005
    return result


def _strip_accents(col_name: str) -> str:
    """Remove accents from a DataFrame column name.

    Inspired from [StackOverflow][so].

    [so]: https://stackoverflow.com/questions/517923/what-is-the-best-way-to-remove-accents-in-a-python-unicode-strin
    """  # noqa: E501

    return "".join(
        letter
        for letter in unicodedata.normalize("NFD", col_name)
        if not unicodedata.combining(letter)
    )


@pf.register_dataframe_method
def remove_empty(df: pd.DataFrame) -> pd.DataFrame:
    """Drop all rows and columns that are completely null.

    This method also resets the index(by default) since it doesn't make sense
    to preserve the index of a completely empty row.

    This method mutates the original DataFrame.

    Implementation is inspired from [StackOverflow][so].

    [so]: https://stackoverflow.com/questions/38884538/python-pandas-find-all-rows-where-all-values-are-nan

    Functional usage syntax:

    ```python
    df = remove_empty(df)
    ```

    Method chaining syntax:

    ```python
    import pandas as pd
    import janitor
    df = pd.DataFrame(...).remove_empty()
    ```

    :param df: The pandas DataFrame object.
    :returns: A pandas DataFrame.
    """  # noqa: E501
    nanrows = df.index[df.isna().all(axis=1)]
    df = df.drop(index=nanrows).reset_index(drop=True)

    nancols = df.columns[df.isna().all(axis=0)]
    df = df.drop(columns=nancols)

    return df


@pf.register_dataframe_method
@deprecated_alias(columns="column_names")
def get_dupes(
    df: pd.DataFrame,
    column_names: Optional[Union[str, Iterable[str], Hashable]] = None,
) -> pd.DataFrame:
    """
    Return all duplicate rows.

    This method does not mutate the original DataFrame.

    Functional usage syntax:

    ```python
    df = pd.DataFrame(...)
    df = get_dupes(df)
    ```

    Method chaining syntax:

    ```python
    import pandas as pd
    import janitor
    df = pd.DataFrame(...).get_dupes()
    ```

    :param df: The pandas DataFrame object.
    :param column_names: (optional) A column name or an iterable
        (list or tuple) of column names. Following pandas API, this only
        considers certain columns for identifying duplicates. Defaults to using
        all columns.
    :returns: The duplicate rows, as a pandas DataFrame.
    """
    dupes = df.duplicated(subset=column_names, keep=False)
    return df[dupes == True]  # noqa: E712


def As_Categorical(
    categories: Optional[List] = None,
    order: Optional[str] = None,
) -> NamedTuple:
    """
    Helper function for `encode_categorical`.
    It makes creating the `categories` and `order` more explicit.
    Inspired by `pd.NamedAgg`.

    :param categories: list-like object to create new categorical column.
    :param order: string object that can be either *sort* or *appearance*.
        If *sort*, the `categories` argument will be sorted lexicographically;
        if *appearance*, the `categories` argument will be used as is.
    :returns: A namedtuple of `(categories, order)`.
    """

    return asCategorical(categories=categories, order=order)


@pf.register_dataframe_method
@deprecated_alias(columns="column_names")
def encode_categorical(
    df: pd.DataFrame,
    column_names: Union[str, Iterable[str], Hashable] = None,
    **kwargs,
) -> pd.DataFrame:
    """Encode the specified columns with Pandas' [category dtype][cat].

    [cat]: http://pandas.pydata.org/pandas-docs/stable/user_guide/categorical.html

    Categories and order can be explicitly specified via the `kwargs` option,
    which is a pairing of column name and a tuple of (categories, order).

    The `janitor.As_Categorical` function is provided
    to make it clearer what the arguments to the function are.
    It is syntactic sugar around `pd.Categorical`.

    This method does not mutate the original DataFrame.

    Note: In versions < 0.20.11, this method mutates the original DataFrame.

    TODO: The big chunk of examples below
    should be moved into a Jupyter notebook.
    This will keep the docstring consistent and to-the-point.

    Examples:

    ```python
        col1	col2	col3
    0	2.0	a	2020-01-01
    1	1.0	b	2020-01-02
    2	3.0	c	2020-01-03
    3	1.0	d	2020-01-04
    4	NaN	a	2020-01-05

    df.dtypes

    col1           float64
    col2            object
    col3    datetime64[ns]
    dtype: object
    ```

    Specific columns can be converted to category type:

    ```python
    df = (
        pd.DataFrame(...)
        .encode_categorical(
            column_names=['col1', 'col2', 'col3']
        )
    )

    df.dtypes

    col1    category
    col2    category
    col3    category
    dtype: object
    ```

    Note that for the code above, the categories were inferred from
    the columns, and is unordered:

        df['col3']
        0   2020-01-01
        1   2020-01-02
        2   2020-01-03
        3   2020-01-04
        4   2020-01-05
        Name: col3, dtype: category
        Categories (5, datetime64[ns]):
        [2020-01-01, 2020-01-02, 2020-01-03, 2020-01-04, 2020-01-05]


    Explicit categories can be provided, and ordered via the `kwargs``
    parameter:

        df = (pd.DataFrame(...)
                .encode_categorical(
                    col1 = ([3, 2, 1, 4], "appearance"),
                    col2 = (['a','d','c','b'], "sort")
                    )
            )

        df['col1']
        0      2
        1      1
        2      3
        3      1
        4    NaN
        Name: col1, dtype: category
        Categories (4, int64): [3 < 2 < 1 < 4]

        df['col2']
        0    a
        1    b
        2    c
        3    d
        4    a
        Name: col2, dtype: category
        Categories (4, object): [a < b < c < d]

    When the `order` parameter is "appearance",
    the categories argument is used as-is;
    if the `order` is "sort",
    the categories argument is sorted in ascending order;
    if `order` is `None``,
    then the categories argument is applied unordered.

    The `janitor.As_Categorical` function can also be used to make clearer
    what the arguments to the function are::

        df = (pd.DataFrame(...)
                .encode_categorical(
                    col1 = As_Categorical(
                                categories = [3, 2, 1, 4],
                                order = "appearance"
                                ),
                    col2 = As_Categorical(
                                categories = ['a','d','c','b'],
                                order = "sort"
                                )
                    )
            )

    A User Warning will be generated if some or all of the unique values
    in the column are not present in the provided `categories` argument.

    ```python
        df = (pd.DataFrame(...)
                .encode_categorical(
                    col1 = As_Categorical(
                            categories = [4, 5, 6],
                            order = "appearance"
                            )
            )

        UserWarning: None of the values in col1 are in [4, 5, 6];
                     this might create nulls for all your values
                     in the new categorical column.

        df['col1']
        0    NaN
        1    NaN
        2    NaN
        3    NaN
        4    NaN
        Name: col1, dtype: category
        Categories (3, int64): [4 < 5 < 6]
    ```

    .. note:: if `categories` is None in the `kwargs` tuple, then the
        values for `categories` are inferred from the column; if `order`
        is None, then the values for categories are applied unordered.

    .. note:: `column_names` and `kwargs` parameters cannot be used at
        the same time.

    Functional usage syntax:

    ```python

        import pandas as pd
        import janitor as jn

    - With `column_names``::

        categorical_cols = ['col1', 'col2', 'col4']
        df = jn.encode_categorical(
                    df,
                    columns = categorical_cols)  # one way

    - With `kwargs``::

        df = jn.encode_categorical(
                    df,
                    col1 = (categories, order),
                    col2 = jn.As_Categorical(
                                categories = [values],
                                order="sort"/"appearance"/None
                                )
                )

    Method chaining syntax:

    - With `column_names``::

        categorical_cols = ['col1', 'col2', 'col4']
        df = (pd.DataFrame(...)
                .encode_categorical(columns=categorical_cols)
            )

    - With `kwargs``::

        df = (
            pd.DataFrame(...)
            .encode_categorical(
                col1 = (categories, order),
                col2 = jn.As_Categorical(
                            categories = [values]/None,
                            order="sort"/"appearance"/None
                            )
        )

    :param df: The pandas DataFrame object.
    :param column_names: A column name or an iterable (list or
        tuple) of column names.
    :param kwargs: A pairing of column name to a tuple of (`categories`, `order`).
        There is also the `janitor.As_Categorical` function, which creates a
        namedtuple of (`categories`, `order`) to make it clearer what the arguments
        are. This is useful in creating categorical columns that are ordered, or
        if the user needs to explicitly specify the categories.
    :returns: A pandas DataFrame.
    :raises JanitorError: if a column specified within `column_names``
        is not found in the DataFrame.
    :raises JanitorError: if `column_names` is not hashable
        nor iterable.
    :raises ValueError: if both `column_names` and `kwargs` are provided.
    """  # noqa: E501

    df = df.copy()

    if all((column_names, kwargs)):
        raise ValueError(
            """
            Only one of `column_names` or `kwargs`
            can be provided.
            """
        )
    # column_names deal with only category dtype (unordered)
    # kwargs takes care of scenarios where user wants an ordered category
    # or user supplies specific categories to create the categorical
    if column_names:
        if isinstance(column_names, (list, Tuple)):
            for col in column_names:
                if col not in df.columns:
                    raise JanitorError(
                        f"{col} missing from DataFrame columns!"
                    )
                df[col] = pd.Categorical(df[col])
        elif isinstance(column_names, Hashable):
            if column_names not in df.columns:
                raise JanitorError(
                    f"{column_names} missing from DataFrame columns!"
                )
            df[column_names] = pd.Categorical(df[column_names])
        else:
            raise JanitorError(
                "kwarg `column_names` must be hashable or iterable!"
            )
        return df

    df = _computations_as_categorical(df, **kwargs)
    return df


@pf.register_dataframe_method
@deprecated_alias(columns="column_names")
def label_encode(
    df: pd.DataFrame, column_names: Union[str, Iterable[str], Hashable]
) -> pd.DataFrame:
    """
    Convert labels into numerical data.

    This method will create a new column with the string `_enc` appended
    after the original column's name. Consider this to be syntactic sugar.

    This method behaves differently from `encode_categorical`. This method
    creates a new column of numeric data. `encode_categorical` replaces the
    dtype of the original column with a *categorical* dtype.

    This method mutates the original DataFrame.

    Functional usage syntax:

    ```python
    df = label_encode(df, column_names="my_categorical_column")  # one way
    ```

    Method chaining syntax:

    ```python
    import pandas as pd
    import janitor
    categorical_cols = ['col1', 'col2', 'col4']
    df = pd.DataFrame(...).label_encode(column_names=categorical_cols)
    ```

    :param df: The pandas DataFrame object.
    :param column_names: A column name or an iterable (list
        or tuple) of column names.
    :returns: A pandas DataFrame.
    """
    warnings.warn(
        "label_encode will be deprecated in a 1.x release. \
        Please use factorize_columns instead"
    )
    df = _factorize(df, column_names, "_enc")
    return df


@pf.register_dataframe_method
def factorize_columns(
    df: pd.DataFrame,
    column_names: Union[str, Iterable[str], Hashable],
    suffix: str = "_enc",
    **kwargs,
) -> pd.DataFrame:
    """
    Converts labels into numerical data

    This method will create a new column with the string `_enc` appended
    after the original column's name.
    This can be overriden with the suffix parameter.

    Internally this method uses pandas `factorize` method.
    It takes in an optional suffix and keyword arguments also.
    An empty string as suffix will override the existing column.

    This method mutates the original DataFrame.

    Functional usage syntax:

    ```python
    df = factorize_columns(
        df,
        column_names="my_categorical_column",
        suffix="_enc"
    )  # one way
    ```

    Method chaining syntax:

    ```python
    import pandas as pd
    import janitor
    categorical_cols = ['col1', 'col2', 'col4']
    df = (
        pd.DataFrame(...)
        .factorize_columns(
            column_names=categorical_cols,
            suffix="_enc"
        )
    )
    ```

    :param df: The pandas DataFrame object.
    :param column_names: A column name or an iterable (list
        or tuple) of column names.
    :param suffix: Suffix to be used for the new column. Default value is _enc.
        An empty string suffix means, it will override the existing column
    :param **kwargs: Keyword arguments. It takes any of the keyword arguments,
        which the pandas factorize method takes like sort,na_sentinel,size_hint

    :returns: A pandas DataFrame.
    """
    df = _factorize(df, column_names, suffix, **kwargs)
    return df


@dispatch(pd.DataFrame, (list, tuple), str)
def _factorize(df, column_names, suffix, **kwargs):
    check_column(df, column_names=column_names, present=True)
    for col in column_names:
        df[f"{col}{suffix}"] = pd.factorize(df[col], **kwargs)[0]
    return df


@dispatch(pd.DataFrame, str, str)
def _factorize(df, column_name, suffix, **kwargs):  # noqa: F811
    check_column(df, column_names=column_name, present=True)
    df[f"{column_name}{suffix}"] = pd.factorize(df[column_name], **kwargs)[0]
    return df


@pf.register_dataframe_method
@deprecated_alias(old="old_column_name", new="new_column_name")
def rename_column(
    df: pd.DataFrame, old_column_name: str, new_column_name: str
) -> pd.DataFrame:
    """Rename a column in place.

    This method does not mutate the original DataFrame.

    Functional usage syntax:

    ```python
    df = rename_column(df, "old_column_name", "new_column_name")
    ```

    Method chaining syntax:

    ```python
    import pandas as pd
    import janitor
    df = (
        pd.DataFrame(...)
        .rename_column("old_column_name", "new_column_name")
    )
    ```

    This is just syntactic sugar/a convenience function
    for renaming one column at a time.
    If you are convinced that there are multiple columns in need of changing,
    then use the `pandas.DataFrame.rename` method.

    :param df: The pandas DataFrame object.
    :param old_column_name: The old column name.
    :param new_column_name: The new column name.
    :returns: A pandas DataFrame with renamed columns.
    """  # noqa: E501
    check_column(df, [old_column_name])

    return df.rename(columns={old_column_name: new_column_name})


@pf.register_dataframe_method
def rename_columns(
    df: pd.DataFrame,
    new_column_names: Union[Dict, None] = None,
    function: Callable = None,
) -> pd.DataFrame:
    """Rename columns.

    Functional usage syntax:

    ```python
    df = rename_columns(df, {"old_column_name": "new_column_name"})
    df = rename_columns(df, function = str.upper)
    df = rename_columns(
        df,
        function = lambda x : x.lower() if x.startswith("double") else x
    )
    ```

    Method chaining syntax:

    ```python
    import pandas as pd
    import janitor
    df = pd.DataFrame(...).rename_columns({"old_column_name": "new_column_name"})
    ```

    This is just syntactic sugar/a convenience function
    for renaming multiple columns at a time.
    If you need to rename single column, then use the `rename_column` method.

    One of the new_column_names or function are a required parameter.
    If both are provided then new_column_names takes priority and function
    is never executed.

    :param df: The pandas DataFrame object.
    :param new_column_names: A dictionary of old and new column names.
    :param function: A function which should be applied to all the columns
    :returns: A pandas DataFrame with renamed columns.
    :raises ValueError: if both new_column_names and function are None
    """  # noqa: E501

    if new_column_names is None and function is None:
        raise ValueError(
            "One of new_column_names or function must be provided"
        )

    if new_column_names is not None:
        check_column(df, new_column_names)
        return df.rename(columns=new_column_names)

    return df.rename(mapper=function, axis="columns")


@pf.register_dataframe_method
def reorder_columns(
    df: pd.DataFrame, column_order: Union[Iterable[str], pd.Index, Hashable]
) -> pd.DataFrame:
    """Reorder DataFrame columns by specifying desired order as list of col names.

    Columns not specified retain their order and follow after specified cols.

    Validates column_order to ensure columns are all present in DataFrame.

    This method does not mutate the original DataFrame.

    Functional usage syntax:

    Given `DataFrame` with column names `col1`, `col2`, `col3`:

    ```python
    df = reorder_columns(df, ['col2', 'col3'])
    ```

    Method chaining syntax:

    ```python
    import pandas as pd
    import janitor
    df = pd.DataFrame(...).reorder_columns(['col2', 'col3'])
    ```

    The column order of `df` is now `col2`, `col3`, `col1`.

    Internally, this function uses `DataFrame.reindex` with `copy=False`
    to avoid unnecessary data duplication.

    :param df: `DataFrame` to reorder
    :param column_order: A list of column names or Pandas `Index`
        specifying their order in the returned `DataFrame`.
    :returns: A pandas DataFrame with reordered columns.
    :raises IndexError: if a column within `column_order` is not found
        within the DataFrame.
    """
    check("column_order", column_order, [list, tuple, pd.Index])

    if any(col not in df.columns for col in column_order):
        raise IndexError(
            "A column in `column_order` was not found in the DataFrame."
        )

    # if column_order is a Pandas index, needs conversion to list:
    column_order = list(column_order)

    return df.reindex(
        columns=(
            column_order
            + [col for col in df.columns if col not in column_order]
        ),
        copy=False,
    )


@pf.register_dataframe_method
@deprecated_alias(columns="column_names", new_column_name="target_column_name")
def coalesce(
    df: pd.DataFrame,
    *column_names,
    target_column_name: Optional[str] = None,
    default_value: Optional[Union[int, float, str]] = None,
) -> pd.DataFrame:
    """
    Coalesce two or more columns of data in order of column names provided.

    This finds the first non-missing value at each position.

    This method does not mutate the original DataFrame.

    TODO: Turn the example in this docstring into a Jupyter notebook.

    Example:

    ```python
        import pandas as pd
        import janitor as jn

        df = pd.DataFrame({"A": [1, 2, np.nan],
                           "B": [np.nan, 10, np.nan],
                           "C": [5, 10, 7]})

             A     B   C
        0  1.0   NaN   5
        1  2.0  10.0  10
        2  NaN   NaN   7

        df.coalesce('A', 'B', 'C',
                    target_column_name = 'D')

            A     B   C    D
        0  1.0   NaN   5  1.0
        1  2.0  10.0  10  2.0
        2  NaN   NaN   7  7.0
    ```

    If no target column is provided, then the first column is updated,
    with the null values removed:

    ```python
        df.coalesce('A', 'B', 'C')

            A     B   C
        0  1.0   NaN   5
        1  2.0  10.0  10
        2  7.0   NaN   7
    ```

    If nulls remain, you can fill it with the `default_value`:

    ```python
        df = pd.DataFrame({'s1':[np.nan,np.nan,6,9,9],
                           's2':[np.nan,8,7,9,9]})

            s1   s2
        0  NaN  NaN
        1  NaN  8.0
        2  6.0  7.0
        3  9.0  9.0
        4  9.0  9.0

        df.coalesce('s1', 's2',
                    target_column_name = 's3',
                    default_value = 0)

            s1   s2   s3
        0  NaN  NaN  0.0
        1  NaN  8.0  8.0
        2  6.0  7.0  6.0
        3  9.0  9.0  9.0
        4  9.0  9.0  9.0
    ```


    Functional usage syntax:

    ```python
        df = coalesce(df, 'col1', 'col2', target_column_name ='col3')
    ```

    Method chaining syntax:

    ```python
        import pandas as pd
        import janitor
        df = pd.DataFrame(...).coalesce('col1', 'col2')
    ```

    The first example will create a new column called `col3` with values from
    `col2` inserted where values from `col1` are `NaN`.
    The second example will update the values of `col1`,
    since it is the first column in `column_names`.

    This is more syntactic diabetes! For R users, this should look familiar to
    `dplyr`'s `coalesce` function; for Python users, the interface
    should be more intuitive than the `pandas.Series.combine_first`
    method.

    :param df: A pandas DataFrame.
    :param column_names: A list of column names.
    :param target_column_name: The new column name after combining.
        If `None`, then the first column in `column_names` is updated,
        with the Null values replaced.
    :param default_value: A scalar to replace any remaining nulls
        after coalescing.
    :returns: A pandas DataFrame with coalesced columns.
    :raises ValueError: if length of `column_names` is less than 2.
    """

    if not column_names:
        return df

    if len(column_names) < 2:
        raise ValueError(
            """
            The number of columns to coalesce
            should be a minimum of 2.
            """
        )

    column_names = [*column_names]

    column_names = _select_columns(column_names, df)
    if target_column_name:
        check("target_column_name", target_column_name, [str])
    if default_value:
        check("default_value", default_value, [int, float, str])

    if target_column_name is None:
        target_column_name = column_names[0]
    # bfill/ffill combo is faster than combine_first
    outcome = (
        df.filter(column_names)
        .bfill(axis="columns")
        .ffill(axis="columns")
        .iloc[:, 0]
    )
    if outcome.hasnans and (default_value is not None):
        outcome = outcome.fillna(default_value)
    return df.assign(**{target_column_name: outcome})


@pf.register_dataframe_method
@deprecated_alias(column="column_name")
def convert_excel_date(
    df: pd.DataFrame, column_name: Hashable
) -> pd.DataFrame:
    """
    Convert Excel's serial date format into Python datetime format.

    This method mutates the original DataFrame.

    Implementation is also from
    [Stack Overflow](https://stackoverflow.com/questions/38454403/convert-excel-style-date-with-pandas)

    Functional usage syntax:

    ```python
        df = convert_excel_date(df, column_name='date')
    ```

    Method chaining syntax:

    ```python
        import pandas as pd
        import janitor
        df = pd.DataFrame(...).convert_excel_date('date')
    ```

    :param df: A pandas DataFrame.
    :param column_name: A column name.
    :returns: A pandas DataFrame with corrected dates.
    :raises ValueError: if there are non numeric values in the column.
    """  # noqa: E501

    if not is_numeric_dtype(df[column_name]):
        raise ValueError(
            "There are non-numeric values in the column. \
    All values must be numeric"
        )

    df[column_name] = pd.TimedeltaIndex(
        df[column_name], unit="d"
    ) + dt.datetime(
        1899, 12, 30
    )  # noqa: W503
    return df


@pf.register_dataframe_method
@deprecated_alias(column="column_name")
def convert_matlab_date(
    df: pd.DataFrame, column_name: Hashable
) -> pd.DataFrame:
    """
    Convert Matlab's serial date number into Python datetime format.

    Implementation is also from
    [Stack Overflow](https://stackoverflow.com/questions/13965740/converting-matlabs-datenum-format-to-python)

    This method mutates the original DataFrame.

    Functional usage syntax:

    ```python
        df = convert_matlab_date(df, column_name='date')
    ```

    Method chaining syntax:

    ```python
        import pandas as pd
        import janitor
        df = pd.DataFrame(...).convert_matlab_date('date')
    ```

    :param df: A pandas DataFrame.
    :param column_name: A column name.
    :returns: A pandas DataFrame with corrected dates.
    """  # noqa: E501
    days = pd.Series([dt.timedelta(v % 1) for v in df[column_name]])
    df[column_name] = (
        df[column_name].astype(int).apply(dt.datetime.fromordinal)
        + days
        - dt.timedelta(days=366)
    )
    return df


@pf.register_dataframe_method
@deprecated_alias(column="column_name")
def convert_unix_date(df: pd.DataFrame, column_name: Hashable) -> pd.DataFrame:
    """
    Convert unix epoch time into Python datetime format.

    Note that this ignores local tz and convert all timestamps to naive
    datetime based on UTC!

    This method mutates the original DataFrame.

    Functional usage syntax:

    ```python
        df = convert_unix_date(df, column_name='date')
    ```

    Method chaining syntax:

    ```python
        import pandas as pd
        import janitor
        df = pd.DataFrame(...).convert_unix_date('date')
    ```

    :param df: A pandas DataFrame.
    :param column_name: A column name.
    :returns: A pandas DataFrame with corrected dates.
    """

    try:
        df[column_name] = pd.to_datetime(df[column_name], unit="s")
    except OutOfBoundsDatetime:  # Indicates time is in milliseconds.
        df[column_name] = pd.to_datetime(df[column_name], unit="ms")
    return df


@pf.register_dataframe_method
@deprecated_alias(columns="column_names")
def fill_empty(
    df: pd.DataFrame, column_names: Union[str, Iterable[str], Hashable], value
) -> pd.DataFrame:
    """
    Fill `NaN` values in specified columns with a given value.

    Super sugary syntax that wraps `pandas.DataFrame.fillna`.

    This method mutates the original DataFrame.

    Functional usage syntax:

    ```python
        df = fill_empty(df, column_names=[col1, col2], value=0)
    ```

    Method chaining syntax:

    ```python
        import pandas as pd
        import janitor
        df = pd.DataFrame(...).fill_empty(column_names=col1, value=0)
    ```

    :param df: A pandas DataFrame.
    :param column_names: column_names: A column name or an iterable (list
        or tuple) of column names. If a single column name is passed in, then
        only that column will be filled; if a list or tuple is passed in, then
        those columns will all be filled with the same value.
    :param value: The value that replaces the `NaN` values.
    :returns: A pandas DataFrame with `NaN` values filled.
    """
    check_column(df, column_names)
    return _fill_empty(df, column_names, value=value)


@dispatch(pd.DataFrame, (list, tuple))
def _fill_empty(df, column_names, value=None):
    """Fill empty function for the case that column_names is list or tuple."""
    fill_mapping = {c: value for c in column_names}
    return df.fillna(value=fill_mapping)


@dispatch(pd.DataFrame, str)  # noqa: F811
def _fill_empty(df, column_names, value=None):  # noqa: F811
    """Fill empty function for the case that column_names is a string."""
    fill_mapping = {column_names: value}
    return df.fillna(value=fill_mapping)


@pf.register_dataframe_method
@deprecated_alias(column="column_name")
def expand_column(
    df: pd.DataFrame,
    column_name: Hashable,
    sep: str = "|",
    concat: bool = True,
) -> pd.DataFrame:
    """Expand a categorical column with multiple labels into dummy-coded columns.

    Super sugary syntax that wraps :py:meth:`pandas.Series.str.get_dummies`.

    This method does not mutate the original DataFrame.

    Functional usage syntax:

        df = expand_column(
            df,
            column_name='col_name',
            sep=', '  # note space in sep
        )

    Method chaining syntax:

        import pandas as pd
        import janitor
        df = (
            pd.DataFrame(...)
            .expand_column(
                column_name='col_name',
                sep=', '
            )
        )

    :param df: A pandas DataFrame.
    :param column_name: Which column to expand.
    :param sep: The delimiter, same to
        :py:meth:`~pandas.Series.str.get_dummies`'s `sep`, default as `|`.
    :param concat: Whether to return the expanded column concatenated to
        the original dataframe (`concat=True`), or to return it standalone
        (`concat=False`).
    :returns: A pandas DataFrame with an expanded column.
    """
    expanded_df = df[column_name].str.get_dummies(sep=sep)
    if concat:
        df = df.join(expanded_df)
        return df
    return expanded_df


@pf.register_dataframe_method
@deprecated_alias(columns="column_names")
def concatenate_columns(
    df: pd.DataFrame,
    column_names: List[Hashable],
    new_column_name,
    sep: str = "-",
) -> pd.DataFrame:
    """Concatenates the set of columns into a single column.

    Used to quickly generate an index based on a group of columns.

    This method mutates the original DataFrame.

    Functional usage syntax:

        df = concatenate_columns(df,
                                 column_names=['col1', 'col2'],
                                 new_column_name='id',
                                 sep='-')

    Method chaining syntax:

        df = (pd.DataFrame(...).
              concatenate_columns(column_names=['col1', 'col2'],
                                  new_column_name='id',
                                  sep='-'))

    :param df: A pandas DataFrame.
    :param column_names: A list of columns to concatenate together.
    :param new_column_name: The name of the new column.
    :param sep: The separator between each column's data.
    :returns: A pandas DataFrame with concatenated columns.
    :raises JanitorError: if at least two columns are not provided
        within `column_names``.
    """
    if len(column_names) < 2:
        raise JanitorError("At least two columns must be specified")
    for i, col in enumerate(column_names):
        if i == 0:
            df[new_column_name] = df[col].astype(str)
        else:
            df[new_column_name] = (
                df[new_column_name] + sep + df[col].astype(str)
            )

    return df


@pf.register_dataframe_method
@deprecated_alias(column="column_name")
def deconcatenate_column(
    df: pd.DataFrame,
    column_name: Hashable,
    sep: Optional[str] = None,
    new_column_names: Optional[Union[List[str], Tuple[str]]] = None,
    autoname: str = None,
    preserve_position: bool = False,
) -> pd.DataFrame:
    """De-concatenates a single column into multiple columns.

    The column to de-concatenate can be either a collection (list, tuple, ...)
    which can be separated out with `pd.Series.tolist()``,
    or a string to slice based on `sep``.

    To determine this behaviour automatically,
    the first element in the column specified is inspected.

    If it is a string, then `sep` must be specified.
    Else, the function assumes that it is an iterable type
    (e.g. `list` or `tuple``),
    and will attempt to deconcatenate by splitting the list.

    Given a column with string values, this is the inverse of the
    `concatenate_columns` function.

    Used to quickly split columns out of a single column.

    The keyword argument `preserve_position``
    takes `True` or `False` boolean
    that controls whether the `new_column_names``
    will take the original position
    of the to-be-deconcatenated `column_name``:

    - When `preserve_position=False` (default), `df.columns` change from
      `[..., column_name, ...]` to `[..., column_name, ..., new_column_names]`.
      In other words, the deconcatenated new columns are appended to the right
      of the original dataframe and the original `column_name` is NOT dropped.
    - When `preserve_position=True`, `df.column` change from
      `[..., column_name, ...]` to `[..., new_column_names, ...]`.
      In other words, the deconcatenated new column will REPLACE the original
      `column_name` at its original position, and `column_name` itself
      is dropped.

    The keyword argument `autoname` accepts a base string
    and then automatically creates numbered column names
    based off the base string.
    For example, if `col` is passed in
    as the argument to `autoname``,
    and 4 columns are created,
    then the resulting columns will be named
    `col1, col2, col3, col4``.
    Numbering is always 1-indexed, not 0-indexed,
    in order to make the column names human-friendly.

    This method does not mutate the original DataFrame.

    Functional usage syntax:

        df = deconcatenate_column(
                df, column_name='id', new_column_names=['col1', 'col2'],
                sep='-', preserve_position=True
        )

    Method chaining syntax:

        df = (pd.DataFrame(...).
                deconcatenate_column(
                    column_name='id', new_column_names=['col1', 'col2'],
                    sep='-', preserve_position=True
                ))

    :param df: A pandas DataFrame.
    :param column_name: The column to split.
    :param sep: The separator delimiting the column's data.
    :param new_column_names: A list of new column names post-splitting.
    :param autoname: A base name for automatically naming the new columns.
        Takes precedence over `new_column_names` if both are provided.
    :param preserve_position: Boolean for whether or not to preserve original
        position of the column upon de-concatenation, default to False
    :returns: A pandas DataFrame with a deconcatenated column.
    :raises ValueError: if `column_name` is not present in the
        DataFrame.
    :raises ValueError: if `sep` is not provided and the column values
        are of type `str``.
    :raises ValueError: if either `new_column_names` or `autoname``
        is not supplied.
    :raises JanitorError: if incorrect number of names is provided
        within `new_column_names``.
    """

    if column_name not in df.columns:
        raise ValueError(f"column name {column_name} not present in DataFrame")

    if isinstance(df[column_name].iloc[0], str):
        if sep is None:
            raise ValueError(
                "`sep` must be specified if the column values "
                "are of type `str`."
            )
        df_deconcat = df[column_name].str.split(sep, expand=True)
    else:
        df_deconcat = pd.DataFrame(
            df[column_name].to_list(), columns=new_column_names, index=df.index
        )

    if new_column_names is None and autoname is None:
        raise ValueError(
            "One of `new_column_names` or `autoname` must be supplied."
        )

    if autoname:
        new_column_names = [
            f"{autoname}{i}" for i in range(1, df_deconcat.shape[1] + 1)
        ]

    if not len(new_column_names) == df_deconcat.shape[1]:
        raise JanitorError(
            f"you need to provide {len(df_deconcat.shape[1])} names "
            "to `new_column_names`"
        )

    df_deconcat.columns = new_column_names
    df_new = pd.concat([df, df_deconcat], axis=1)

    if preserve_position:
        df_original = df.copy()
        cols = list(df_original.columns)
        index_original = cols.index(column_name)

        for i, col_new in enumerate(new_column_names):
            cols.insert(index_original + i, col_new)

        df_new = df_new.select_columns(cols).drop(columns=column_name)

    return df_new


@pf.register_dataframe_method
@deprecated_alias(column="column_name")
def filter_string(
    df: pd.DataFrame,
    column_name: Hashable,
    search_string: str,
    complement: bool = False,
) -> pd.DataFrame:
    """
    Filter a string-based column according to whether it contains a substring.

    This is super sugary syntax that builds on top of
    `pandas.Series.str.contains`.

    Because this uses internally `pandas.Series.str.contains`, which allows a
    regex string to be passed into it, thus `search_string` can also be a regex
    pattern.

    This method does not mutate the original DataFrame.

    This function allows us to method chain filtering operations:

    ```python
        df = (pd.DataFrame(...)
              .filter_string('column', search_string='pattern', complement=False)
              ...)  # chain on more data preprocessing.
    ```

    This stands in contrast to the in-place syntax that is usually used:

    ```python
        df = pd.DataFrame(...)
        df = df[df['column'].str.contains('pattern')]]
    ```

    As can be seen here, the API design allows for a more seamless flow in
    expressing the filtering operations.

    Functional usage syntax:

    ```python
        df = filter_string(df,
                           column_name='column',
                           search_string='pattern',
                           complement=False)
    ```

    Method chaining syntax:

    ```python
        df = (pd.DataFrame(...)
              .filter_string(column_name='column',
                             search_string='pattern',
                             complement=False)
              ...)
    ```

    :param df: A pandas DataFrame.
    :param column_name: The column to filter. The column should contain strings.
    :param search_string: A regex pattern or a (sub-)string to search.
    :param complement: Whether to return the complement of the filter or not.
    :returns: A filtered pandas DataFrame.
    """  # noqa: E501
    criteria = df[column_name].str.contains(search_string)
    if complement:
        return df[~criteria]
    return df[criteria]


@pf.register_dataframe_method
def filter_on(
    df: pd.DataFrame, criteria: str, complement: bool = False
) -> pd.DataFrame:
    """
    Return a dataframe filtered on a particular criteria.

    This method does not mutate the original DataFrame.

    This is super-sugary syntax that wraps the pandas `.query()` API, enabling
    users to use strings to quickly specify filters for filtering their
    dataframe. The intent is that `filter_on` as a verb better matches the
    intent of a pandas user than the verb `query`.

    Let's say we wanted to filter students based on whether they failed an exam
    or not, which is defined as their score (in the "score" column) being less
    than 50.

    ```python
        df = (pd.DataFrame(...)
              .filter_on('score < 50', complement=False)
              ...)  # chain on more data preprocessing.
    ```

    This stands in contrast to the in-place syntax that is usually used:

    ```python
        df = pd.DataFrame(...)
        df = df[df['score'] < 3]
    ```

    As with the `filter_string` function, a more seamless flow can be expressed
    in the code.

    Functional usage syntax:

    ```python
        df = filter_on(df,
                       'score < 50',
                       complement=False)
    ```

    Method chaining syntax:

    ```python
        df = (pd.DataFrame(...)
              .filter_on('score < 50', complement=False))
    ```

    Credit to Brant Peterson for the name.

    :param df: A pandas DataFrame.
    :param criteria: A filtering criteria that returns an array or Series of
        booleans, on which pandas can filter on.
    :param complement: Whether to return the complement of the filter or not.
    :returns: A filtered pandas DataFrame.
    """
    if complement:
        return df.query("not " + criteria)
    return df.query(criteria)


@pf.register_dataframe_method
@deprecated_alias(column="column_name", start="start_date", end="end_date")
def filter_date(
    df: pd.DataFrame,
    column_name: Hashable,
    start_date: Optional[dt.date] = None,
    end_date: Optional[dt.date] = None,
    years: Optional[List] = None,
    months: Optional[List] = None,
    days: Optional[List] = None,
    column_date_options: Optional[Dict] = None,
    format: Optional[str] = None,  # skipcq: PYL-W0622
) -> pd.DataFrame:
    """
    Filter a date-based column based on certain criteria.

    This method does not mutate the original DataFrame.

    Dates may be finicky and this function builds on top of the *magic* from
    the pandas `to_datetime` function that is able to parse dates well.

    Additional options to parse the date type of your column may be found at
    the official pandas
    [documentation](pandas.pydata.org/pandas-docs/stable/reference/api/pandas.to_datetime.html)

    !!!note

        This method will cast your column to a Timestamp!

    !!!note

        This only affects the format of the `start_date` and `end_date`
        parameters. If there's an issue with the format of the DataFrame being
        parsed, you would pass `{'format': your_format}` to `column_date_options`.

    :param df: A pandas dataframe.
    :param column_name: The column which to apply the fraction transformation.
    :param start_date: The beginning date to use to filter the DataFrame.
    :param end_date: The end date to use to filter the DataFrame.
    :param years: The years to use to filter the DataFrame.
    :param months: The months to use to filter the DataFrame.
    :param days: The days to use to filter the DataFrame.
    :param column_date_options: 'Special options to use when parsing the date
        column in the original DataFrame. The options may be found at the
        official Pandas documentation.'
    :param format: 'If you're using a format for `start_date` or `end_date`
        that is not recognized natively by pandas' `to_datetime` function, you
        may supply the format yourself. Python date and time formats may be
        found at [link](http://strftime.org/).
    :returns: A filtered pandas DataFrame.
    """  # noqa: E501

    # TODO: need to convert this to notebook.
    #     :Setup:
    # ```python

    #     import pandas as pd
    #     import janitor

    #     date_list = [
    #         [1, "01/28/19"], [2, "01/29/19"], [3, "01/30/19"],
    #         [4, "01/31/19"], [5, "02/01/19"], [6, "02/02/19"],
    #         [7, "02/03/19"], [8, "02/04/19"], [9, "02/05/19"],
    #         [10, "02/06/19"], [11, "02/07/20"], [12, "02/08/20"],
    #         [13, "02/09/20"], [14, "02/10/20"], [15, "02/11/20"],
    #         [16, "02/12/20"], [17, "02/07/20"], [18, "02/08/20"],
    #         [19, "02/09/20"], [20, "02/10/20"], [21, "02/11/20"],
    #         [22, "02/12/20"], [23, "03/08/20"], [24, "03/09/20"],
    #         [25, "03/10/20"], [26, "03/11/20"], [27, "03/12/20"]]

    #     example_dataframe = pd.DataFrame(date_list,
    #                                      columns = ['AMOUNT', 'DATE'])

    # :Example 1: Filter dataframe between two dates

    # ```python

    #     start_date = "01/29/19"
    #     end_date = "01/30/19"

    #     example_dataframe.filter_date(
    #         'DATE', start_date=start_date, end_date=end_date
    #     )

    # :Output:

    # ```python

    #        AMOUNT       DATE
    #     1       2 2019-01-29
    #     2       3 2019-01-30

    # :Example 2: Using a different date format for filtering

    # ```python

    #     end_date = "01$$$30$$$19"
    #     format = "%m$$$%d$$$%y"

    #     example_dataframe.filter_date(
    #         'DATE', end_date=end_date, format=format
    #     )

    # :Output:

    # ```python

    #        AMOUNT       DATE
    #     0       1 2019-01-28
    #     1       2 2019-01-29
    #     2       3 2019-01-30

    # :Example 3: Filtering by year

    # ```python

    #     years = [2019]

    #     example_dataframe.filter_date('DATE', years=years)

    # :Output:

    # ```python

    #        AMOUNT       DATE
    #     0       1 2019-01-28
    #     1       2 2019-01-29
    #     2       3 2019-01-30
    #     3       4 2019-01-31
    #     4       5 2019-02-01
    #     5       6 2019-02-02
    #     6       7 2019-02-03
    #     7       8 2019-02-04
    #     8       9 2019-02-05
    #     9      10 2019-02-06

    # :Example 4: Filtering by year and month

    # ```python

    #     years = [2020]
    #     months = [3]

    #     example_dataframe.filter_date('DATE', years=years, months=months)

    # :Output:

    # ```python

    #         AMOUNT       DATE
    #     22      23 2020-03-08
    #     23      24 2020-03-09
    #     24      25 2020-03-10
    #     25      26 2020-03-11
    #     26      27 2020-03-12

    # :Example 5: Filtering by year and day

    # ```python

    #     years = [2020]
    #     days = range(10,12)

    #     example_dataframe.filter_date('DATE', years=years, days=days)

    # :Output:

    # ```python

    #         AMOUNT       DATE
    #     13      14 2020-02-10
    #     14      15 2020-02-11
    #     19      20 2020-02-10
    #     20      21 2020-02-11
    #     24      25 2020-03-10
    #     25      26 2020-03-11

    def _date_filter_conditions(conditions):
        """Taken from: https://stackoverflow.com/a/13616382."""
        return reduce(np.logical_and, conditions)

    if column_date_options:
        df.loc[:, column_name] = pd.to_datetime(
            df.loc[:, column_name], **column_date_options
        )
    else:
        df.loc[:, column_name] = pd.to_datetime(df.loc[:, column_name])

    _filter_list = []

    if start_date:
        start_date = pd.to_datetime(start_date, format=format)
        _filter_list.append(df.loc[:, column_name] >= start_date)

    if end_date:
        end_date = pd.to_datetime(end_date, format=format)
        _filter_list.append(df.loc[:, column_name] <= end_date)

    if years:
        _filter_list.append(df.loc[:, column_name].dt.year.isin(years))

    if months:
        _filter_list.append(df.loc[:, column_name].dt.month.isin(months))

    if days:
        _filter_list.append(df.loc[:, column_name].dt.day.isin(days))

    if start_date and end_date and start_date > end_date:
        warnings.warn(
            f"Your start date of {start_date} is after your end date of "
            f"{end_date}. Is this intended?"
        )

    return df.loc[_date_filter_conditions(_filter_list), :]


@pf.register_dataframe_method
@deprecated_alias(column="column_name")
def filter_column_isin(
    df: pd.DataFrame,
    column_name: Hashable,
    iterable: Iterable,
    complement: bool = False,
) -> pd.DataFrame:
    """
    Filter a dataframe for values in a column that exist in another iterable.

    This method does not mutate the original DataFrame.

    Assumes exact matching; fuzzy matching not implemented.

    The below example syntax will filter the DataFrame such that we only get
    rows for which the `names` are exactly `James` and `John`.

    ```python
        df = (
            pd.DataFrame(...)
            .clean_names()
            .filter_column_isin(column_name="names", iterable=["James", "John"]
            )
        )
    ```

    This is the method chaining alternative to:

    ```python
        df = df[df['names'].isin(['James', 'John'])]
    ```

    If `complement` is `True`, then we will only get rows for which the names
    are not `James` or `John`.

    :param df: A pandas DataFrame
    :param column_name: The column on which to filter.
    :param iterable: An iterable. Could be a list, tuple, another pandas
        Series.
    :param complement: Whether to return the complement of the selection or
        not.
    :returns: A filtered pandas DataFrame.
    :raises ValueError: if `iterable` does not have a length of `1`
        or greater.
    """
    if len(iterable) == 0:
        raise ValueError(
            "`iterable` kwarg must be given an iterable of length 1 or greater"
        )
    criteria = df[column_name].isin(iterable)

    if complement:
        return df[~criteria]
    return df[criteria]


@pf.register_dataframe_method
@deprecated_alias(columns="column_names")
def remove_columns(
    df: pd.DataFrame, column_names: Union[str, Iterable[str], Hashable]
) -> pd.DataFrame:
    """Remove the set of columns specified in `column_names`.

    This method does not mutate the original DataFrame.

    Intended to be the method-chaining alternative to `del df[col]`.

    Method chaining syntax:

        df = pd.DataFrame(...).remove_columns(column_names=['col1', 'col2'])

    :param df: A pandas DataFrame
    :param column_names: The columns to remove.
    :returns: A pandas DataFrame.
    """
    return df.drop(columns=column_names)


@pf.register_dataframe_method
@deprecated_alias(column="column_name")
def change_type(
    df: pd.DataFrame,
    column_name: Hashable,
    dtype: type,
    ignore_exception: bool = False,
) -> pd.DataFrame:
    """Change the type of a column.

    This method mutates the original DataFrame.

    Exceptions that are raised can be ignored. For example, if one has a mixed
    dtype column that has non-integer strings and integers, and you want to
    coerce everything to integers, you can optionally ignore the non-integer
    strings and replace them with `NaN` or keep the original value

    Intended to be the method-chaining alternative to:

        df[col] = df[col].astype(dtype)

    Method chaining syntax:



        df = pd.DataFrame(...).change_type('col1', str)

    :param df: A pandas dataframe.
    :param column_name: A column in the dataframe.
    :param dtype: The datatype to convert to. Should be one of the standard
        Python types, or a numpy datatype.
    :param ignore_exception: one of `{False, "fillna", "keep_values"}``.
    :returns: A pandas DataFrame with changed column types.
    :raises ValueError: if unknown option provided for
        `ignore_exception``.
    """
    if not ignore_exception:
        df[column_name] = df[column_name].astype(dtype)
    elif ignore_exception == "keep_values":
        df[column_name] = df[column_name].astype(dtype, errors="ignore")
    elif ignore_exception == "fillna":
        # returns None when conversion
        def convert(x, dtype):
            try:
                return dtype(x)
            except ValueError:
                return None

        df[column_name] = df[column_name].apply(lambda x: convert(x, dtype))
    else:
        raise ValueError("unknown option for ignore_exception")
    return df


@pf.register_dataframe_method
@deprecated_alias(col_name="column_name")
def add_column(
    df: pd.DataFrame,
    column_name: str,
    value: Union[List[Any], Tuple[Any], Any],
    fill_remaining: bool = False,
) -> pd.DataFrame:
    """Add a column to the dataframe.

    This method does not mutate the original DataFrame.

    Intended to be the method-chaining alternative to::

        df[column_name] = value

    Method chaining syntax adding a column with only a single value:



        # This will add a column with only one value.
        df = pd.DataFrame(...).add_column(column_name="new_column", 2)

    Method chaining syntax adding a column with more than one value:



        # This will add a column with an iterable of values.
        vals = [1, 2, 5, ..., 3, 4]  # of same length as the dataframe.
        df = pd.DataFrame(...).add_column(column_name="new_column", vals)

    :param df: A pandas DataFrame.
    :param column_name: Name of the new column. Should be a string, in order
        for the column name to be compatible with the Feather binary
        format (this is a useful thing to have).
    :param value: Either a single value, or a list/tuple of values.
    :param fill_remaining: If value is a tuple or list that is smaller than
        the number of rows in the DataFrame, repeat the list or tuple
        (R-style) to the end of the DataFrame.
    :returns: A pandas DataFrame with an added column.
    :raises ValueError: if attempting to add a column that already exists.
    :raises ValueError: if `value` has more elements that number of
        rows in the DataFrame.
    :raises ValueError: if attempting to add an iterable of values with
        a length not equal to the number of DataFrame rows.
    :raises ValueError: if `value` has length of `0``.
    """
    # TODO: Convert examples to notebook.
    # :Setup:

    # ```python

    #     import pandas as pd
    #     import janitor
    #     data = {
    #         "a": [1, 2, 3] * 3,
    #         "Bell__Chart": [1, 2, 3] * 3,
    #         "decorated-elephant": [1, 2, 3] * 3,
    #         "animals": ["rabbit", "leopard", "lion"] * 3,
    #         "cities": ["Cambridge", "Shanghai", "Basel"] * 3,
    #     }
    #     df = pd.DataFrame(data)

    # :Example 1: Create a new column with a single value:

    # ```python

    #     df.add_column("city_pop", 100000)

    # :Output:

    # ```python

    #        a  Bell__Chart  decorated-elephant  animals     cities  city_pop
    #     0  1            1                   1   rabbit  Cambridge    100000
    #     1  2            2                   2  leopard   Shanghai    100000
    #     2  3            3                   3     lion      Basel    100000
    #     3  1            1                   1   rabbit  Cambridge    100000
    #     4  2            2                   2  leopard   Shanghai    100000
    #     5  3            3                   3     lion      Basel    100000
    #     6  1            1                   1   rabbit  Cambridge    100000
    #     7  2            2                   2  leopard   Shanghai    100000
    #     8  3            3                   3     lion      Basel    100000

    # :Example 2: Create a new column with an iterator which fills to the
    # column
    # size:

    # ```python

    #     df.add_column("city_pop", range(3), fill_remaining=True)

    # :Output:

    # ```python

    #        a  Bell__Chart  decorated-elephant  animals     cities  city_pop
    #     0  1            1                   1   rabbit  Cambridge         0
    #     1  2            2                   2  leopard   Shanghai         1
    #     2  3            3                   3     lion      Basel         2
    #     3  1            1                   1   rabbit  Cambridge         0
    #     4  2            2                   2  leopard   Shanghai         1
    #     5  3            3                   3     lion      Basel         2
    #     6  1            1                   1   rabbit  Cambridge         0
    #     7  2            2                   2  leopard   Shanghai         1
    #     8  3            3                   3     lion      Basel         2

    # :Example 3: Add new column based on mutation of other columns:

    # ```python

    #     df.add_column("city_pop", df.Bell__Chart - 2 * df.a)

    # :Output:

    # ```python

    #        a  Bell__Chart  decorated-elephant  animals     cities  city_pop
    #     0  1            1                   1   rabbit  Cambridge        -1
    #     1  2            2                   2  leopard   Shanghai        -2
    #     2  3            3                   3     lion      Basel        -3
    #     3  1            1                   1   rabbit  Cambridge        -1
    #     4  2            2                   2  leopard   Shanghai        -2
    #     5  3            3                   3     lion      Basel        -3
    #     6  1            1                   1   rabbit  Cambridge        -1
    #     7  2            2                   2  leopard   Shanghai        -2
    #     8  3            3                   3     lion      Basel        -3

    df = df.copy()
    check("column_name", column_name, [str])

    if column_name in df.columns:
        raise ValueError(
            f"Attempted to add column that already exists: " f"{column_name}."
        )

    nrows = df.shape[0]

    if hasattr(value, "__len__") and not isinstance(
        value, (str, bytes, bytearray)
    ):
        # if `value` is a list, ndarray, etc.
        if len(value) > nrows:
            raise ValueError(
                "`value` has more elements than number of rows "
                f"in your `DataFrame`. vals: {len(value)}, "
                f"df: {nrows}"
            )
        if len(value) != nrows and not fill_remaining:
            raise ValueError(
                "Attempted to add iterable of values with length"
                " not equal to number of DataFrame rows"
            )

        if len(value) == 0:
            raise ValueError(
                "`value` has to be an iterable of minimum length 1"
            )
        len_value = len(value)
    elif fill_remaining:
        # relevant if a scalar val was passed, yet fill_remaining == True
        len_value = 1
        value = [value]

    nrows = df.shape[0]

    if fill_remaining:
        times_to_loop = int(np.ceil(nrows / len_value))

        fill_values = list(value) * times_to_loop

        df[column_name] = fill_values[:nrows]
    else:
        df[column_name] = value

    return df


@pf.register_dataframe_method
def add_columns(
    df: pd.DataFrame, fill_remaining: bool = False, **kwargs
) -> pd.DataFrame:
    """Add multiple columns to the dataframe.

    This method does not mutate the original DataFrame.

    Method to augment `add_column` with ability to add multiple columns in
    one go. This replaces the need for multiple `add_column` calls.

    Usage is through supplying kwargs where the key is the col name and the
    values correspond to the values of the new DataFrame column.

    Values passed can be scalar or iterable (list, ndarray, etc.)

    Usage example:



        x = 3
        y = np.arange(0, 10)
        df = pd.DataFrame(...).add_columns(x=x, y=y)

    :param df: A pandas dataframe.
    :param fill_remaining: If value is a tuple or list that is smaller than
        the number of rows in the DataFrame, repeat the list or tuple
        (R-style) to the end of the DataFrame. (Passed to `add_column`)
    :param kwargs: column, value pairs which are looped through in
        `add_column` calls.
    :returns: A pandas DataFrame with added columns.
    """
    # Note: error checking can pretty much be handled in `add_column`

    for col_name, values in kwargs.items():
        df = df.add_column(col_name, values, fill_remaining=fill_remaining)

    return df


@pf.register_dataframe_method
def limit_column_characters(
    df: pd.DataFrame, column_length: int, col_separator: str = "_"
) -> pd.DataFrame:
    """Truncate column sizes to a specific length.

    This method mutates the original DataFrame.

    Method chaining will truncate all columns to a given length and append
    a given separator character with the index of duplicate columns, except
    for the first distinct column name.

    :param df: A pandas dataframe.
    :param column_length: Character length for which to truncate all columns.
        The column separator value and number for duplicate column name does
        not contribute. Therefore, if all columns are truncated to 10
        characters, the first distinct column will be 10 characters and the
        remaining will be 12 characters (assuming a column separator of one
        character).
    :param col_separator: The separator to use for counting distinct column
        values. I think an underscore looks nicest, however a period is a
        common option as well. Supply an empty string (i.e. '') to remove the
        separator.
    :returns: A pandas DataFrame with truncated column lengths.
    """
    # :Example Setup:

    # ```python

    #     import pandas as pd
    #     import janitor
    #     data_dict = {
    #         "really_long_name_for_a_column": range(10),
    #         "another_really_long_name_for_a_column": \
    #         [2 * item for item in range(10)],
    #         "another_really_longer_name_for_a_column": list("lllongname"),
    #         "this_is_getting_out_of_hand": list("longername"),
    #     }

    # :Example: Standard truncation:

    # ```python

    #     example_dataframe = pd.DataFrame(data_dict)
    #     example_dataframe.limit_column_characters(7)

    # :Output:

    # ```python

    #            really_  another another_1 this_is
    #     0        0        0         l       l
    #     1        1        2         l       o
    #     2        2        4         l       n
    #     3        3        6         o       g
    #     4        4        8         n       e
    #     5        5       10         g       r
    #     6        6       12         n       n
    #     7        7       14         a       a
    #     8        8       16         m       m
    #     9        9       18         e       e

    # :Example: Standard truncation with different separator character:

    # ```python

    #     example_dataframe2 = pd.DataFrame(data_dict)
    #     example_dataframe2.limit_column_characters(7, ".")

    # ```python

    #            really_  another another.1 this_is
    #     0        0        0         l       l
    #     1        1        2         l       o
    #     2        2        4         l       n
    #     3        3        6         o       g
    #     4        4        8         n       e
    #     5        5       10         g       r
    #     6        6       12         n       n
    #     7        7       14         a       a
    #     8        8       16         m       m
    #     9        9       18         e       e
    check("column_length", column_length, [int])
    check("col_separator", col_separator, [str])

    col_names = df.columns
    col_names = [col_name[:column_length] for col_name in col_names]

    col_name_set = set(col_names)
    col_name_count = {}

    # If no columns are duplicates, we can skip the loops below.
    if len(col_name_set) == len(col_names):
        df.columns = col_names
        return df

    for col_name_to_check in col_name_set:
        count = 0
        for idx, col_name in enumerate(col_names):
            if col_name_to_check == col_name:
                col_name_count[idx] = count
                count += 1

    final_col_names = []
    for idx, col_name in enumerate(col_names):
        if col_name_count[idx] > 0:
            col_name_to_append = (
                col_name + col_separator + str(col_name_count[idx])
            )
            final_col_names.append(col_name_to_append)
        else:
            final_col_names.append(col_name)

    df.columns = final_col_names
    return df


@pf.register_dataframe_method
def row_to_names(
    df: pd.DataFrame,
    row_number: int = None,
    remove_row: bool = False,
    remove_rows_above: bool = False,
    reset_index: bool = False,
) -> pd.DataFrame:
    """Elevates a row to be the column names of a DataFrame.

    This method mutates the original DataFrame.

    Contains options to remove the elevated row from the DataFrame along with
    removing the rows above the selected row.

    Method chaining usage:



        df = (
            pd.DataFrame(...)
            .row_to_names(
                row_number=0,
                remove_row=False,
                remove_rows_above=False,
                reset_index=False,
            )
        )

    :param df: A pandas DataFrame.
    :param row_number: The row containing the variable names
    :param remove_row: Whether the row should be removed from the DataFrame.
        Defaults to False.
    :param remove_rows_above: Whether the rows above the selected row should
        be removed from the DataFrame. Defaults to False.
    :param reset_index: Whether the index should be reset on the returning
        DataFrame. Defaults to False.
    :returns: A pandas DataFrame with set column names.
    """
    # :Setup:

    # ```python

    #     import pandas as pd
    #     import janitor
    #     data_dict = {
    #         "a": [1, 2, 3] * 3,
    #         "Bell__Chart": [1, 2, 3] * 3,
    #         "decorated-elephant": [1, 2, 3] * 3,
    #         "animals": ["rabbit", "leopard", "lion"] * 3,
    #         "cities": ["Cambridge", "Shanghai", "Basel"] * 3
    #     }

    # :Example: Move first row to column names:

    # ```python

    #     example_dataframe = pd.DataFrame(data_dict)
    #     example_dataframe.row_to_names(0)

    # :Output:

    # ```python

    #        1  1  1   rabbit  Cambridge
    #     0  1  1  1   rabbit  Cambridge
    #     1  2  2  2  leopard   Shanghai
    #     2  3  3  3     lion      Basel
    #     3  1  1  1   rabbit  Cambridge
    #     4  2  2  2  leopard   Shanghai
    #     5  3  3  3     lion      Basel
    #     6  1  1  1   rabbit  Cambridge
    #     7  2  2  2  leopard   Shanghai

    # :Example: Move first row to column names and
    #  remove row while resetting the index:

    # ```python

    #     example_dataframe = pd.DataFrame(data_dict)
    #     example_dataframe.row_to_names(0, remove_row=True,\
    #       reset_index=True)

    # :Output:

    # ```python

    #       1   1   1   rabbit  Cambridge
    #   0   2   2   2   leopard Shanghai
    #   1   3   3   3   lion    Basel
    #   2   1   1   1   rabbit  Cambridge
    #   3   2   2   2   leopard Shanghai
    #   4   3   3   3   lion    Basel
    #   5   1   1   1   rabbit  Cambridge
    #   6   2   2   2   leopard Shanghai
    #   7   3   3   3   lion    Basel

    # :Example: Move first row to column names and remove
    #   row without resetting the index:

    # ```python

    #     example_dataframe = pd.DataFrame(data_dict)
    #     example_dataframe.row_to_names(0, remove_row=True)

    # :Output:

    # ```python

    #        1  1  1   rabbit  Cambridge
    #     1  2  2  2  leopard   Shanghai
    #     2  3  3  3     lion      Basel
    #     3  1  1  1   rabbit  Cambridge
    #     4  2  2  2  leopard   Shanghai
    #     5  3  3  3     lion      Basel
    #     6  1  1  1   rabbit  Cambridge
    #     7  2  2  2  leopard   Shanghai
    #     8  3  3  3     lion      Basel

    # :Example: Move first row to column names, remove row
    #   and remove rows above selected row without resetting
    #   index:

    # ```python

    #     example_dataframe = pd.DataFrame(data_dict)
    #     example_dataframe.row_to_names(2, remove_row=True, \
    #       remove_rows_above=True, reset_index= True)

    # :Output:

    # ```python

    #       3   3   3   lion    Basel
    #   0   1   1   1   rabbit  Cambridge
    #   1   2   2   2   leopard Shanghai
    #   2   3   3   3   lion    Basel
    #   3   1   1   1   rabbit  Cambridge
    #   4   2   2   2   leopard Shanghai
    #   5   3   3   3   lion    Basel

    # :Example: Move first row to column names, remove row,
    # and remove rows above selected row without resetting
    # index:

    # ```python

    #     example_dataframe = pd.DataFrame(data_dict)
    #     example_dataframe.row_to_names(2, remove_row=True, \
    #       remove_rows_above=True)

    # :Output:

    # ```python

    #        3  3  3     lion      Basel
    #     3  1  1  1   rabbit  Cambridge
    #     4  2  2  2  leopard   Shanghai
    #     5  3  3  3     lion      Basel
    #     6  1  1  1   rabbit  Cambridge
    #     7  2  2  2  leopard   Shanghai
    #     8  3  3  3     lion      Basel

    check("row_number", row_number, [int])

    warnings.warn(
        "The function row_to_names will, in the official 1.0 release, "
        "change its behaviour to reset the dataframe's index by default. "
        "You can prepare for this change right now by explicitly setting "
        "`reset_index=True` when calling on `row_to_names`."
    )

    df.columns = df.iloc[row_number, :]
    df.columns.name = None

    if remove_row:
        df = df.drop(df.index[row_number])

    if remove_rows_above:
        df = df.drop(df.index[range(row_number)])

    if reset_index:
        df = df.reset_index(drop=["index"])

    return df


@pf.register_dataframe_method
@deprecated_alias(col_name="column_name")
def round_to_fraction(
    df: pd.DataFrame,
    column_name: Hashable = None,
    denominator: float = None,
    digits: float = np.inf,
) -> pd.DataFrame:
    """
    Round all values in a column to a fraction.

    This method mutates the original DataFrame.

    Taken from [Source](https://github.com/sfirke/janitor/issues/235).

    Also, optionally round to a specified number of digits.

    Method-chaining usage:

    ```python
        # Round to two decimal places
        df = pd.DataFrame(...).round_to_fraction('a', 2)
    ```

    :param df: A pandas DataFrame.
    :param column_name: Name of column to round to fraction.
    :param denominator: The denominator of the fraction for rounding
    :param digits: The number of digits for rounding after rounding to the
        fraction. Default is np.inf (i.e. no subsequent rounding)
    :returns: A pandas DataFrame with a column's values rounded.
    """
    # NOTE: THESE EXAMPLES SHOULD BE MOVED TO NOTEBOOKS.
    #     :Example Setup:

    # ```python

    #     import pandas as pd
    #     import janitor
    #     data_dict = {
    #         "a": [1.23452345, 2.456234, 3.2346125] * 3,
    #         "Bell__Chart": [1/3, 2/7, 3/2] * 3,
    #         "decorated-elephant": [1/234, 2/13, 3/167] * 3,
    #         "animals": ["rabbit", "leopard", "lion"] * 3,
    #         "cities": ["Cambridge", "Shanghai", "Basel"] * 3,
    #     }

    # :Example: Rounding the first column to the nearest half:

    # ```python

    # :Output:

    # ```python

    #          a  Bell__Chart  decorated-elephant  animals     cities
    #     0  1.0     0.333333            0.004274   rabbit  Cambridge
    #     1  2.5     0.285714            0.153846  leopard   Shanghai
    #     2  3.0     1.500000            0.017964     lion      Basel
    #     3  1.0     0.333333            0.004274   rabbit  Cambridge
    #     4  2.5     0.285714            0.153846  leopard   Shanghai
    #     5  3.0     1.500000            0.017964     lion      Basel
    #     6  1.0     0.333333            0.004274   rabbit  Cambridge
    #     7  2.5     0.285714            0.153846  leopard   Shanghai
    #     8  3.0     1.500000            0.017964     lion      Basel

    # :Example: Rounding the first column to nearest third:

    # ```python

    #     example_dataframe2 = pd.DataFrame(data_dict)
    #     example_dataframe2.round_to_fraction('a', 3)

    # :Output:

    # ```python

    #               a  Bell__Chart  decorated-elephant  animals     cities
    #     0  1.333333     0.333333            0.004274   rabbit  Cambridge
    #     1  2.333333     0.285714            0.153846  leopard   Shanghai
    #     2  3.333333     1.500000            0.017964     lion      Basel
    #     3  1.333333     0.333333            0.004274   rabbit  Cambridge
    #     4  2.333333     0.285714            0.153846  leopard   Shanghai
    #     5  3.333333     1.500000            0.017964     lion      Basel
    #     6  1.333333     0.333333            0.004274   rabbit  Cambridge
    #     7  2.333333     0.285714            0.153846  leopard   Shanghai
    #     8  3.333333     1.500000            0.017964     lion      Basel

    # :Example 3: Rounding the first column to the nearest third and rounding \
    # each value to the 10,000th place:

    # ```python

    #     example_dataframe2 = pd.DataFrame(data_dict)
    #     example_dataframe2.round_to_fraction('a', 3, 4)

    # :Output:

    # ```python

    #             a  Bell__Chart  decorated-elephant  animals     cities
    #     0  1.3333     0.333333            0.004274   rabbit  Cambridge
    #     1  2.3333     0.285714            0.153846  leopard   Shanghai
    #     2  3.3333     1.500000            0.017964     lion      Basel
    #     3  1.3333     0.333333            0.004274   rabbit  Cambridge
    #     4  2.3333     0.285714            0.153846  leopard   Shanghai
    #     5  3.3333     1.500000            0.017964     lion      Basel
    #     6  1.3333     0.333333            0.004274   rabbit  Cambridge
    #     7  2.3333     0.285714            0.153846  leopard   Shanghai
    #     8  3.3333     1.500000            0.017964     lion      Basel

    if denominator:
        check("denominator", denominator, [float, int])

    if digits:
        check("digits", digits, [float, int])

    df[column_name] = round(df[column_name] * denominator, 0) / denominator
    if not np.isinf(digits):
        df[column_name] = round(df[column_name], digits)

    return df


@pf.register_dataframe_method
@deprecated_alias(col_name="column_name", dest_col_name="dest_column_name")
def transform_column(
    df: pd.DataFrame,
    column_name: Hashable,
    function: Callable,
    dest_column_name: Optional[str] = None,
    elementwise: bool = True,
) -> pd.DataFrame:
    """Transform the given column in-place using the provided function.

    Functions can be applied one of two ways:

    - Element-wise (default; `elementwise=True``)
    - Column-wise  (alternative; `elementwise=False``)

    If the function is applied "elementwise",
    then the first argument of the function signature
    should be the individual element of each function.
    This is the default behaviour of `transform_column``,
    because it is easy to understand.
    For example:



        def elemwise_func(x):
            modified_x = ... # do stuff here
            return modified_x

        df.transform_column(column_name="my_column", function=elementwise_func)

    On the other hand, columnwise application of a function
    behaves as if the function takes in a pandas Series
    and emits back a sequence that is of identical length to the original.
    One place where this is desirable
    is to gain access to `pandas` native string methods,
    which are super fast!



        def columnwise_func(s: pd.Series) -> pd.Series:
            return s.str[0:5]

        df.transform_column(
            column_name="my_column",
            lambda s: s.str[0:5],
            elementwise=False
        )

    This method does not mutate the original DataFrame.

    Let's say we wanted to apply a log10 transform a column of data.

    Originally one would write code like this:



        # YOU NO LONGER NEED TO WRITE THIS!
        df[column_name] = df[column_name].apply(np.log10)

    With the method chaining syntax, we can do the following instead:



        df = (
            pd.DataFrame(...)
            .transform_column(column_name, np.log10)
        )

    With the functional syntax:



        df = pd.DataFrame(...)
        df = transform_column(df, column_name, np.log10)

    :param df: A pandas DataFrame.
    :param column_name: The column to transform.
    :param function: A function to apply on the column.
    :param dest_column_name: The column name to store the transformation result
        in. Defaults to None, which will result in the original column
        name being overwritten. If a name is provided here, then a new column
        with the transformed values will be created.
    :param elementwise: Whether to apply the function elementwise or not.
        If elementwise is True, then the function's first argument
        should be the data type of each datum in the column of data,
        and should return a transformed datum.
        If elementwise is False, then the function's should expect
        a pandas Series passed into it, and return a pandas Series.

    :returns: A pandas DataFrame with a transformed column.
    """
    if dest_column_name is None:
        dest_column_name = column_name

    if elementwise:
        result = df[column_name].apply(function)
    else:
        result = function(df[column_name])

    df = df.assign(**{dest_column_name: result})
    return df


@pf.register_dataframe_method
@deprecated_alias(columns="column_names", new_names="new_column_names")
def transform_columns(
    df: pd.DataFrame,
    column_names: Union[List[str], Tuple[str]],
    function: Callable,
    suffix: Optional[str] = None,
    elementwise: bool = True,
    new_column_names: Optional[Dict[str, str]] = None,
) -> pd.DataFrame:
    """Transform multiple columns through the same transformation.

    This method mutates the original DataFrame.

    Super syntactic sugar!

    Basically wraps `transform_column` and calls it repeatedly over all column
    names provided.

    User can optionally supply either a suffix to create a new set of columns
    with the specified suffix, or provide a dictionary mapping each original
    column name to its corresponding new column name. Note that all column
    names must be strings.

    A few examples below. Firstly, to just log10 transform a list of columns
    without creating new columns to hold the transformed values:



        df = (
            pd.DataFrame(...)
            .transform_columns(['col1', 'col2', 'col3'], np.log10)
        )

    Secondly, to add a '_log' suffix when creating a new column, which we think
    is going to be the most common use case:



        df = (
            pd.DataFrame(...)
            .transform_columns(
                ['col1', 'col2', 'col3'],
                np.log10,
                suffix="_log"
            )
        )

    Finally, to provide new names explicitly:



        df = (
            pd.DataFrame(...)
            .transform_column(
                ['col1', 'col2', 'col3'],
                np.log10,
                new_column_names={
                    'col1': 'transform1',
                    'col2': 'transform2',
                    'col3': 'transform3',
                    }
                )
        )

    :param df: A pandas DataFrame.
    :param column_names: An iterable of columns to transform.
    :param function: A function to apply on each column.
    :param suffix: (optional) Suffix to use when creating new columns to hold
        the transformed values.
    :param elementwise: Passed on to `transform_column`; whether or not
        to apply the transformation function elementwise (True)
        or columnwise (False).
    :param new_column_names: (optional) An explicit mapping of old column names
        to new column names.
    :returns: A pandas DataFrame with transformed columns.
    :raises ValueError: if both `suffix` and `new_column_names` are
        specified
    """
    dest_column_names = dict(zip(column_names, column_names))

    check("column_names", column_names, [list, tuple])

    if suffix is not None and new_column_names is not None:
        raise ValueError(
            "only one of suffix or new_column_names should be specified"
        )

    if suffix:  # If suffix is specified...
        check("suffix", suffix, [str])
        for col in column_names:
            dest_column_names[col] = col + suffix

    if new_column_names:  # If new_column_names is specified...
        check("new_column_names", new_column_names, [dict])
        dest_column_names = new_column_names

    # Now, transform columns.
    for old_col, new_col in dest_column_names.items():
        df = transform_column(
            df, old_col, function, new_col, elementwise=elementwise
        )

    return df


@pf.register_dataframe_method
@deprecated_alias(col_name="column_name")
def min_max_scale(
    df: pd.DataFrame,
    old_min=None,
    old_max=None,
    column_name=None,
    new_min=0,
    new_max=1,
) -> pd.DataFrame:
    """
    Scales data to between a minimum and maximum value.

    This method mutates the original DataFrame.

    If `minimum` and `maximum` are provided, the true min/max of the
    `DataFrame` or column is ignored in the scaling process and replaced with
    these values, instead.

    One can optionally set a new target minimum and maximum value using the
    `new_min` and `new_max` keyword arguments. This will result in the
    transformed data being bounded between `new_min` and `new_max`.

    If a particular column name is specified, then only that column of data
    are scaled. Otherwise, the entire dataframe is scaled.

    Method chaining syntax:

    ```python
        df = pd.DataFrame(...).min_max_scale(column_name="a")
    ```

    Setting custom minimum and maximum:

    ```python
        df = (
            pd.DataFrame(...)
            .min_max_scale(
                column_name="a",
                new_min=2,
                new_max=10
            )
        )
    ```

    Setting a min and max that is not based on the data, while applying to
    entire dataframe:


    ```python
        df = (
            pd.DataFrame(...)
            .min_max_scale(
                old_min=0,
                old_max=14,
                new_min=0,
                new_max=1,
            )
        )
    ```

    The aforementioned example might be applied to something like scaling the
    isoelectric points of amino acids. While technically they range from
    approx 3-10, we can also think of them on the pH scale which ranges from
    1 to 14. Hence, 3 gets scaled not to 0 but approx. 0.15 instead, while 10
    gets scaled to approx. 0.69 instead.

    :param df: A pandas DataFrame.
    :param old_min: (optional) Overrides for the current minimum
        value of the data to be transformed.
    :param old_max: (optional) Overrides for the current maximum
        value of the data to be transformed.
    :param new_min: (optional) The minimum value of the data after
        it has been scaled.
    :param new_max: (optional) The maximum value of the data after
        it has been scaled.
    :param column_name: (optional) The column on which to perform scaling.
    :returns: A pandas DataFrame with scaled data.
    :raises ValueError: if `old_max` is not greater than `old_min``.
    :raises ValueError: if `new_max` is not greater than `new_min``.
    """
    if (
        (old_min is not None)
        and (old_max is not None)
        and (old_max <= old_min)
    ):
        raise ValueError("`old_max` should be greater than `old_min`")

    if new_max <= new_min:
        raise ValueError("`new_max` should be greater than `new_min`")

    new_range = new_max - new_min

    if column_name:
        if old_min is None:
            old_min = df[column_name].min()
        if old_max is None:
            old_max = df[column_name].max()
        old_range = old_max - old_min
        df[column_name] = (
            df[column_name] - old_min
        ) * new_range / old_range + new_min
    else:
        if old_min is None:
            old_min = df.min().min()
        if old_max is None:
            old_max = df.max().max()
        old_range = old_max - old_min
        df = (df - old_min) * new_range / old_range + new_min
    return df


@pf.register_dataframe_method
def collapse_levels(df: pd.DataFrame, sep: str = "_") -> pd.DataFrame:
    """
    Flatten multi-level column dataframe to a single level.

    This method mutates the original DataFrame.

    Given a `DataFrame` containing multi-level columns, flatten to single-
    level by string-joining the column labels in each level.

    After a `groupby` / `aggregate` operation where `.agg()` is passed a
    list of multiple aggregation functions, a multi-level DataFrame is
    returned with the name of the function applied in the second level.

    It is sometimes convenient for later indexing to flatten out this
    multi-level configuration back into a single level. This function does
    this through a simple string-joining of all the names across different
    levels in a single column.

    Method chaining syntax given two value columns `[max_speed, type]`:

    ```python
        data = {"class": ["bird", "bird", "bird", "mammal", "mammal"],
                "max_speed": [389, 389, 24, 80, 21],
                "type": ["falcon", "falcon", "parrot", "Lion", "Monkey"]}

        df = (
            pd.DataFrame(data)
                .groupby('class')
                .agg(['mean', 'median'])
                .collapse_levels(sep='_')
        )
    ```

    Before applying `.collapse_levels`, the `.agg` operation returns a
    multi-level column DataFrame whose columns are `(level 1, level 2)`:


        [('class', ''), ('max_speed', 'mean'), ('max_speed', 'median'),
        ('type', 'mean'), ('type', 'median')]

    `.collapse_levels` then flattens the column names to:


        ['class', 'max_speed_mean', 'max_speed_median',
        'type_mean', 'type_median']

    :param df: A pandas DataFrame.
    :param sep: String separator used to join the column level names
    :returns: A flattened pandas DataFrame.
    """
    check("sep", sep, [str])

    # if already single-level, just return the DataFrame
    if not isinstance(df.columns, pd.MultiIndex):
        return df

    df.columns = [
        sep.join(str(el) for el in tup if str(el) != "")
        for tup in df  # noqa: PD011
    ]

    return df


@pf.register_dataframe_method
@deprecated_alias(col_name="column_name", type="cleaning_style")
def currency_column_to_numeric(
    df: pd.DataFrame,
    column_name,
    cleaning_style: Optional[str] = None,
    cast_non_numeric: Optional[dict] = None,
    fill_all_non_numeric: Optional[Union[float, int]] = None,
    remove_non_numeric: bool = False,
) -> pd.DataFrame:
    """Convert currency column to numeric.

    This method does not mutate the original DataFrame.

    This method allows one to take a column containing currency values,
    inadvertently imported as a string, and cast it as a float. This is
    usually the case when reading CSV files that were modified in Excel.
    Empty strings (i.e. `''`) are retained as `NaN` values.

    :param df: The DataFrame
    :param column_name: The column to modify
    :param cleaning_style: What style of cleaning to perform. If None, standard
        cleaning is applied. Options are:

            * 'accounting':
            Replaces numbers in parentheses with negatives, removes commas.

    :param cast_non_numeric: A dict of how to coerce certain strings. For
        example, if there are values of 'REORDER' in the DataFrame,
        {'REORDER': 0} will cast all instances of 'REORDER' to 0.
    :param fill_all_non_numeric: Similar to `cast_non_numeric`, but fills all
        strings to the same value. For example,  fill_all_non_numeric=1, will
        make everything that doesn't coerce to a currency 1.
    :param remove_non_numeric: Will remove rows of a DataFrame that contain
        non-numeric values in the `column_name` column. Defaults to `False`.
    :returns: A pandas DataFrame.
    """
    # TODO: Convert this to a notebook.
    # :Example Setup:

    # ```python

    #     import pandas as pd
    #     import janitor
    #     data = {
    #         "a": ["-$1.00", "", "REPAY"] * 2 + ["$23.00", "",
    # "Other Account"],
    #         "Bell__Chart": [1.234_523_45, 2.456_234, 3.234_612_5] * 3,
    #         "decorated-elephant": [1, 2, 3] * 3,
    #         "animals@#$%^": ["rabbit", "leopard", "lion"] * 3,
    #         "cities": ["Cambridge", "Shanghai", "Basel"] * 3,
    #     }
    #     df = pd.DataFrame(data)

    # :Example 1: Coerce numeric values in column to float:

    # ```python

    #     df.currency_column_to_numeric("a")

    # :Output:

    # ```python

    #           a  Bell__Chart  decorated-elephant animals@#$%^     cities
    #     0  -1.0     1.234523                   1       rabbit  Cambridge
    #     1   NaN     2.456234                   2      leopard   Shanghai
    #     2   NaN     3.234612                   3         lion      Basel
    #     3  -1.0     1.234523                   1       rabbit  Cambridge
    #     4   NaN     2.456234                   2      leopard   Shanghai
    #     5   NaN     3.234612                   3         lion      Basel
    #     6  23.0     1.234523                   1       rabbit  Cambridge
    #     7   NaN     2.456234                   2      leopard   Shanghai
    #     8   NaN     3.234612                   3         lion      Basel

    # :Example 2: Coerce numeric values in column to float, and replace a
    # string\
    # value with a specific value:

    # ```python

    #     cast_non_numeric = {"REPAY": 22}
    #     df.currency_column_to_numeric("a", cast_non_numeric=cast_non_numeric)

    # :Output:

    # ```python

    #           a  Bell__Chart  decorated-elephant animals@#$%^     cities
    #     0  -1.0     1.234523                   1       rabbit  Cambridge
    #     1   NaN     2.456234                   2      leopard   Shanghai
    #     2  22.0     3.234612                   3         lion      Basel
    #     3  -1.0     1.234523                   1       rabbit  Cambridge
    #     4   NaN     2.456234                   2      leopard   Shanghai
    #     5  22.0     3.234612                   3         lion      Basel
    #     6  23.0     1.234523                   1       rabbit  Cambridge
    #     7   NaN     2.456234                   2      leopard   Shanghai
    #     8   NaN     3.234612                   3         lion      Basel

    # :Example 3: Coerce numeric values in column to float, and replace all\
    #     string value with a specific value:

    # ```python

    #     df.currency_column_to_numeric("a", fill_all_non_numeric=35)

    # :Output:

    # ```python

    #           a  Bell__Chart  decorated-elephant animals@#$%^     cities
    #     0  -1.0     1.234523                   1       rabbit  Cambridge
    #     1   NaN     2.456234                   2      leopard   Shanghai
    #     2  35.0     3.234612                   3         lion      Basel
    #     3  -1.0     1.234523                   1       rabbit  Cambridge
    #     4   NaN     2.456234                   2      leopard   Shanghai
    #     5  35.0     3.234612                   3         lion      Basel
    #     6  23.0     1.234523                   1       rabbit  Cambridge
    #     7   NaN     2.456234                   2      leopard   Shanghai
    #     8  35.0     3.234612                   3         lion      Basel

    # :Example 4: Coerce numeric values in column to float, replace a string\
    #     value with a specific value, and replace remaining string values
    # with\
    #     a specific value:

    # ```python

    #     df.currency_column_to_numeric("a", cast_non_numeric=cast_non_numeric,
    #     fill_all_non_numeric=35)

    # :Output:

    # ```python

    #           a  Bell__Chart  decorated-elephant animals@#$%^     cities
    #     0  -1.0     1.234523                   1       rabbit  Cambridge
    #     1   NaN     2.456234                   2      leopard   Shanghai
    #     2  22.0     3.234612                   3         lion      Basel
    #     3  -1.0     1.234523                   1       rabbit  Cambridge
    #     4   NaN     2.456234                   2      leopard   Shanghai
    #     5  22.0     3.234612                   3         lion      Basel
    #     6  23.0     1.234523                   1       rabbit  Cambridge
    #     7   NaN     2.456234                   2      leopard   Shanghai
    #     8  35.0     3.234612                   3         lion      Basel

    # :Example 5: Coerce numeric values in column to float, and remove string\
    #     values:

    # ```python

    #     df.currency_column_to_numeric("a", remove_non_numeric=True)

    # :Output:

    # ```python

    #           a  Bell__Chart  decorated-elephant animals@#$%^     cities
    #     0  -1.0     1.234523                   1       rabbit  Cambridge
    #     1   NaN     2.456234                   2      leopard   Shanghai
    #     3  -1.0     1.234523                   1       rabbit  Cambridge
    #     4   NaN     2.456234                   2      leopard   Shanghai
    #     6  23.0     1.234523                   1       rabbit  Cambridge
    #     7   NaN     2.456234                   2      leopard   Shanghai

    # :Example 6: Coerce numeric values in column to float, replace a string\
    #     value with a specific value, and remove remaining string values:

    # ```python

    #     df.currency_column_to_numeric("a", cast_non_numeric=cast_non_numeric,
    #     remove_non_numeric=True)

    # :Output:

    # ```python

    #           a  Bell__Chart  decorated-elephant animals@#$%^     cities
    #     0  -1.0     1.234523                   1       rabbit  Cambridge
    #     1   NaN     2.456234                   2      leopard   Shanghai
    #     2  22.0     3.234612                   3         lion      Basel
    #     3  -1.0     1.234523                   1       rabbit  Cambridge
    #     4   NaN     2.456234                   2      leopard   Shanghai
    #     5  22.0     3.234612                   3         lion      Basel
    #     6  23.0     1.234523                   1       rabbit  Cambridge
    #     7   NaN     2.456234                   2      leopard   Shanghai

    check("column_name", column_name, [str])

    column_series = df[column_name]
    if cleaning_style == "accounting":
        df.loc[:, column_name] = df[column_name].apply(
            _clean_accounting_column
        )
        return df

    if cast_non_numeric:
        check("cast_non_numeric", cast_non_numeric, [dict])

    _make_cc_patrial = partial(
        _currency_column_to_numeric, cast_non_numeric=cast_non_numeric
    )

    column_series = column_series.apply(_make_cc_patrial)

    if remove_non_numeric:
        df = df.loc[column_series != "", :]

    # _replace_empty_string_with_none is applied here after the check on
    # remove_non_numeric since "" is our indicator that a string was coerced
    # in the original column
    column_series = _replace_empty_string_with_none(column_series)

    if fill_all_non_numeric is not None:
        check("fill_all_non_numeric", fill_all_non_numeric, [int, float])
        column_series = column_series.fillna(fill_all_non_numeric)

    column_series = _replace_original_empty_string_with_none(column_series)

    df = df.assign(**{column_name: pd.to_numeric(column_series)})

    return df


@pf.register_dataframe_method
@deprecated_alias(search_cols="search_column_names")
def select_columns(
    df: pd.DataFrame,
    *args,
    invert: bool = False,
) -> pd.DataFrame:
    """
    Method-chainable selection of columns.

    Not applicable to MultiIndex columns.

    It accepts a string, shell-like glob strings `(*string*)`,
    regex, slice, array-like object, or a list of the previous options.

    This method does not mutate the original DataFrame.

    Optional ability to invert selection of columns available as well.

    ```python
        import pandas as pd
        import janitor
        import numpy as np
        import datetime
        import re
        from janitor import patterns
        from pandas.api.types import is_datetime64_dtype

        df = pd.DataFrame(
                {
                    "id": [0, 1],
                    "Name": ["ABC", "XYZ"],
                    "code": [1, 2],
                    "code1": [4, np.nan],
                    "code2": ["8", 5],
                    "type": ["S", "R"],
                    "type1": ["E", np.nan],
                    "type2": ["T", "U"],
                    "code3": pd.Series(["a", "b"], dtype="category"),
                    "type3": pd.to_datetime([np.datetime64("2018-01-01"),
                                            datetime.datetime(2018, 1, 1)]),
                }
            )

        df

           id Name  code  code1 code2 type type1 type2 code3    type3
        0   0  ABC     1    4.0     8    S     E     T     a 2018-01-01
        1   1  XYZ     2    NaN     5    R   NaN     U     b 2018-01-01
    ```

    - Select by string:

    ```
        df.select_columns("id")
           id
       0   0
       1   1
    ```

    - Select via shell-like glob strings (`*`) is possible:

    ```python
        df.select_columns("type*")

           type type1 type2      type3
        0    S     E     T 2018-01-01
        1    R   NaN     U 2018-01-01
    ```

    - Select by slice:

    ```python
        df.select_columns(slice("code1", "type1"))

           code1 code2 type type1
        0    4.0     8    S     E
        1    NaN     5    R   NaN
    ```

    - Select by `Callable` (the callable is applied to every column
      and should return a single `True` or `False` per column):

    ```python
        df.select_columns(is_datetime64_dtype)

               type3
        0 2018-01-01
        1 2018-01-01

        df.select_columns(lambda x: x.name.startswith("code") or
                                    x.name.endswith("1"))

           code  code1 code2 type1 code3
        0     1    4.0     8     E     a
        1     2    NaN     5   NaN     b

        df.select_columns(lambda x: x.isna().any())

             code1 type1
        0    4.0     E
        1    NaN   NaN
    ```

    - Select by regular expression:

    ```python
        df.select_columns(re.compile("\\d+"))

           code1 code2 type1 type2 code3      type3
        0    4.0     8     E     T     a 2018-01-01
        1    NaN     5   NaN     U     b 2018-01-01

        # same as above, with janitor.patterns
        # simply a wrapper around re.compile

        df.select_columns(patterns("\\d+"))

           code1 code2 type1 type2 code3      type3
        0    4.0     8     E     T     a 2018-01-01
        1    NaN     5   NaN     U     b 2018-01-01
    ```

    - Select a combination of the above
      (you can combine any of the previous options):

    ```python
        df.select_columns("id", "code*", slice("code", "code2"))

           id  code  code1 code2 code3
        0   0     1    4.0     8     a
        1   1     2    NaN     5     b
    ```

    - You can also pass a sequence of booleans:

    ```python
        df.select_columns([True, False, True, True, True,
                           False, False, False, True, False])

           id  code  code1 code2 code3
        0   0     1    4.0     8     a
        1   1     2    NaN     5     b
    ```

    - Setting `invert` to `True`
      returns the complement of the columns provided:

    ```python
        df.select_columns("id", "code*", slice("code", "code2"),
                          invert = True)

           Name type type1 type2      type3
        0  ABC    S     E     T 2018-01-01
        1  XYZ    R   NaN     U 2018-01-01
    ```

    Functional usage example:

    ```python
       import pandas as pd
       import janitor as jn

       df = pd.DataFrame(...)

       df = jn.select_columns('a', 'b', 'col_*',
                              invert=True)
    ```

    Method-chaining example:

    ```python
        df = (pd.DataFrame(...)
              .select_columns('a', 'b', 'col_*',
              invert=True))
    ```

    :param df: A pandas DataFrame.
    :param args: Valid inputs include:
        - an exact column name to look for
        - a shell-style glob string (e.g., `*_thing_*`)
        - a regular expression
        - a callable which is applicable to each Series in the dataframe
        - variable arguments of all the aforementioned.
        - a sequence of booleans.
    :param invert: Whether or not to invert the selection.
        This will result in the selection of the complement of the columns
        provided.
    :returns: A pandas DataFrame with the specified columns selected.
    """

    # applicable for any
    # list-like object (ndarray, Series, pd.Index, ...)
    # excluding tuples, which are returned as is
    search_column_names = []
    for arg in args:
        if is_list_like(arg) and (not isinstance(arg, tuple)):
            search_column_names.extend([*arg])
        else:
            search_column_names.append(arg)
    if len(search_column_names) == 1:
        search_column_names = search_column_names[0]

    full_column_list = _select_columns(search_column_names, df)

    if invert:
        return df.drop(columns=full_column_list)
    return df.loc[:, full_column_list]


@pf.register_dataframe_method
@deprecated_alias(column="column_name")
@deprecated_alias(statistic="statistic_column_name")
def impute(
    df: pd.DataFrame,
    column_name: Hashable,
    value: Optional[Any] = None,
    statistic_column_name: Optional[str] = None,
) -> pd.DataFrame:
    """
    Method-chainable imputation of values in a column.

    This method mutates the original DataFrame.

    Underneath the hood, this function calls the `.fillna()` method available
    to every `pandas.Series` object.

    Method-chaining example:

    ```python
        import numpy as np
        import pandas as pd
        import janitor

        data = {
            "a": [1, 2, 3],
            "sales": np.nan,
            "score": [np.nan, 3, 2]}
        df = (
            pd.DataFrame(data)
            # Impute null values with 0
            .impute(column_name='sales', value=0.0)
            # Impute null values with median
            .impute(column_name='score', statistic_column_name='median')
        )
    ```

    Either one of `value` or `statistic_column_name` should be provided.

    If `value` is provided, then all null values in the selected column will
    take on the value provided.

    If `statistic_column_name` is provided, then all null values in the
    selected column will take on the summary statistic value of other non-null
    values.

    Currently supported statistics include:

    - `mean` (also aliased by `average`)
    - `median`
    - `mode`
    - `minimum` (also aliased by `min`)
    - `maximum` (also aliased by `max`)

    :param df: A pandas DataFrame
    :param column_name: The name of the column on which to impute values.
    :param value: (optional) The value to impute.
    :param statistic_column_name: (optional) The column statistic to impute.
    :returns: An imputed pandas DataFrame.
    :raises ValueError: if both `value` and `statistic` are provided.
    :raises KeyError: if `statistic` is not one of `mean`, `average`
        `median`, `mode`, `minimum`, `min`, `maximum`, or `max`.
    """
    # Firstly, we check that only one of `value` or `statistic` are provided.
    if value is not None and statistic_column_name is not None:
        raise ValueError(
            "Only one of `value` or `statistic` should be provided"
        )

    # If statistic is provided, then we compute the relevant summary statistic
    # from the other data.
    funcs = {
        "mean": np.mean,
        "average": np.mean,  # aliased
        "median": np.median,
        "mode": mode,
        "minimum": np.min,
        "min": np.min,  # aliased
        "maximum": np.max,
        "max": np.max,  # aliased
    }
    if statistic_column_name is not None:
        # Check that the statistic keyword argument is one of the approved.
        if statistic_column_name not in funcs.keys():
            raise KeyError(f"`statistic` must be one of {funcs.keys()}")

        value = funcs[statistic_column_name](
            df[column_name].dropna().to_numpy()
        )
        # special treatment for mode, because scipy stats mode returns a
        # moderesult object.
        if statistic_column_name == "mode":
            value = value.mode[0]

    # The code is architected this way - if `value` is not provided but
    # statistic is, we then overwrite the None value taken on by `value`, and
    # use it to set the imputation column.
    if value is not None:
        df[column_name] = df[column_name].fillna(value)
    return df


@pf.register_dataframe_method
def then(df: pd.DataFrame, func: Callable) -> pd.DataFrame:
    """
    Add an arbitrary function to run in the `pyjanitor` method chain.

    This method does not mutate the original DataFrame.

    :param df: A pandas dataframe.
    :param func: A function you would like to run in the method chain.
        It should take one parameter and return one parameter, each being the
        DataFrame object. After that, do whatever you want in the middle.
        Go crazy.
    :returns: A pandas DataFrame.
    """
    df = func(df)
    return df


@pf.register_dataframe_method
def also(df: pd.DataFrame, func: Callable, *args, **kwargs) -> pd.DataFrame:
    """
    Add an arbitrary function with no return value to run in the
    `pyjanitor` method chain. This returns the input dataframe instead,
    not the output of `func`.

    This method does not mutate the original DataFrame.

    Example usage:

    ```python
        df = (
            pd.DataFrame(...)
            .query(...)
            .also(lambda df: print(f"DataFrame shape is: {df.shape}"))
            .transform_column(...)
            .also(lambda df: df.to_csv("midpoint.csv"))
            .also(
                lambda df: print(
                    f"Column col_name has these values: {set(df['col_name'].unique())}"
                )
            )
            .group_add(...)
        )
    ```

    :param df: A pandas dataframe.
    :param func: A function you would like to run in the method chain.
        It should take one DataFrame object as a parameter and have no return.
        If there is a return, it will be ignored.
    :param args: Optional arguments for `func`.
    :param kwargs: Optional keyword arguments for `func`.
    :returns: The input pandas DataFrame.
    """  # noqa: E501
    func(df.copy(), *args, **kwargs)
    return df


@pf.register_dataframe_method
@deprecated_alias(column="column_name")
def dropnotnull(df: pd.DataFrame, column_name: Hashable) -> pd.DataFrame:
    """
    Drop rows that do not have null values in the given column.

    This method does not mutate the original DataFrame.

    Example usage:

    ```python
        df = pd.DataFrame(...).dropnotnull('column3')
    ```

    :param df: A pandas DataFrame.
    :param column_name: The column name to drop rows from.
    :returns: A pandas DataFrame with dropped rows.
    """
    return df[pd.isna(df[column_name])]


@pf.register_dataframe_method
def find_replace(
    df: pd.DataFrame, match: str = "exact", **mappings
) -> pd.DataFrame:
    """
    Perform a find-and-replace action on provided columns.

    Depending on use case, users can choose either exact, full-value matching,
    or regular-expression-based fuzzy matching
    (hence allowing substring matching in the latter case).
    For strings, the matching is always case sensitive.

    For instance, given a DataFrame containing orders at a coffee shop:

    ```python
        df = pd.DataFrame({
            'customer': ['Mary', 'Tom', 'Lila'],
            'order': ['ice coffee', 'lemonade', 'regular coffee']
        })

        df

            customer         order
        0     Mary      ice coffee
        1      Tom        lemonade
        2     Lila  regular coffee
    ```

    Our task is to replace values `ice coffee` and `regular coffee`
    of the `order` column into `latte`.

    Example 1 for exact matching

    ```python
        #Functional usage
        df = find_replace(
            df,
            match='exact',
            order={'ice coffee': 'latte', 'regular coffee': 'latte'},
        )
    ```

    ```python
        # Method chaining usage
        df = df.find_replace(
            match='exact'
            order={'ice coffee': 'latte', 'regular coffee': 'latte'},
        )
    ```

    Example 2: Regular-expression-based matching

    ```python
        # Functional usage
        df = find_replace(
            df,
            match='regex',
            order={'coffee$': 'latte'},
        )
    ```

    ```python
        # Method chaining usage
        df = df.find_replace(
            match='regex',
            order={'coffee$': 'latte'},
        )
    ```

    To perform a find and replace on the entire DataFrame,
    pandas' `df.replace()` function provides the appropriate functionality.
    You can find more detail on the [replace]((https://pandas.pydata.org/pandas-docs/stable/reference/api/pandas.DataFrame.replace.html)) docs.

    This function only works with column names that have no spaces
    or punctuation in them.
    For example, a column name `item_name` would work with `find_replace`,
    because it is a contiguous string that can be parsed correctly,
    but `item name` would not be parsed correctly by the Python interpreter.

    If you have column names that might not be compatible,
    we recommend calling on `clean_names()` as the first method call.
    If, for whatever reason, that is not possible,
    then `_find_replace` is available as a function
    that you can do a pandas [pipe](https://pandas.pydata.org/pandas-docs/stable/reference/api/pandas.DataFrame.pipe.html) call on.

    :param df: A pandas DataFrame.
    :param match: Whether or not to perform an exact match or not.
        Valid values are "exact" or "regex".
    :param mappings: keyword arguments corresponding to column names
        that have dictionaries passed in indicating what to find (keys)
        and what to replace with (values).
    :returns: A pandas DataFrame with replaced values.
    """  # noqa: E501
    for column_name, mapper in mappings.items():
        df = _find_replace(df, column_name, mapper, match=match)
    return df


def _find_replace(
    df: pd.DataFrame, column_name: str, mapper: Dict, match: str = "exact"
) -> pd.DataFrame:
    """Utility function for `find_replace`.

    The code in here was the original implementation of `find_replace`,
    but we decided to change out the front-facing API to accept
    kwargs + dictionaries for readability,
    and instead dispatch underneath to this function.
    This implementation was kept
    because it has a number of validations that are quite useful.

    :param df: A pandas DataFrame.
    :param column_name: The column on which the find/replace action is to be
        made. Must be a string.
    :param mapper: A dictionary that maps
        `thing to find` -> `thing to replace`.
        Note: Does not support null-value replacement.
    :param match: A string that dictates whether exact match or
        regular-expression-based fuzzy match will be used for finding patterns.
        Default to `exact`. Can only be `exact` or `regex`.
    :returns: A pandas DataFrame.
    :raises ValueError: is trying to use null replacement. Kindly use
        `.fillna()` instead.
    :raises ValueError: if `match` is not one of `exact` or `regex`.
    """
    if any(map(pd.isna, mapper.keys())):
        raise ValueError(
            "find_replace() does not support null replacement. "
            "Use DataFrame.fillna() instead."
        )
    if match.lower() not in ("exact", "regex"):
        raise ValueError("`match` can only be 'exact' or 'regex'.")

    if match.lower() == "exact":
        df[column_name] = df[column_name].apply(lambda x: mapper.get(x, x))
    if match.lower() == "regex":
        for k, v in mapper.items():
            condition = df[column_name].str.contains(k, regex=True)
            df.loc[condition, column_name] = v
    return df


@pf.register_dataframe_method
@deprecated_alias(target_col="target_column_name")
def update_where(
    df: pd.DataFrame,
    conditions: Any,
    target_column_name: Hashable,
    target_val: Any,
) -> pd.DataFrame:
    """
    Add multiple conditions to update a column in the dataframe.

    This method does not mutate the original DataFrame.

    Example usage:

    ```python
        data = {
            "a": [1, 2, 3, 4],
            "b": [5, 6, 7, 8],
            "c": [0, 0, 0, 0]
        }
        df = pd.DataFrame(data)

           a  b  c
        0  1  5  0
        1  2  6  0
        2  3  7  0
        3  4  8  0

        df.update_where(conditions = (df.a > 2) & (df.b < 8),
                        target_column_name = 'c',
                        target_val = 10)

           a  b   c
        0  1  5   0
        1  2  6   0
        2  3  7  10
        3  4  8   0
    ```

    `update_where` also supports pandas *query* style string expressions:

    ```python
        df.update_where(conditions = "a > 2 and b < 8",
                        target_column_name = 'c',
                        target_val = 10)

           a  b   c
        0  1  5   0
        1  2  6   0
        2  3  7  10
        3  4  8   0
    ```


    :param df: The pandas DataFrame object.
    :param conditions: Conditions used to update a target column
        and target value.
    :param target_column_name: Column to be updated. If column does not exist
        in DataFrame, a new column will be created; note that entries that do
        not get set in the new column will be null.
    :param target_val: Value to be updated
    :returns: A pandas DataFrame.
    :raises ValueError: if `conditions` does not return a boolean array-like
        data structure.

    .. # noqa: DAR402
    """

    df = df.copy()

    # use query mode if a string expression is passed
    if isinstance(conditions, str):
        conditions = df.eval(conditions)

    if not is_bool_dtype(conditions):
        raise ValueError(
            """
            Kindly ensure that `conditions` passed
            evaluates to a Boolean dtype.
            """
        )

    df.loc[conditions, target_column_name] = target_val

    return df


@pf.register_dataframe_method
@deprecated_alias(column="column_name")
def to_datetime(
    df: pd.DataFrame, column_name: Hashable, **kwargs
) -> pd.DataFrame:
    """
    Method-chainable `pd.to_datetime`.

    This method mutates the original DataFrame.

    Functional usage syntax:

    ```python
        df = to_datetime(df, 'col1', format='%Y%m%d')
    ```

    Method chaining syntax:

    ```python
        import pandas as pd
        import janitor
        df = pd.DataFrame(...).to_datetime('col1', format='%Y%m%d')
    ```

    :param df: A pandas DataFrame.
    :param column_name: Column name.
    :param kwargs: provide any kwargs that `pd.to_datetime` can take.
    :returns: A pandas DataFrame with updated datetime data.
    """
    df[column_name] = pd.to_datetime(df[column_name], **kwargs)

    return df


@pf.register_dataframe_method
def truncate_datetime_dataframe(
    df: pd.DataFrame, datepart: str
) -> pd.DataFrame:
    for i in df.columns:
        for j in df.index:
            try:
                df[i][j] = truncate_datetime(datepart, df[i][j])
            except KeyError:
                pass
            except TypeError:
                pass
            except AttributeError:
                pass

    return df


@pf.register_dataframe_method
def truncate_datetime(datepart: str, timestamp: dt.datetime):
    """
    Truncate times down to a user-specified precision of
    year, month, day, hour, minute, or second.

    Call on datetime object to truncate it.
    Calling on existing df will not alter the contents
    of said df.

    Note: Truncating down to a Month or Day will yields 0s,
    as there is no 0 month or 0 day in most datetime systems.

    :param datepart: Truncation precision, YEAR, MONTH, DAY,
        HOUR, MINUTE, SECOND. (String is automagically
        capitalized)
    :param timestamp: expecting a datetime from python datetime class (dt)
    :raises KeyError: if inappropriate precision is passed

    :returns: a truncated datetime object to
        the precision specified by datepart.
    """
    recurrence = [0, 1, 1, 0, 0, 0]  # [YEAR, MONTH, DAY, HOUR, MINUTE, SECOND]
    datepart = datepart.upper()
    ENUM = {
        "YEAR": 0,
        "MONTH": 1,
        "DAY": 2,
        "HOUR": 3,
        "MINUTE:": 4,
        "SECOND": 5,
        0: timestamp.year,
        1: timestamp.month,
        2: timestamp.day,
        3: timestamp.hour,
        4: timestamp.minute,
        5: timestamp.second,
    }
    try:
        ENUM[datepart]
    # Capture the error but replace it with explicit instructions.
    except KeyError:
        msg = (
            "Invalid truncation. Please enter any one of 'year', "
            "'month', 'day', 'hour', 'minute' or 'second'."
        )
        raise KeyError(msg)

    for i in range(ENUM.get(datepart) + 1):
        recurrence[i] = ENUM.get(i)

    return dt.datetime(
        recurrence[0],
        recurrence[1],
        recurrence[2],
        recurrence[3],
        recurrence[4],
        recurrence[5],
    )


@pf.register_dataframe_method
@deprecated_alias(new_column="new_column_name", agg_column="agg_column_name")
def groupby_agg(
    df: pd.DataFrame,
    by: Union[List, str],
    new_column_name: str,
    agg_column_name: str,
    agg: Union[Callable, str],
    dropna: bool = True,
) -> pd.DataFrame:
    """
    Shortcut for assigning a groupby-transform to a new column.

    This method does not mutate the original DataFrame.

    Without this function, we would have to write a verbose line:



        df = df.assign(...=df.groupby(...)[...].transform(...))

    Now, this function can be method-chained:



        import pandas as pd
        import janitor
        df = pd.DataFrame(...).groupby_agg(by='group',
                                           agg='mean',
                                           agg_column_name="col1"
                                           new_column_name='col1_mean_by_group',
                                           dropna = True/False)

    Examples::

        import pandas as pd
        import janitor as jn

            group  var1
        0      1     1
        1      1     1
        2      1     1
        3      1     1
        4      1     2
        5      2     1
        6      2     2
        7      2     2
        8      2     2
        9      2     3

    Let's get the count per `group` and `var1`::

        df.groupby_agg(
            by = ['group', 'var1'],
            agg = 'size',
            agg_column_name = 'var1',
            new_column_name = 'count'
        )

            group  var1  size
        0      1     1     4
        1      1     1     4
        2      1     1     4
        3      1     1     4
        4      1     2     1
        5      2     1     1
        6      2     2     3
        7      2     2     3
        8      2     2     3
        9      2     3     1

    If the data has null values,
    you can include the null values by passing `False` to `dropna`;
    this feature was introduced in Pandas 1.1::

            name   type  num  nulls
        0  black  chair    4    1.0
        1  black  chair    5    1.0
        2  black   sofa   12    NaN
        3    red   sofa    4    NaN
        4    red  plate    3    3.0

    Let's get the count, including the null values,
    grouping on `nulls` column::

        df.groupby_agg(
            by="nulls",
            new_column_name="num_count",
            agg_column_name="num",
            agg="size",
            dropna=False,
        )

            name   type  num  nulls  num_count
        0  black  chair    4    1.0          2
        1  black  chair    5    1.0          2
        2  black   sofa   12    NaN          2
        3    red   sofa    4    NaN          2
        4    red  plate    3    3.0          1

    :param df: A pandas DataFrame.
    :param by: Column(s) to groupby on, either a `str` or
               a `list` of `str`
    :param new_column_name: Name of the aggregation output column.
    :param agg_column_name: Name of the column to aggregate over.
    :param agg: How to aggregate.
    :param dropna: Whether or not to include null values,
        if present in the `by` column(s). Default is True.
    :returns: A pandas DataFrame.
    """
    df = df.copy()

    df[new_column_name] = df.groupby(by, dropna=dropna)[
        agg_column_name
    ].transform(agg)
    return df


@pf.register_dataframe_accessor("data_description")
class DataDescription:
    """High-level description of data present in this DataFrame.

    This is a custom data accessor.
    """

    def __init__(self, data):
        """Initialize DataDescription class."""
        self._data = data
        self._desc = {}

    def _get_data_df(self) -> pd.DataFrame:
        df = self._data

        data_dict = {}
        data_dict["column_name"] = df.columns.tolist()
        data_dict["type"] = df.dtypes.tolist()
        data_dict["count"] = df.count().tolist()
        data_dict["pct_missing"] = (1 - (df.count() / len(df))).tolist()
        data_dict["description"] = [self._desc.get(c, "") for c in df.columns]

        return pd.DataFrame(data_dict).set_index("column_name")

    @property
    def df(self) -> pd.DataFrame:
        """Get a table of descriptive information in a DataFrame format."""
        return self._get_data_df()

    def __repr__(self):
        """Human-readable representation of the `DataDescription` object."""
        return str(self._get_data_df())

    def display(self):
        """Print the table of descriptive information about this DataFrame."""
        print(self)

    def set_description(self, desc: Union[List, Dict]):
        """Update the description for each of the columns in the DataFrame.

        :param desc: The structure containing the descriptions to update
        :raises ValueError: if length of description list does not match
            number of columns in DataFrame.
        """
        if isinstance(desc, list):
            if len(desc) != len(self._data.columns):
                raise ValueError(
                    "Length of description list "
                    f"({len(desc)}) does not match number of columns in "
                    f"DataFrame ({len(self._data.columns)})"
                )

            self._desc = dict(zip(self._data.columns, desc))

        elif isinstance(desc, dict):
            self._desc = desc


@pf.register_dataframe_method
@deprecated_alias(from_column="from_column_name", to_column="to_column_name")
def bin_numeric(
    df: pd.DataFrame,
    from_column_name: Hashable,
    to_column_name: Hashable,
    num_bins: int = 5,
    labels: Optional[str] = None,
) -> pd.DataFrame:
    """
    Generate a new column that labels bins for a specified numeric column.

    This method mutates the original DataFrame.

    Makes use of pandas `cut()` function to bin data of one column,
    generating a new column with the results.

    ```python
        import pandas as pd
        import janitor
        df = (
            pd.DataFrame(...)
            .bin_numeric(
                from_column_name='col1',
                to_column_name='col1_binned',
                num_bins=3,
                labels=['1-2', '3-4', '5-6']
                )
        )
    ```

    :param df: A pandas DataFrame.
    :param from_column_name: The column whose data you want binned.
    :param to_column_name: The new column to be created with the binned data.
    :param num_bins: The number of bins to be utilized.
    :param labels: Optionally rename numeric bin ranges with labels. Number of
        label names must match number of bins specified.
    :return: A pandas DataFrame.
    :raises ValueError: if number of labels do not match number of bins.
    """
    if not labels:
        df[str(to_column_name)] = pd.cut(
            df[str(from_column_name)], bins=num_bins
        )
    else:
        if not len(labels) == num_bins:
            raise ValueError("Number of labels must match number of bins.")

        df[str(to_column_name)] = pd.cut(
            df[str(from_column_name)], bins=num_bins, labels=labels
        )

    return df


@pf.register_dataframe_method
def drop_duplicate_columns(
    df: pd.DataFrame, column_name: Hashable, nth_index: int = 0
) -> pd.DataFrame:
    """Remove a duplicated column specified by column_name, its index.

    This method does not mutate the original DataFrame.

    Column order 0 is to remove the first column,
           order 1 is to remove the second column, and etc

    The corresponding tidyverse R's library is:
    `select(-<column_name>_<nth_index + 1>)`

    Method chaining syntax:



        df = pd.DataFrame({
            "a": range(10),
            "b": range(10),
            "A": range(10, 20),
            "a*": range(20, 30),
        }).clean_names(remove_special=True)

        # remove a duplicated second 'a' column
        df.drop_duplicate_columns(column_name="a", nth_index=1)



    :param df: A pandas DataFrame
    :param column_name: Column to be removed
    :param nth_index: Among the duplicated columns,
        select the nth column to drop.
    :return: A pandas DataFrame
    """
    cols = df.columns.to_list()
    col_indexes = [
        col_idx
        for col_idx, col_name in enumerate(cols)
        if col_name == column_name
    ]

    # given that a column could be duplicated,
    # user could opt based on its order
    removed_col_idx = col_indexes[nth_index]
    # get the column indexes without column that is being removed
    filtered_cols = [
        c_i for c_i, c_v in enumerate(cols) if c_i != removed_col_idx
    ]

    return df.iloc[:, filtered_cols]


@pf.register_dataframe_method
def take_first(
    df: pd.DataFrame,
    subset: Union[Hashable, Iterable[Hashable]],
    by: Hashable,
    ascending: bool = True,
) -> pd.DataFrame:
    """
    Take the first row within each group specified by `subset`.

    This method does not mutate the original DataFrame.

    ```python
        import pandas as pd
        import janitor

        data = {
            "a": ["x", "x", "y", "y"],
            "b": [0, 1, 2, 3]
        }
        df = pd.DataFrame(data)

        df.take_first(subset="a", by="b")
    ```

    :param df: A pandas DataFrame.
    :param subset: Column(s) defining the group.
    :param by: Column to sort by.
    :param ascending: Whether or not to sort in ascending order, `bool`.
    :returns: A pandas DataFrame.
    """
    result = df.sort_values(by=by, ascending=ascending).drop_duplicates(
        subset=subset, keep="first"
    )

    return result


@pf.register_dataframe_method
def shuffle(
    df: pd.DataFrame, random_state=None, reset_index: bool = True
) -> pd.DataFrame:
    """Shuffle the rows of the DataFrame.

    This method does not mutate the original DataFrame.

    Super-sugary syntax! Underneath the hood, we use `df.sample(frac=1)`,
    with the option to set the random state.

    Example usage:
    ```python
        df = pd.DataFrame(...).shuffle()
    ```

    :param df: A pandas DataFrame
    :param random_state: (optional) A seed for the random number generator.
    :param reset_index: (optional) Resets index to default integers
    :returns: A shuffled pandas DataFrame.
    """
    result = df.sample(frac=1, random_state=random_state)
    if reset_index:
        result = result.reset_index(drop=True)
    return result


@pf.register_dataframe_method
def join_apply(
    df: pd.DataFrame, func: Callable, new_column_name: str
) -> pd.DataFrame:
    """
    Join the result of applying a function across dataframe rows.

    This method does not mutate the original DataFrame.

    This is a convenience function that allows us to apply arbitrary functions
    that take any combination of information from any of the columns. The only
    requirement is that the function signature takes in a row from the
    DataFrame.

    The example below shows us how to sum the result of two columns into a new
    column.

    ```python
        df = (
            pd.DataFrame({'a':[1, 2, 3], 'b': [2, 3, 4]})
            .join_apply(lambda x: 2 * x['a'] + x['b'], new_column_name="2a+b")
        )
    ```

    This following example shows us how to use conditionals in the same
    function.

    ```python
        def take_a_if_even(x):
            if x['a'] % 2:
                return x['a']
            else:
                return x['b']

        df = (
            pd.DataFrame({'a': [1, 2, 3], 'b': [2, 3, 4]})
            .join_apply(take_a_if_even, 'a_if_even')
        )
    ```

    :param df: A pandas DataFrame
    :param func: A function that is applied elementwise across all rows of the
        DataFrame.
    :param new_column_name: New column name.
    :returns: A pandas DataFrame with new column appended.
    """
    df = df.copy().join(df.apply(func, axis=1).rename(new_column_name))
    return df


@pf.register_dataframe_method
def flag_nulls(
    df: pd.DataFrame,
    column_name: Optional[Hashable] = "null_flag",
    columns: Optional[Union[str, Iterable[str], Hashable]] = None,
) -> pd.DataFrame:
    """Creates a new column to indicate whether you have null values in a given
    row. If the columns parameter is not set, looks across the entire
    DataFrame, otherwise will look only in the columns you set.



        import pandas as pd
        import janitor as jn

        df = pd.DataFrame(
            {'a': [1, 2, None, 4],
             'b': [5.0, None, 7.0, 8.0]})

        df.flag_nulls()
        #  'a' | 'b'  | 'null_flag'
        #   1  | 5.0  |   0
        #   2  | NaN  |   1
        #  NaN | 7.0  |   1
        #   4  | 8.0  |   0

        jn.functions.flag_nulls(df)
        #  'a' | 'b'  | 'null_flag'
        #   1  | 5.0  |   0
        #   2  | NaN  |   1
        #  NaN | 7.0  |   1
        #   4  | 8.0  |   0

        df.flag_nulls(columns=['b'])
        #  'a' | 'b'  | 'null_flag'
        #   1  | 5.0  |   0
        #   2  | NaN  |   1
        #  NaN | 7.0  |   0
        #   4  | 8.0  |   0


    :param df: Input Pandas dataframe.
    :param column_name: Name for the output column. Defaults to 'null_flag'.
    :param columns: List of columns to look at for finding null values. If you
        only want to look at one column, you can simply give its name. If set
        to None (default), all DataFrame columns are used.
    :returns: Input dataframe with the null flag column.
    :raises ValueError: if `column_name` is already present in the
        DataFrame.
    :raises ValueError: if a column within `columns` is no present in
        the DataFrame.

    .. # noqa: DAR402
    """
    # Sort out columns input
    if isinstance(columns, str):
        columns = [columns]
    elif columns is None:
        columns = df.columns
    elif not isinstance(columns, Iterable):
        # catches other hashable types
        columns = [columns]

    # Input sanitation checks
    check_column(df, columns)
    check_column(df, [column_name], present=False)

    # This algorithm works best for n_rows >> n_cols. See issue #501
    null_array = np.zeros(len(df))
    for col in columns:
        null_array = np.logical_or(null_array, pd.isna(df[col]))

    df = df.copy()
    df[column_name] = null_array.astype(int)
    return df


@pf.register_dataframe_method
def drop_constant_columns(
    df: pd.DataFrame,
) -> pd.DataFrame:
    """
    Finds and drops the constant columns from a Pandas DataFrame.

    This method does not mutate the original DataFrame.

    Functional usage syntax:

    ```python
        import pandas as pd
        import janitor as jn

        data_dict = {
        "a": [1, 1, 1] * 3,
        "Bell__Chart": [1, 2, 3] * 3,
        "decorated-elephant": [1, 1, 1] * 3,
        "animals": ["rabbit", "leopard", "lion"] * 3,
        "cities": ["Cambridge", "Shanghai", "Basel"] * 3
        }

        df = pd.DataFrame(data_dict)

        df = jn.functions.drop_constant_columns(df)
    ```

    Method chaining usage example:

    ```python
        import pandas as pd
        import janitor

        df = pd.DataFrame(...)

        df = df.drop_constant_columns()
    ```

    :param df: Input Pandas DataFrame
    :returns: The Pandas DataFrame with the constant columns dropped.
    """

    # :Example 1: Drop columns with a single value:

    # ```python

    #         import pandas as pd
    #         import janitor as jn

    #         data_dict = {
    #         "a": [1, 1, 1] * 3,
    #         "Bell": [1, 2, 3] * 3,
    #         "decorated-elephant": [1, 1, 1] * 3,
    #         "animals": ["rabbit", "leopard", "lion"] * 3,
    #         "cities": ["Cambridge", "Shanghai", "Basel"] * 3
    #         }

    # ```python

    #     df.drop_constant_columns()

    # ```python

    #     Bell  animals cities
    #   0   1   rabbit  Cambridge
    #   1   2   leopard Shanghai
    #   2   3   lion    Basel
    #   3   1   rabbit  Cambridge
    #   4   2   leopard Shanghai
    #   5   3   lion    Basel
    #   6   1   rabbit  Cambridge
    #   7   2   leopard Shanghai
    #   8   3   lion    Basel

    # Find the constant columns
    constant_columns = []
    for col in df.columns:
        if len(df[col].unique()) == 1:
            constant_columns.append(col)

    # Drop constant columns from df and return it
    return df.drop(labels=constant_columns, axis=1)


@pf.register_dataframe_method
def count_cumulative_unique(
    df: pd.DataFrame,
    column_name: Hashable,
    dest_column_name: str,
    case_sensitive: bool = True,
) -> pd.DataFrame:
    """Generates a running total of cumulative unique values in a given column.

    Functional usage syntax:

    ```python
        import pandas as pd
        import janitor as jn

        df = pd.DataFrame(...)

        df = jn.functions.count_cumulative_unique(
            df=df,
            column_name='animals',
            dest_column_name='animals_unique_count',
            case_sensitive=True
        )
    ```

    Method chaining usage example:

    ```python
        import pandas as pd
        import janitor

        df = pd.DataFrame(...)

        df = df.count_cumulative_unique(
            column_name='animals',
            dest_column_name='animals_unique_count',
            case_sensitive=True
        )
    ```

    A new column will be created containing a running
    count of unique values in the specified column.
    If `case_sensitive` is `True`, then the case of
    any letters will matter (i.e., `a != A`);
    otherwise, the case of any letters will not matter.

    This method mutates the original DataFrame.

    :param df: A pandas dataframe.
    :param column_name: Name of the column containing
        values from which a running count of unique values
        will be created.
    :param dest_column_name: The name of the new column containing the
        cumulative count of unique values that will be created.
    :param case_sensitive: Whether or not uppercase and lowercase letters
        will be considered equal (e.g., 'A' != 'a' if `True`).

    :returns: A pandas DataFrame with a new column containing a cumulative
        count of unique values from another column.
    """

    if not case_sensitive:
        # Make it so that the the same uppercase and lowercase
        # letter are treated as one unique value
        df[column_name] = df[column_name].astype(str).map(str.lower)

    df[dest_column_name] = (
        (
            df[[column_name]]
            .drop_duplicates()
            .assign(dummyabcxyz=1)
            .dummyabcxyz.cumsum()
        )
        .reindex(df.index)
        .ffill()
        .astype(int)
    )

    return df


@pf.register_series_method
def toset(series: pd.Series) -> Set:
    """Return a set of the values.

    These are each a scalar type, which is a Python scalar
    (for str, int, float) or a pandas scalar
    (for Timestamp/Timedelta/Interval/Period)

    Functional usage syntax:



        import pandas as pd
        import janitor as jn

        series = pd.Series(...)
        s = jn.functions.toset(series=series)

    Method chaining usage example:



        import pandas as pd
        import janitor

        series = pd.Series(...)
        s = series.toset()

    :param series: A pandas series.
    :returns: A set of values.
    """

    return set(series.tolist())


@pf.register_dataframe_method
def jitter(
    df: pd.DataFrame,
    column_name: Hashable,
    dest_column_name: str,
    scale: np.number,
    clip: Optional[Iterable[np.number]] = None,
    random_state: Optional[np.number] = None,
) -> pd.DataFrame:
    """
    Adds Gaussian noise (jitter) to the values of a column.

    Functional usage syntax:

    ```python
        import pandas as pd
        import janitor as jn

        df = pd.DataFrame(...)

        df = jn.functions.jitter(
            df=df,
            column_name='values',
            dest_column_name='values_jitter',
            scale=1.0,
            clip=None,
            random_state=None,
        )
    ```

    Method chaining usage example:

    ```
        import pandas as pd
        import janitor

        df = pd.DataFrame(...)

        df = df.jitter(
            column_name='values',
            dest_column_name='values_jitter',
            scale=1.0,
            clip=None,
            random_state=None,
        )
    ```

    A new column will be created containing the values of the original column
    with Gaussian noise added.
    For each value in the column, a Gaussian distribution is created
    having a location (mean) equal to the value
    and a scale (standard deviation) equal to `scale`.
    A random value is then sampled from this distribution,
    which is the jittered value.
    If a tuple is supplied for `clip`,
    then any values of the new column less than `clip[0]`
    will be set to `clip[0]`,
    and any values greater than `clip[1]` will be set to `clip[1]`.
    Additionally, if a numeric value is supplied for `random_state`,
    this value will be used to set the random seed used for sampling.
    NaN values are ignored in this method.

    This method mutates the original DataFrame.

    :param df: A pandas DataFrame.
    :param column_name: Name of the column containing
        values to add Gaussian jitter to.
    :param dest_column_name: The name of the new column containing the
        jittered values that will be created.
    :param scale: A positive value multiplied by the original
        column value to determine the scale (standard deviation) of the
        Gaussian distribution to sample from. (A value of zero results in
        no jittering.)
    :param clip: An iterable of two values (minimum and maximum) to clip
        the jittered values to, default to None.
    :param random_state: An integer or 1-d array value used to set the random
        seed, default to None.

    :returns: A pandas DataFrame with a new column containing
        Gaussian-jittered values from another column.
    :raises TypeError: if `column_name` is not numeric.
    :raises ValueError: if `scale` is not a numerical value
        greater than `0`.
    :raises ValueError: if `clip` is not an iterable of length `2`.
    :raises ValueError: if `clip[0]` is not less than `clip[1]`.
    """

    # Check types
    check("scale", scale, [int, float])

    # Check that `column_name` is a numeric column
    if not np.issubdtype(df[column_name].dtype, np.number):
        raise TypeError(f"{column_name} must be a numeric column.")

    if scale <= 0:
        raise ValueError("`scale` must be a numeric value greater than 0.")
    values = df[column_name]
    if random_state is not None:
        np.random.seed(random_state)
    result = np.random.normal(loc=values, scale=scale)
    if clip:
        # Ensure `clip` has length 2
        if len(clip) != 2:
            raise ValueError("`clip` must be an iterable of length 2.")
        # Ensure the values in `clip` are ordered as min, max
        if clip[1] < clip[0]:
            raise ValueError("`clip[0]` must be less than `clip[1]`.")
        result = np.clip(result, *clip)
    df[dest_column_name] = result

    return df


@pf.register_dataframe_method
def sort_naturally(
    df: pd.DataFrame, column_name: str, **natsorted_kwargs
) -> pd.DataFrame:
    """Sort a DataFrame by a column using *natural* sorting.

    Natural sorting is distinct from
    the default lexiographical sorting provided by `pandas`.
    For example, given the following list of items:

        ["A1", "A11", "A3", "A2", "A10"]

    lexicographical sorting would give us:


        ["A1", "A10", "A11", "A2", "A3"]

    By contrast, "natural" sorting would give us:

        ["A1", "A2", "A3", "A10", "A11"]

    This function thus provides *natural* sorting
    on a single column of a dataframe.

    To accomplish this, we do a natural sort
    on the unique values that are present in the dataframe.
    Then, we reconstitute the entire dataframe
    in the naturally sorted order.

    Natural sorting is provided by the Python package
    [natsort](https://natsort.readthedocs.io/en/master/index.html)

    All keyword arguments to `natsort` should be provided
    after the column name to sort by is provided.
    They are passed through to the `natsorted` function.

    Functional usage syntax:

    ```python
        import pandas as pd
        import janitor as jn

        df = pd.DataFrame(...)

        df = jn.sort_naturally(
            df=df,
            column_name='alphanumeric_column',
        )
    ```

    Method chaining usage syntax:

    ```python
        import pandas as pd
        import janitor

        df = pd.DataFrame(...)

        df = df.sort_naturally(
            column_name='alphanumeric_column',
        )
    ```
    :param df: A pandas DataFrame.
    :param column_name: The column on which natural sorting should take place.
    :param natsorted_kwargs: Keyword arguments to be passed
        to natsort's `natsorted` function.
    :returns: A sorted pandas DataFrame.
    """
    new_order = index_natsorted(df[column_name], **natsorted_kwargs)
    return df.iloc[new_order, :]


def sort_column_value_order(
    df: pd.DataFrame, column: str, column_value_order: dict, columns=None
) -> pd.DataFrame:
    """
    This function adds precedence to certain values in a specified column, then
    sorts based on that column and any other specified columns.

    Example:
                    SalesMonth	Company2	Company3
        Company1
        150.0	    Jan	        180.0	    400.0
        200.0	    Feb	        250.0	    500.0
        200.0	    Feb	        250.0	    500.0
        300.0	    Mar	        NaN	        600.0
        400.0	    April	    500.0	    675.0

        Given the current DataFrame, we want to order the sales month in desc
        order. To achieve this we would assign the later months with smaller
        values with the latest month, such as April with the precedence of 0.

        df = sort_column_value_order(
        df,
        'SalesMonth',
        {'April':1,'Mar':2,'Feb':3,'Jan':4}
        )

        The returned DataFrame will look as follows.

                    SalesMonth	Company2	Company3
        Company1
        400.0	    April	    500.0	    675.0
        300.0	    Mar	        NaN	        600.0
        200.0	    Feb	        250.0	    500.0
        200.0	    Feb	        250.0	    500.0
        150.0	    Jan	        180.0	    400.0

    :param df: This is our DataFrame that we are manipulating
    :param column: This is a column name as a string we are using to specify
        which column to sort by
    :param column_value_order: This is a dictionary of values that will
        represent precedence of the values in the specified column
    :param columns: This is a list of additional columns that we can sort by
    :raises ValueError: raises error if chosen Column Name is not in
        Dataframe, or if column_value_order dictionary is empty.
    :return: This function returns a Pandas DataFrame
    """
    if len(column_value_order) > 0:
        if column in df.columns:
            df["cond_order"] = df[column].replace(column_value_order)
            if columns is None:
                new_df = df.sort_values("cond_order")
                del new_df["cond_order"]
            else:
                new_df = df.sort_values(columns + ["cond_order"])
                del new_df["cond_order"]
            return new_df
        else:
            raise ValueError("Column Name not in DataFrame")
    else:
        raise ValueError("column_value_order dictionary cannot be empty")


@pf.register_dataframe_method
def expand_grid(
    df: Optional[pd.DataFrame] = None,
    df_key: Optional[str] = None,
    others: Optional[Dict] = None,
) -> pd.DataFrame:
    """
    Creates a DataFrame from a cartesian combination of all inputs.

    This works with a dictionary of name value pairs.

    It is also not restricted to DataFrames;
    it can work with any list-like structure
    that is 1 or 2 dimensional.

    If method-chaining to a DataFrame,
    a key to represent the column name in the output must be provided.


    Data types are preserved in this function,
    including Pandas' extension array dtypes.

    The output will always be a DataFrame.

    Example:

    ```python
        import pandas as pd
        import janitor as jn

        df = pd.DataFrame({"x":range(1,3), "y":[2,1]})
        others = {"z" : range(1,4)}

        df
           x  y
        0  1  2
        1  2  1

        df.expand_grid(df_key="df",others=others)

           df_x  df_y  z
        0     1     2  1
        1     1     2  2
        2     1     2  3
        3     2     1  1
        4     2     1  2
        5     2     1  3
    ```

    Create a DataFrame from all combinations in a dictionary:

    ```python
        data = {"x":range(1,4), "y":[1,2]}

        jn.expand_grid(others=data)

            x  y
        0  1  1
        1  1  2
        2  2  1
        3  2  2
        4  3  1
        5  3  2
    ```

    !!!note

        If a MultiIndex DataFrame or Series is passed, the index/columns
        will be discarded, and a single indexed DataFrame will be returned.

    Functional usage syntax:

    ```python

        import pandas as pd
        import janitor as jn

        df = pd.DataFrame(...)
        df = jn.expand_grid(df=df, df_key="...", others={...})
    ```

    Method-chaining usage syntax:

    ```python
        import pandas as pd
        import janitor as jn

        df = pd.DataFrame(...).expand_grid(df_key="bla",others={...})
    ```

    Usage independent of a DataFrame

    ```python
        import pandas as pd
        from janitor import expand_grid

        df = expand_grid({"x":range(1,4), "y":[1,2]})
    ```

    :param df: A pandas DataFrame.
    :param df_key: name of key for the DataFrame.
        It becomes part of the column names of the DataFrame.
    :param others: A dictionary that contains the data
        to be combined with the DataFrame.
        If no DataFrame exists, all inputs
        in others will be combined to create a DataFrame.
    :returns: A pandas DataFrame of all combinations of name value pairs.
    :raises KeyError: if there is a DataFrame and no key is provided.
    :raises ValueError: if `others` is empty.

    """

    check("others", others, [dict])

    # if there is a DataFrame, for the method chaining,
    # it must have a key, to create a name value pair
    if df is not None:
        df = df.copy()

        if not df_key:
            raise KeyError(
                """
                Using `expand_grid` as part of a DataFrame method chain
                requires that a string `df_key` be passed in.
                """
            )

        check("df_key", df_key, [str])

        others = {**{df_key: df}, **others}

    if not others:
        raise ValueError("""`others` cannot be empty.""")

    return _computations_expand_grid(others)


@pf.register_dataframe_method
@deprecated_alias(column="column_name")
def process_text(
    df: pd.DataFrame,
    column_name: str,
    new_column_names: Optional[Union[str, list]] = None,
    merge_frame: Optional[bool] = False,
    string_function: Optional[str] = None,
    **kwargs: str,
) -> pd.DataFrame:
    """
    Apply a Pandas string method to an existing column and return a dataframe.

    This function aims to make string cleaning easy, while chaining,
    by simply passing the string method name to the `process_text` function.
    This modifies an existing column and can also be used to create a new
    column.

    .. note:: In versions < 0.20.11, this function did not support the
        creation of new columns.

    A list of all the string methods in Pandas can be accessed `here
    <https://pandas.pydata.org/docs/user_guide/text.html#method-summary>`__.

    Example:



        import pandas as pd
        import janitor as jn

        df = pd.DataFrame({"text" : ["Ragnar",
                                    "sammywemmy",
                                    "ginger"],
                           "code" : [1, 2, 3]})

        df.process_text(column_name = "text",
                        string_function = "lower")

          text          code
        0 ragnar         1
        1 sammywemmy     2
        2 ginger         3

    For string methods with parameters, simply pass the keyword arguments::

        df.process_text(
            column_name = "text",
            string_function = "extract",
            pat = r"(ag)",
            expand = False,
            flags = re.IGNORECASE
            )

          text     code
        0 ag        1
        1 NaN       2
        2 NaN       3

    A new column can be created, leaving the existing column unmodified::

        df.process_text(
            column_name = "text",
            new_column_names = "new_text",
            string_function = "extract",
            pat = r"(ag)",
            flags = re.IGNORECASE
            )

          text           code     new_text
        0 Ragnar          1          ag
        1 sammywemmy      2          NaN
        2 ginger          3          NaN


    Functional usage syntax:



        import pandas as pd
        import janitor as jn

        df = pd.DataFrame(...)
        df = jn.process_text(
            df = df,
            column_name,
            new_column_names = None/string/list_of_strings,
            merge_frame = True/False,
            string_function = "string_func_name_here",
            kwargs
            )

    Method-chaining usage syntax:



        import pandas as pd
        import janitor as jn

        df = (
            pd.DataFrame(...)
            .process_text(
                column_name,
                new_column_names = None/string/list_of_strings,
                merge_frame = True/False
                string_function = "string_func_name_here",
                kwargs
                )
        )


    :param df: A pandas dataframe.
    :param column_name: String column to be operated on.
    :param new_column_names: Name(s) to assign to the new column(s) created
        from the text processing. `new_column_names` can be a string, if
        the result of the text processing is a Series or string; if the
        result of the text processing is a dataframe, then `new_column_names`
        is treated as a prefix for each of the columns in the new dataframe.
        `new_column_names` can also be a list of strings to act as new
        column names for the new dataframe. The existing `column_name`
        stays unmodified if `new_column_names` is not None.
    :param merge_frame: This comes into play if the result of the text
        processing is a dataframe. If `True`, the resulting dataframe
        will be merged with the original dataframe, else the resulting
        dataframe, not the original dataframe, will be returned.
    :param string_function: Pandas string method to be applied.
    :param kwargs: Keyword arguments for parameters of the `string_function`.
    :returns: A pandas dataframe with modified column(s).
    :raises KeyError: if `string_function` is not a Pandas string method.
    :raises TypeError: if wrong `arg` or `kwarg` is supplied.
    :raises ValueError: if `column_name` not found in dataframe.
    :raises ValueError: if `new_column_names` is not None and is found in
        dataframe.

    .. # noqa: DAR402
    """
    df = df.copy()

    check("column_name", column_name, [str])
    check_column(df, [column_name])

    # new_column_names should not already exist in the dataframe
    if new_column_names:
        check("new_column_names", new_column_names, [list, str])
        if isinstance(new_column_names, str):
            check_column(df, [new_column_names], present=False)
        else:
            check_column(df, new_column_names, present=False)

    if merge_frame:
        check("merge_frame", merge_frame, [bool])

    pandas_string_methods = [
        func.__name__
        for _, func in inspect.getmembers(pd.Series.str, inspect.isfunction)
        if not func.__name__.startswith("_")
    ]

    if not string_function:
        return df

    if string_function not in pandas_string_methods:
        raise KeyError(f"{string_function} is not a Pandas string method.")

    if string_function == "extractall" and merge_frame:
        # create unique indices
        # comes in handy for executing joins if there are
        # duplicated indices in the original dataframe
        df = df.set_index(np.arange(len(df)), append=True)  # extra_index_line

    result = getattr(df[column_name].str, string_function)(**kwargs)

    # TODO: Support for str.cat with `join` parameter
    # need a robust way to handle the results
    # if there is a `join` parameter, as this could create more
    # or less rows with varying indices or even duplicate indices

    return _process_text(
        result,
        df=df,
        column_name=column_name,
        new_column_names=new_column_names,
        merge_frame=merge_frame,
    )


@pf.register_dataframe_method
def fill_direction(df: pd.DataFrame, **kwargs) -> pd.DataFrame:
    """
    Provide a method-chainable function for filling missing values
    in selected columns.

    It is a wrapper for `pd.Series.ffill` and `pd.Series.bfill`,
    and pairs the column name with one of `up`, `down`, `updown`,
    and `downup`.

    ```python
        import pandas as pd
        import janitor as jn

        df

                 text  code
        0      ragnar   NaN
        1         NaN   2.0
        2  sammywemmy   3.0
        3         NaN   NaN
        4      ginger   5.0
    ```


    Fill on a single column:

    ```python
        df.fill_direction(code = 'up')

                 text  code
        0      ragnar   2.0
        1         NaN   2.0
        2  sammywemmy   3.0
        3         NaN   5.0
        4      ginger   5.0
    ```

    Fill on multiple columns:

    ```python
        df.fill_direction(text = 'down', code = 'down')

                 text  code
        0      ragnar   NaN
        1      ragnar   2.0
        2  sammywemmy   3.0
        3  sammywemmy   3.0
        4      ginger   5.0
    ```

    Fill multiple columns in different directions:

    ```python
        df.fill_direction(text = 'up', code = 'down')

                 text  code
        0      ragnar   NaN
        1  sammywemmy   2.0
        2  sammywemmy   3.0
        3      ginger   3.0
        4      ginger   5.0
    ```

    Functional usage syntax:

    ```python
        import pandas as pd
        import janitor as jn

        df = pd.DataFrame(...)
        df = jn.fill_direction(
                    df = df,
                    column_1 = direction_1,
                    column_2 = direction_2,
                )
    ```

    Method-chaining usage syntax:

    ```python
        import pandas as pd
        import janitor as jn

        df = pd.DataFrame(...)
               .fill_direction(
                    column_1 = direction_1,
                    column_2 = direction_2,
                )
    ```

    :param df: A pandas DataFrame.
    :param kwargs: Key - value pairs of columns and directions.
        Directions can be either `down`, `up`, `updown`
        (fill up then down) and `downup` (fill down then up).
    :returns: A pandas DataFrame with modified column(s).
    :raises ValueError: if column supplied is not in the DataFrame.
    :raises ValueError: if direction supplied is not one of `down`, `up`,
        `updown`, or `downup`.
    """

    if not kwargs:
        return df

    fill_types = {fill.name for fill in FILLTYPE}
    for column_name, fill_type in kwargs.items():
        check("column_name", column_name, [str])
        check("fill_type", fill_type, [str])
        if fill_type.upper() not in fill_types:
            raise ValueError(
                """
                fill_type should be one of
                up, down, updown, or downup.
                """
            )

    check_column(df, kwargs)

    new_values = {}
    for column_name, fill_type in kwargs.items():
        direction = FILLTYPE[f"{fill_type.upper()}"].value
        if len(direction) == 1:
            direction = methodcaller(direction[0])
            output = direction(df[column_name])
        else:
            direction = [methodcaller(entry) for entry in direction]
            output = _chain_func(df[column_name], *direction)
        new_values[column_name] = output

    return df.assign(**new_values)


class FILLTYPE(Enum):
    """List of fill types for fill_direction."""

    UP = ("bfill",)
    DOWN = ("ffill",)
    UPDOWN = "bfill", "ffill"
    DOWNUP = "ffill", "bfill"


def _chain_func(column: pd.Series, *funcs):
    """
    Apply series of functions consecutively
    to a Series.
    https://blog.finxter.com/how-to-chain-multiple-function-calls-in-python/
    """
    new_value = column.copy()
    for func in funcs:
        new_value = func(new_value)
    return new_value


@pf.register_dataframe_method
def groupby_topk(
    df: pd.DataFrame,
    groupby_column_name: Hashable,
    sort_column_name: Hashable,
    k: int,
    sort_values_kwargs: Dict = None,
) -> pd.DataFrame:
    """
    Return top `k` rows from a groupby of a set of columns.

    Returns a DataFrame that has the top `k` values grouped by `groupby_column_name`
    and sorted by `sort_column_name`.
    Additional parameters to the sorting (such as `ascending=True`)
    can be passed using `sort_values_kwargs`.

    List of all sort_values() parameters can be found
    [here](https://pandas.pydata.org/pandas-docs/stable/reference/api/pandas.DataFrame.sort_values.html).


    ```python
        import pandas as pd
        import janitor as jn

           age  ID result
        0   20   1   pass
        1   22   2   fail
        2   24   3   pass
        3   23   4   pass
        4   21   5   fail
        5   22   6   pass
    ```

    Ascending top 3:

    ```python
        df.groupby_topk('result', 'age', 3)

                    age  ID result
        result
        fail    4   21   5   fail
                1   22   2   fail
        pass    0   20   1   pass
                5   22   6   pass
                3   23   4   pass
    ```

    Descending top 2:

    ```python
        df.groupby_topk('result', 'age', 2, {'ascending':False})

                    age  ID result
        result
        fail    1   22   2   fail
                4   21   5   fail
        pass    2   24   3   pass
                3   23   4   pass
    ```

    Functional usage syntax:

    ```python
        import pandas as pd
        import janitor as jn

        df = pd.DataFrame(...)
        df = jn.groupby_topk(
            df = df,
            groupby_column_name = 'groupby_column',
            sort_column_name = 'sort_column',
            k = 5
            )
    ```

    Method-chaining usage syntax:

    ```python
        import pandas as pd
        import janitor as jn

        df = (
            pd.DataFrame(...)
            .groupby_topk(
            df = df,
            groupby_column_name = 'groupby_column',
            sort_column_name = 'sort_column',
            k = 5
            )
        )
    ```

    :param df: A pandas DataFrame.
    :param groupby_column_name: Column name to group input DataFrame `df` by.
    :param sort_column_name: Name of the column to sort along the
        input DataFrame `df`.
    :param k: Number of top rows to return from each group after sorting.
    :param sort_values_kwargs: Arguments to be passed to sort_values function.
    :returns: A pandas DataFrame with top `k` rows that are grouped by
        `groupby_column_name` column with each group sorted along the
        column `sort_column_name`.
    :raises ValueError: if `k` is less than 1.
    :raises ValueError: if `groupby_column_name` not in DataFrame `df`.
    :raises ValueError: if `sort_column_name` not in DataFrame `df`.
    :raises KeyError: if `inplace:True` is present in `sort_values_kwargs`.
    """  # noqa: E501

    # Convert the default sort_values_kwargs from None to empty Dict
    sort_values_kwargs = sort_values_kwargs or {}

    # Check if groupby_column_name and sort_column_name exists in the DataFrame
    check_column(df, [groupby_column_name, sort_column_name])

    # Check if k is greater than 0.
    if k < 1:
        raise ValueError(
            "Numbers of rows per group to be returned must be greater than 0."
        )

    # Check if inplace:True in sort values kwargs because it returns None
    if (
        "inplace" in sort_values_kwargs.keys()
        and sort_values_kwargs["inplace"]
    ):
        raise KeyError("Cannot use `inplace=True` in `sort_values_kwargs`.")

    return df.groupby(groupby_column_name).apply(
        lambda d: d.sort_values(sort_column_name, **sort_values_kwargs).head(k)
    )


@pf.register_dataframe_method
def complete(
    df: pd.DataFrame,
    *columns,
    by: Optional[Union[list, str]] = None,
) -> pd.DataFrame:
    """
    It is modeled after tidyr's `complete` function, and is a wrapper around
    `expand_grid`, `pd.DataFrame.reindex`, `pd.DataFrame.join`
    and `pd.DataFrame.fillna`.

    Combinations of column names or a list/tuple of column names, or even a
    dictionary of column names and new values are possible.

    It can also handle duplicated data.

    [Source](https://tidyr.tidyverse.org/reference/complete.html#examples)

    ```python
        import pandas as pd
        import janitor as jn

            group  item_id item_name  value1  value2
        0      1        1         a       1       4
        1      2        2         b       2       5
        2      1        2         b       3       6
    ```


    Find all the unique combinations of `group, item_id`,
    and `item_name`, including combinations not present
    in the data:

    ```python
        df.complete('group', 'item_id', 'item_name')

            group  item_id item_name  value1  value2
        0      1        1         a     1.0     4.0
        1      1        1         b     NaN     NaN
        2      1        2         a     NaN     NaN
        3      1        2         b     3.0     6.0
        4      2        1         a     NaN     NaN
        5      2        1         b     NaN     NaN
        6      2        2         a     NaN     NaN
        7      2        2         b     2.0     5.0
    ```

    To expose just the missing values based only on the existing data,
    `item_id` and `item_name` column names can be wrapped
    in a list/tuple, while `group` is passed in as a separate variable:

    ```python
        df.complete("group", ("item_id", "item_name"))

            group  item_id item_name  value1  value2
        0      1        1         a     1.0     4.0
        1      1        2         b     3.0     6.0
        2      2        1         a     NaN     NaN
        3      2        2         b     2.0     5.0
    ```

    Let's look at another
    [example]((http://imachordata.com/2016/02/05/you-complete-me/)):


    ```python

            Year      Taxon         Abundance
        0   1999    Saccharina         4
        1   2000    Saccharina         5
        2   2004    Saccharina         2
        3   1999     Agarum            1
        4   2004     Agarum            8
    ```

    Note that Year 2000 and Agarum pairing is missing. Let's make it
    explicit:


    ```python

        df.complete('Year', 'Taxon')

           Year      Taxon     Abundance
        0  1999     Agarum         1.0
        1  1999     Saccharina     4.0
        2  2000     Agarum         NaN
        3  2000     Saccharina     5.0
        4  2004     Agarum         8.0
        5  2004     Saccharina     2.0
    ```

    The null value can be replaced with the Pandas `fillna` argument:

    ```python

        df.complete('Year', 'Taxon').fillna(0)

           Year      Taxon     Abundance
        0  1999     Agarum         1.0
        1  1999     Saccharina     4.0
        2  2000     Agarum         0.0
        3  2000     Saccharina     5.0
        4  2004     Agarum         8.0
        5  2004     Saccharina     2.0
    ```

    What if we wanted the explicit missing values for all the years from
    1999 to 2004? Easy - simply pass a dictionary pairing the column name
    with the new values:

    ```python

        new_year_values = lambda year: range(year.min(), year.max() + 1)

        df.complete({"Year": new_year_values}, "Taxon")

            Year       Taxon  Abundance
        0   1999      Agarum        1.0
        1   1999  Saccharina        4.0
        2   2000      Agarum        NaN
        3   2000  Saccharina        5.0
        4   2001      Agarum        NaN
        5   2001  Saccharina        NaN
        6   2002      Agarum        NaN
        7   2002  Saccharina        NaN
        8   2003      Agarum        NaN
        9   2003  Saccharina        NaN
        10  2004      Agarum        8.0
        11  2004  Saccharina        2.0

    ```

    It is also possible to expose missing values within a groupby,
    by using the `by` parameter:

    ```python

          state  year  value
        0    CA  2010      1
        1    CA  2013      3
        2    HI  2010      1
        3    HI  2012      2
        4    HI  2016      3
        5    NY  2009      2
        6    NY  2013      5
    ```

    Let's get all the missing years per state:

    ```python

        df.complete(
            {'year': new_year_values},
            by='state'
        )

            state  year  value
        0     CA  2010    1.0
        1     CA  2011    NaN
        2     CA  2012    NaN
        3     CA  2013    3.0
        4     HI  2010    1.0
        5     HI  2011    NaN
        6     HI  2012    2.0
        7     HI  2013    NaN
        8     HI  2014    NaN
        9     HI  2015    NaN
        10    HI  2016    3.0
        11    NY  2009    2.0
        12    NY  2010    NaN
        13    NY  2011    NaN
        14    NY  2012    NaN
        15    NY  2013    5.0
    ```

    !!! note
        MultiIndex columns are not supported.


    Functional usage syntax:

    ```python

        import pandas as pd
        import janitor as jn

        df = pd.DataFrame(...)

        df = jn.complete(
            df = df,
            column_label,
            (column1, column2, ...),
            {column1: new_values, ...},
            by = label/list_of_labels
        )
    ```

    Method chaining syntax:

    ```python

        df = (
            pd.DataFrame(...)
            .complete(
                column_label,
                (column1, column2, ...),
                {column1: new_values, ...},
                by = label/list_of_labels
            )
    ```

    :param df: A pandas DataFrame.
    :param *columns: This is a sequence containing the columns to be
        completed. It could be column labels (string type),
        a list/tuple of column labels, or a dictionary that pairs
        column labels with new values.
    :param by: label or list of labels to group by.
        The explicit missing values are returned per group.
    :returns: A pandas DataFrame with modified column(s).
    """

    if not columns:
        return df

    df = df.copy()

    df = _computations_complete(df, columns, by)

    return df


def patterns(regex_pattern: Union[str, Pattern]) -> Pattern:
    """
    This function converts a string into a compiled regular expression;
    it can be used to select columns in the index or columns_names
    arguments of `pivot_longer` function.

    :param regex_pattern: string to be converted to compiled regular
        expression.
    :returns: A compile regular expression from provided
        `regex_pattern`.
    """
    check("regular expression", regex_pattern, [str, Pattern])

    return re.compile(regex_pattern)


@pf.register_dataframe_method
def pivot_longer(
    df: pd.DataFrame,
    index: Optional[Union[List, Tuple, str, Pattern]] = None,
    column_names: Optional[Union[List, Tuple, str, Pattern]] = None,
    names_to: Optional[Union[List, Tuple, str]] = None,
    values_to: Optional[str] = "value",
    column_level: Optional[Union[int, str]] = None,
    names_sep: Optional[Union[str, Pattern]] = None,
    names_pattern: Optional[Union[List, Tuple, str, Pattern]] = None,
    sort_by_appearance: Optional[bool] = False,
    ignore_index: Optional[bool] = True,
) -> pd.DataFrame:
    """
    Unpivots a DataFrame from *wide* to *long* format.

    This method does not mutate the original DataFrame.

    It is a wrapper around `pd.melt` and is meant to serve as a single point
    for transformations that require `pd.melt` or `pd.wide_to_long`.

    It is modeled after the `pivot_longer` function in R's tidyr package, and
    offers more functionality and flexibility than `pd.wide_to_long`.

    This function is useful to massage a DataFrame into a format where
    one or more columns are considered measured variables, and all other
    columns are considered as identifier variables.

    All measured variables are *unpivoted* (and typically duplicated) along the
    row axis.


    Example 1: The following DataFrame contains heartrate data for patients
    treated with two different drugs, `a` and `b`.

    ```python
              name   a   b
        0   Wilbur  67  56
        1  Petunia  80  90
        2  Gregory  64  50
    ```

    The column names `a` and `b` are actually the names of a measured variable
    (i.e. the name of a drug), but the values are a different measured variable
    (heartrate). We would like to unpivot these `a` and `b` columns into a
    `drug` column and a `heartrate` column.

    ```python
        df.pivot_longer(
            column_names = ['a', 'b'],
            names_to = 'drug',
            values_to = 'heartrate',
            sort_by_appearance = True
        )


              name drug  heartrate
        0   Wilbur    a         67
        1   Wilbur    b         56
        2  Petunia    a         80
        3  Petunia    b         90
        4  Gregory    a         64
        5  Gregory    b         50
    ```

    Note how the data is stacked in order of first appearance. If, however,
    you do not care for order of appearance, and want to wring out some
    more performance, you can set `sort_by_appearance` to `False` (the
    default is `False`).

    ```python
        df.pivot_longer(
            column_names = ['a', 'b'],
            names_to = 'drug',
            values_to = 'heartrate',
            sort_by_appearance = False
        )


                name     drug  heartrate
        0	Wilbur	   a	67
        1	Petunia	   a	80
        2	Gregory    a	64
        3	Wilbur	   b	56
        4	Petunia	   b	90
        5	Gregory	   b	50
    ```

    You can set `ignore_index` to `False`, if you wish to reuse the index
    from the source DataFrame (the index will be repeated as many times as
    necessary):


    ```python
        df.pivot_longer(
            column_names = ['a', 'b'],
            names_to = 'drug',
            values_to = 'heartrate',
            sort_by_appearance = False,
            ignore_index = False
        )


                name     drug  heartrate
        0	Wilbur	   a	67
        1	Petunia	   a	80
        2	Gregory    a	64
        0	Wilbur	   b	56
        1	Petunia	   b	90
        2	Gregory	   b	50
    ```

    MultiIndex DataFrames are unpivoted in the same form that you would
    expect from pandas' `melt`:

    ```python
            A  B  C
            D  E  F
        0   a  1  2
        1   b  3  4
        2   c  5  6

        df.pivot_longer(
            index = [("A", "D")],
            names_to = ["first", "second"]
        )


             (A, D)  first   second   value
        0	a	B	E	1
        1	b	B	E	3
        2	c	B	E	5
        3	a	C	F	2
        4	b	C	F	4
        5	c	C	F	6
    ```

    You can also unpivot on a specific level:


    ```python
        df.pivot_longer(
            index = "A",
            names_to = "first",
            column_level = 0
        )


           A      first  value
        0  a        B      1
        1  b        B      3
        2  c        B      5
    ```

    Example 2: The DataFrame below has year and month variables embedded within
    the column names.


    ```python
              col1	    2019-12	 2020-01	 2020-02
        0	a	   -1.085631	-1.506295	-2.426679
        1	b	    0.997345	-0.578600	-0.428913
        2	c	    0.282978	 1.651437	 1.265936
    ```

    `pivot_longer` can conveniently reshape the DataFrame into long format,
    with new columns for the year and month. You simply pass in the new
    column names to `names_to`, and pass the hyphen `-` to the `names_sep`
    argument.


    ```python
        df.pivot_longer(
            index = 'col1',
            names_to = ('year', 'month'),
            names_sep = '-',
            sort_by_appearance = True
        )

           col1 year   month      value
        0    a  2019     12     -1.085631
        1    a  2020     01     -1.506295
        2    a  2020     02     -2.426679
        3    b  2019     12      0.997345
        4    b  2020     01     -0.578600
        5    b  2020     02     -0.428913
        6    c  2019     12      0.282978
        7    c  2020     01      1.651437
        8    c  2020     02      1.265936
    ```

    Example 3: The DataFrame below has names embedded in it
    `(measure1, measure2)` that we would love to reuse as column names.


    ```python
            treat1-measure1     treat1-measure2 treat2-measure1 treat2-measure2
        0                1              4                   2               5
        1                2              5                   3               4
    ```

    For this, we use the `.value` variable, which signals to `pivot_longer`
    to treat the part of the column names corresponding to `.value` as new
    column names. The `.value` variable is similar to `stubnames` in pandas'
    `wide_to_long` function, but with more flexibility.


    ```python
        df.pivot_longer(
            names_to = ("group", '.value'),
            names_sep = '-',
            sort_by_appearance = True
        )


            group  measure1  measure2
        0  treat1         1         4
        1  treat2         2         5
        2  treat1         2         5
        3  treat2         3         4
    ```

    Let's break down the `.value` idea. When `.value` is used, `pivot_longer`
    creates a pairing. In the example above, we get a pairing
    `{"group":["treat1", "treat2"], ".value":["measure1", "measure2"]}`. All
    the values associated with `.value` become new column names, while those
    not associated with `.value`(`treat1` and `treat2`) become values in a
    new column `group`. `values_to` is overridden during this process.

    !!! note
        The values not associated with `.value` (in the example above,
        this is the `group` column) are returned as object dtypes. You can
        change it to your preferred dtype using pandas' `astype` method.

    Example 4: You can also unpivot from wide to long using regular expressions


    ```python
            n_1  n_2  n_3  pct_1  pct_2  pct_3
        0   10   20   30   0.1    0.2    0.3

        df.pivot_longer(
            names_to = (".value", "name"),
            names_pattern = "(.*)_(.)"
         )


            name    n  pct
        0     1  10.0  0.1
        1     2  20.0  0.2
        2     3  30.0  0.3
    ```

    The same idea of `.value` works here as well. Based on the capturing groups
    in the regex in `names_pattern`, we have two pairings -->
    `{".value":["n", "pct"], "name":[1,2,3]}`. Just like in the previous
    example, the values associated with `.value` become new column names,
    while those not associated with `.value` become values in the new column
    `name`.

    !!!note
        There are no limits to the pairing; however, you can only have
        one `.value` in `names_to`.

    Example 5: You can also pass a list/tuple of regular expressions that match
    specific patterns to `names_pattern`, along with a list/tuple of new
    names to `names_to`; this can come in handy if `.value` falls short:

    ```python
          GameID   Date	        Visitor	     Score_V	   Home	        Score_H
        0  1     9/10/2020   Houston Texans     20    Kansas City Chiefs   34
        1  2     9/13/2020   Seattle Seahawks   38    Atlanta Falcons      25



        df.pivot_longer(
            index = ['GameID','Date'],
            names_to = ("Team","Score"),
            names_pattern = ("^Visitor|Home", "^Score")
            )

               GameID       Date              Team       Score
        0       1       9/10/2020      Houston Texans     20
        1       2       9/13/2020    Seattle Seahawks     38
        2       1       9/10/2020  Kansas City Chiefs     34
        3       2       9/13/2020     Atlanta Falcons     25
    ```

    Note that in the code above, the number of entries in both `names_to` and
    `names_pattern` must match. Essentially, what the code does is look for
    columns that start with `Visitor` or `Home` (using the regex supplied) and
    puts all the values associated with these columns under a new column name
    `Team`. It then looks for columns that start with `Score` and collate all
    the values associated with these columns to a single column named `Score`.

    You can also take advantage of `janitor.patterns` function,
    or the `select_columns` syntax, which allows selection of columns via a
    regular expression; this can come in handy if you have a lot of
    column names to pass to the `index` or `column_names`  parameters,
    and you do not wish to manually type them all.

    ```python
             name    wk1   wk2   wk3   wk4
        0    Alice     5     9    20    22
        1    Bob       7    11    17    33
        2    Carla     6    13    39    40

        df.pivot_longer(index = janitor.patterns("^(?!wk)"))


             name   variable  value
        0   Alice      wk1      5
        1     Bob      wk1      7
        2   Carla      wk1      6
        3   Alice      wk2      9
        4     Bob      wk2     11
        5   Carla      wk2     13
        6   Alice      wk3     20
        7     Bob      wk3     17
        8   Carla      wk3     39
        9   Alice      wk4     22
        10    Bob      wk4     33
        11  Carla      wk4     40
    ```

    !!!note
        Unpivoting a DataFrame with MultiIndex columns, when
        either `names_sep` or `names_pattern` is provided is not
        supported.


    Functional usage syntax:

    ```python
        import pandas as pd
        import janitor as jn

        df = pd.DataFrame(...)
        df = jn.pivot_longer(
            df = df,
            index = [column1, column2, ...],
            column_names = [column3, column4, ...],
            names_to = new_column_name,
            names_sep = string/regular expression,
            names_pattern = string/regular expression,
            values_to= new_column_name,
            column_level = None/int/str,
            sort_by_appearance = True/False,
            ignore_index = True/False,
        )
    ```

    Method chaining syntax:

    ```python
        df = (
            pd.DataFrame(...)
            .pivot_longer(
                index = [column1, column2, ...],
                column_names = [column3, column4, ...],
                names_to = new_column_name,
                names_sep = string/regular expression,
                names_pattern = string/regular expression,
                values_to = new_column_name,
                column_level = None/int/str,
                sort_by_appearance = True/False,
                ignore_index = True/False,
            )
        )
    ```

    :param df: A pandas DataFrame.
    :param index: Name(s) of columns to use as identifier variables.
        Should be either a single column name, or a list/tuple of
        column names. The `janitor.select_columns` syntax is supported here,
        allowing for flexible and dynamic column selection.
        Index should be a list of tuples if the columns are a MultiIndex.
    :param column_names: Name(s) of columns to unpivot. Should be either
        a single column name or a list/tuple of column names.
        The `janitor.select_columns` syntax is supported here,
        allowing for flexible and dynamic column selection.
        Column_names should be a list of tuples
        if the columns are a MultiIndex.
    :param names_to: Name of new column as a string that will contain
        what were previously the column names in `column_names`.
        The default is `variable` if no value is provided. It can
        also be a list/tuple of strings that will serve as new column
        names, if `name_sep` or `names_pattern` is provided.
        If `.value` is in `names_to`, new column names will be extracted
        from part of the existing column names and overrides`values_to`.
    :param names_sep: Determines how the column name is broken up, if
        `names_to` contains multiple values. It takes the same
        specification as pandas' `str.split` method, and can be a string
        or regular expression. `names_sep` does not work with MultiIndex
        columns.
    :param names_pattern: Determines how the column name is broken up.
        It can be a regular expression containing matching groups (it takes
        the same specification as pandas' `str.extract` method), or a
        list/tuple of regular expressions. If it is a single regex, the
        number of groups must match the length of `names_to` ( if the
        length of `names_to` is 3, then the number of groups must be 3.
        If `names_to` is a string, then there should be only one group
        in `names_pattern``). For a list/tuple of regular expressions,
        `names_to` must also be a list/tuple and the lengths of both
        arguments must match(if the length of `names_to` is 4, then the
        length of `names_pattern` must also be 4). The entries in both
        arguments must also match positionally, i.e  if
        `names_to = ("name1", "name2", "name3")``, then `names_pattern``
        should be ("regex1", "regex2", "regex3"), with "name1" pairing
        "regex1", "name2" pairing "regex2", and "name3" pairing "regex3".
        `names_pattern` does not work with MultiIndex columns.
    :param values_to: Name of new column as a string that will contain what
        were previously the values of the columns in `column_names`.
    :param column_level: If columns are a MultiIndex, then use this level to
        unpivot the DataFrame. Provided for compatibility with pandas' melt,
        and applies only if neither `names_sep` nor `names_pattern` is
        provided.
    :param sort_by_appearance: Default `False`. Boolean value that determines
        the final look of the DataFrame. If `True`, the unpivoted DataFrame
        will be stacked in order of first appearance. See examples for more
        details. `pivot_longer` is usually more performant if
        `sort_by_appearance` is `False``.
    :param ignore_index: Default `True`. If True, original index is ignored.
        If False, the original index is retained and the Index labels will be
        repeated as necessary.
    :returns: A pandas DataFrame that has been unpivoted from wide to long
        format.
<<<<<<< HEAD
=======
    :raises TypeError: if `index` or `column_names` is not a string, or a
        list/tuple of column names, or a `janitor.patterns` function.
    :raises ValueError: if the dataframe contains MultiIndex columns, and
        `index` or `column_names` is not a list of tuples.

    .. # noqa: DAR402
>>>>>>> bfea08b0
    """

    # this code builds on the wonderful work of @benjaminjack’s PR
    # https://github.com/benjaminjack/pyjanitor/commit/e3df817903c20dd21634461c8a92aec137963ed0

    df = df.copy()

    (
        df,
        index,
        column_names,
        names_to,
        values_to,
        column_level,
        names_sep,
        names_pattern,
        sort_by_appearance,
        ignore_index,
    ) = _data_checks_pivot_longer(
        df,
        index,
        column_names,
        names_to,
        values_to,
        column_level,
        names_sep,
        names_pattern,
        sort_by_appearance,
        ignore_index,
    )

    df = _computations_pivot_longer(
        df,
        index,
        column_names,
        names_to,
        values_to,
        column_level,
        names_sep,
        names_pattern,
        sort_by_appearance,
        ignore_index,
    )

    return df


@pf.register_dataframe_method
def pivot_wider(
    df: pd.DataFrame,
    index: Optional[Union[List, str]] = None,
    names_from: Optional[Union[List, str]] = None,
    values_from: Optional[Union[List, str]] = None,
    names_sort: Optional[bool] = False,
    levels_order: Optional[list] = None,
    flatten_levels: Optional[bool] = True,
    names_sep="_",
    names_glue: Callable = None,
) -> pd.DataFrame:
    """
    Reshapes data from 'long' to 'wide' form.

    The number of columns are increased, while decreasing
    the number of rows. It is the inverse of the `pivot_longer`
    method, and is a wrapper around `pd.DataFrame.pivot` method.

    This method does not mutate the original DataFrame.

    .. note:: Column selection in `index`, `names_from`
        and `values_from` is possible using the
        `janitor.select_columns` syntax.

    Reshaping to wide form :

    ```python
             name variable  value
        0   Alice      wk1      5
        1   Alice      wk2      9
        2   Alice      wk3     20
        3   Alice      wk4     22
        4     Bob      wk1      7
        5     Bob      wk2     11
        6     Bob      wk3     17
        7     Bob      wk4     33
        8   Carla      wk1      6
        9   Carla      wk2     13
        10  Carla      wk3     39
        11  Carla      wk4     40

        df.pivot_wider(
                index = "name",
                names_from = "variable",
                values_from = "value"
            )

             name    wk1   wk2   wk3   wk4
        0    Alice     5     9    20    22
        1    Bob       7    11    17    33
        2    Carla     6    13    39    40
    ```

    Pivoting on multiple columns is possible :

    ```python
            name    n  pct
        0     1  10.0  0.1
        1     2  20.0  0.2
        2     3  30.0  0.3

        (df.assign(num = 0)
           .pivot_wider(
              index = "num",
              names_from = "name",
              values_from = ["n", "pct"],
              names_sep = "_"
              )
        )

            num n_1  n_2  n_3  pct_1  pct_2  pct_3
        0   0   10   20   30   0.1    0.2    0.3
    ```

    Aggregations are also possible with the `aggfunc` parameter::

<<<<<<< HEAD
    ```python

        df = pd.DataFrame([{'id': 'a', 'name': 'Adam', 'value': 5},
                           {'id': 'b', 'name': 'Eve', 'value': 6},
                           {'id': 'c', 'name': 'Adam', 'value': 4},
                           {'id': 'a', 'name': 'Eve', 'value': 3},
                           {'id': 'd', 'name': 'Seth', 'value': 2},
                           {'id': 'b', 'name': 'Adam', 'value': 4},
                           {'id': 'a', 'name': 'Adam', 'value': 2}])

        id  name    value
        a   Adam    5
        b   Eve     6
        c   Adam    4
        a   Eve     3
        d   Seth    2
        b   Adam    4
        a   Adam    2
=======

    You may choose not to flatten the columns,
    by setting `flatten_levels` to False::

        df

           dependent_variable  step   a   b
        0                 5.5     1  20  30
        1                 5.5     2  25  37
        2                 6.1     1  22  19
        3                 6.1     2  18  29


        df.pivot_wider(
            index = "dep*",
            names_from  = 'step',
            flatten_levels = False
            )

                             a       b
        step                 1   2   1   2
        dependent_variable
        5.5                 20  25  30  37
        6.1                 22  18  19  29


    The order of the levels can be changed with the `levels_order`
    parameter, which internally uses `pd.DataFrame.reorder_levels`::
>>>>>>> bfea08b0

        df.pivot_wider(
            index = "dep*",
            names_from  = 'step',
            flatten_levels = False,
            levels_order = ['step', None]
            )

        step                 1   2   1   2
                             a   a   b   b
        dependent_variable
        5.5                 20  25  30  37
        6.1                 22  18  19  29

        df.pivot_wider(
            index = ['a', 'b'],
            names_from = 'name',
            flatten_levels = True,
            )

<<<<<<< HEAD
            id  Adam  Eve  Seth
        0   a     7    3     0
        1   b     4    6     0
        2   c     4    0     0
        3   d     0    0     2
    ```

    **Note**: You may choose not to collapse the levels by passing `False`
        to the `flatten_levels` argument.

    **Note**: A ValueError is raised if the index is not unique and
        `aggfunc` is None.
=======
           dependent_variable  a_1  a_2  b_1  b_2
        0                 5.5   20   25   30   37
        1                 6.1   22   18   19   29


        df.pivot_wider(
            index = ['a', 'b'],
            names_from = 'name',
            flatten_levels= True,
            levels_order = ['step', None]
            )

           dependent_variable  1_a  2_a  1_b  2_b
        0                 5.5   20   25   30   37
        1                 6.1   22   18   19   29

    `names_sep` and `names_glue` come in handy in situations where `names_from`
    and/or `values_from` contain multiple variables; it is used primarily when
    the columns are flattened. The default value for `names_sep` is `_`::

        # default value of names_sep is '_'
        df.pivot_wider(index = "dep*", names_from = "step")

           dependent_variable  a_1  a_2  b_1  b_2
        0                 5.5   20   25   30   37
        1                 6.1   22   18   19   29

        df.pivot_wider(
            index = "dep*",
            names_from = "step",
            names_sep = "")

           dependent_variable  a1  a2  b1  b2
        0                 5.5  20  25  30  37
        1                 6.1  22  18  19  29

    With `names_glue` you can `glue` the individual levels (if MultiIndex)
    into one (similar to `names_sep`), or you can modify the final columns,
    as long as it can be passed to `pd.Index.map`::

        # replicate `names_sep`
        df.pivot_wider(
            index = "dep*",
            names_from = "step",
            names_sep = None,
            names_glue = "_".join
            )

           dependent_variable  a_1  a_2  b_1  b_2
        0                 5.5   20   25   30   37
        1                 6.1   22   18   19   29

        # going beyond names_sep
        df.pivot_wider(
            index = "dep*",
            names_from = "step",
            names_sep = None,
            names_glue = lambda col: f"{col[0]}_step{col[1]}"
            )

           dependent_variable  a_step1  a_step2  b_step1  b_step2
        0                 5.5       20       25       30       37
        1                 6.1       22       18       19       29

    .. note:: A ValueError is raised if the combination
        of the `index` and `names_from` is not unique.

    .. note:: By default, values from `values_from` are always
        at the top level if the columns are not flattened.
        If flattened, the values from `values_from` are usually
        at the start of each label in the columns.
>>>>>>> bfea08b0

    Functional usage syntax:

    ```python
        import pandas as pd
        import janitor as jn

        df = pd.DataFrame(...)

        df = jn.pivot_wider(
            df = df,
            index = [column1, column2, ...],
            names_from = [column3, column4, ...],
            value_from = [column5, column6, ...],
            names_sort = True/False,
            levels_order = None/list,
            flatten_levels = True/False,
            names_sep='_',
            names_glue= Callable

        )
    ```

    Method chaining syntax:

    ```python
        df = (
            pd.DataFrame(...)
            .pivot_wider(
                index = [column1, column2, ...],
                names_from = [column3, column4, ...],
                value_from = [column5, column6, ...],
                names_sort = True/False,
                levels_order = None/list,
                flatten_levels = True/False,
                names_sep='_',
                names_glue= Callable
                )
        )
    ```

    :param df: A pandas dataframe.
    :param index: Name(s) of columns to use as identifier variables.
        Should be either a single column name, or a list of column names.
        The `janitor.select_columns` syntax is supported here,
        allowing for flexible and dynamic column selection.
        If `index` is not provided, the dataframe's index is used.
    :param names_from: Name(s) of column(s) to use to make the new
        dataframe's columns. Should be either a single column name, or a
        list of column names.
        The `janitor.select_columns` syntax is supported here,
        allowing for flexible and dynamic column selection.
        A label or labels must be provided for `names_from`.
    :param values_from: Name(s) of column(s) that will be used for populating
        the new dataframe's values.
        The `janitor.select_columns` syntax is supported here,
        allowing for flexible and dynamic column selection.
<<<<<<< HEAD
        If `values_from` is not specified,
        all remaining columns will be used. If `flatten_levels` is `False`,
        a MultiIndex dataframe is created.
=======
        If ``values_from`` is not specified,  all remaining columns
        will be used. Note that values from `values_from` are usually at
        the top level, the dataframe's columns is not flattened, or the
        start of each label in the columns, if flattened.
>>>>>>> bfea08b0
    :param names_sort: Default is `True`. Sorts columns by order of
        appearance.
    :param levels_order: Applicable if there are multiple `names_from`
        and/or `values_from`. Reorders the levels. Accepts a list of strings.
        If there are multiple `values_from`, pass a None to represent that
        level.
    :param flatten_levels: Default is `True`. If `False`, the dataframe stays
        as a MultiIndex.
<<<<<<< HEAD
    :param names_from_position: By default, the values in `names_from` stay
        at the front of the new column names. This can be changed to "last";
        this places the values in `names_from`
        at the tail of the column names.
    :param names_prefix: String to be added to the front of each output column.
        Can be handy if the values in `names_from` are numeric data types.
        Applicable only if `flatten_levels` is True.
    :param names_sep: If `names_from` or `values_from` contain multiple
        variables, this will be used to join their values into a single string
        to use as a column name. Default is `_`.
        Applicable only if `flatten_levels` is `True`.
    :param aggfunc: An aggregate function. It can be a function, a string,
        list of functions, or a dictionary, pairing column name with aggregate
        function.
    :param fill_value: Scalar value to replace missing values with
        (after pivoting).
=======
    :param names_sep: If ``names_from`` or ``values_from`` contain multiple
        variables, this will be used to join their values into a single string
        to use as a column name. Default is ``_``.
        Applicable only if ``flatten_levels`` is ``True``.
    :param names_glue: A callable to control the output
        of the flattened columns. Applicable only if
        ``flatten_levels`` is ``True``. Function should be
        acceptable to pandas' `map` function.
>>>>>>> bfea08b0
    :returns: A pandas DataFrame that has been unpivoted from long to wide
        form.
    :raises ValueError: if `names_from` is None.
    :raises TypeError: if `flatten_levels` is not a boolean.
<<<<<<< HEAD
    :raises ValueError: if values in `index` or `names_from` or `values_from`
        do not exist in the dataframe.
    :raises ValueError: if the combination of `index` and `names_from` is not
        unique and `aggfunc` is `None`.

    # noqa: DAR402
=======

    .. # noqa: DAR402
>>>>>>> bfea08b0
    """

    df = df.copy()

    (
        df,
        index,
        names_from,
        values_from,
        names_sort,
        levels_order,
        flatten_levels,
        names_sep,
        names_glue,
    ) = _data_checks_pivot_wider(
        df,
        index,
        names_from,
        values_from,
        names_sort,
        levels_order,
        flatten_levels,
        names_sep,
        names_glue,
    )

    df = _computations_pivot_wider(
        df,
        index,
        names_from,
        values_from,
        names_sort,
        levels_order,
        flatten_levels,
        names_sep,
        names_glue,
    )

    return df


@pf.register_dataframe_method
def conditional_join(
    df: pd.DataFrame,
    right: Union[pd.DataFrame, pd.Series],
    *conditions,
    how: str = "inner",
    sort_by_appearance: bool = False,
    suffixes=("_x", "_y"),
) -> pd.DataFrame:
    """
    This is a convenience function that operates similarly to `pd.merge`,
    but allows joins on inequality operators, or a combination of equi
    and non-equi joins.

    If the join is solely on equality, `pd.merge` function
    is more efficient and should be used instead. Infact,
    for multiple conditions where equality is involved,
    a `pd.merge`, followed by filter(via `query` or `loc`)
    is more efficient. This is even more evident when joining
    on strings.
    If you are interested in nearest joins, or rolling joins,
    `pd.merge_asof` covers that. There is also the IntervalIndex,
    which can be more efficient for range joins, especially if
    the intervals do not overlap.

    This function returns rows, if any, where values from `df` meet the
    condition(s) for values from `right`. The conditions are passed in
    as a variable argument of tuples, where the tuple is of
    the form `(left_on, right_on, op)`; `left_on` is the column
    label from `df`, `right_on` is the column label from `right`,
    while `op` is the operator.

    The operator can be any of `==`, `!=`, `<=`, `<`, `>=`, `>`.

    A binary search is used to get the relevant rows; this avoids
    a cartesian join, and makes the process less memory intensive.

    The join is done only on the columns.
    MultiIndex columns are not supported.

    Only numeric, date and string columns are supported.

    If joining on strings, only the `==` operator is supported.

    Only `inner`, `left`, and `right` joins are supported.


    Example :

    df1:
    ```python
            id  value_1
        0   1        2
        1   1        5
        2   1        7
        3   2        1
        4   2        3
        5   3        4
    ```

    df2:
    ```python
            id  value_2A  value_2B
        0   1         0         1
        1   1         3         5
        2   1         7         9
        3   1        12        15
        4   2         0         1
        5   2         2         4
        6   2         3         6
        7   3         1         3
    ```

    Join on equi and non-equi operators is possible:

    ```python
        df1.conditional_join(
                df2,
                ('id', 'id', '=='),
                ('value_1', 'value_2A', '>='),
                ('value_1', 'value_2B', '<='),
                sort_by_appearance = True
            )

            id_x  value_1  id_y  value_2A  value_2B
        0     1        5     1         3         5
        1     1        7     1         7         9
        2     2        1     2         0         1
        3     2        3     2         2         4
        4     2        3     2         3         6
    ```

    The default join is `inner`. left and right joins are supported as well:

    ```python
        df1.conditional_join(
                df2,
                ('id', 'id', '=='),
                ('value_1', 'value_2A', '>='),
                ('value_1', 'value_2B', '<='),
                how='left',
                sort_by_appearance = True
            )

            id_x  value_1  id_y  value_2A  value_2B
        0     1        2   NaN       NaN       NaN
        1     1        5   1.0       3.0       5.0
        2     1        7   1.0       7.0       9.0
        3     2        1   2.0       0.0       1.0
        4     2        3   2.0       2.0       4.0
        5     2        3   2.0       3.0       6.0
        6     3        4   NaN       NaN       NaN


        df1.conditional_join(
                df2,
                ('id', 'id', '=='),
                ('value_1', 'value_2A', '>='),
                ('value_1', 'value_2B', '<='),
                how='right',
                sort_by_appearance = True
            )

            id_x  value_1  id_y  value_2A  value_2B
        0   NaN      NaN     1         0         1
        1   1.0      5.0     1         3         5
        2   1.0      7.0     1         7         9
        3   NaN      NaN     1        12        15
        4   2.0      1.0     2         0         1
        5   2.0      3.0     2         2         4
        6   2.0      3.0     2         3         6
        7   NaN      NaN     3         1         3
    ```

    Join on just the non-equi joins is also possible::

    ```python
        df1.conditional_join(
                df2,
                ('value_1', 'value_2A', '>'),
                ('value_1', 'value_2B', '<'),
                how='inner',
                sort_by_appearance = True
            )

            id_x  value_1  id_y  value_2A  value_2B
        0     1        2     3         1         3
        1     1        5     2         3         6
        2     2        3     2         2         4
        3     3        4     1         3         5
        4     3        4     2         3         6
    ```

    The default for the `suffixes` parameter is `(_x, _y)`,
    One of the suffixes can be set as `None`;
    this avoids a suffix on the columns from the
    relevant dataframe:

    ```python
        df1.conditional_join(
                df2,
                ('value_1', 'value_2A', '>'),
                ('value_1', 'value_2B', '<'),
                how='inner',
                sort_by_appearance = True,
                suffixes = (None, '_y')
            )

            id  value_1  id_y  value_2A  value_2B
        0   1        2     3         1         3
        1   1        5     2         3         6
        2   2        3     2         2         4
        3   3        4     1         3         5
        4   3        4     2         3         6
    ```

    Join on just equality is also possible, but should be avoided -
    Pandas merge/join is more efficient:

    ```python
        df1.conditional_join(
                df2,
                ('col_a', 'col_a', '=='),
                sort_by_appearance = True
            )

             col_a_x col_b  col_a_y col_c
        0        2     B        2     X
        1        3     C        3     Y
    ```

    Join on not equal -> `!=` :

    ```python
        df1.conditional_join(
                df2,
                ('col_a', 'col_a', '!='),
                sort_by_appearance = True
            )

             col_a_x col_b  col_a_y col_c
        0        1     A        0     Z
        1        1     A        2     X
        2        1     A        3     Y
        3        2     B        0     Z
        4        2     B        3     Y
        5        3     C        0     Z
        6        3     C        2     X
    ```

    If the order from `right` is not important,
    `sort_by_appearance` can be set to  `False`
    (this is the default):

    ```python
        df1.conditional_join(
                df2,
                ('col_a', 'col_a', '>'),
                sort_by_appearance = False
            )

             col_a_x col_b  col_a_y col_c
        0        1     A        0     Z
        1        2     B        0     Z
        2        3     C        0     Z
        3        3     C        2     X
    ```

    **Note**: If `df` or `right` has labeled indices,
              it will be lost after the merge,
              and replaced with an integer index.
              If you wish to preserve the labeled indices,
              you can convert them to columns
              before running the conditional join.

    **Note**: All the columns from `df` and `right`
              are returned in the final output.

    .. note:: For multiple condtions, If there are nulls
              in the join columns, they will not be
              preserved for `!=` operator. Nulls are only
              preserved for `!=` operator for single condition.

    Functional usage syntax:

    ```python
        import pandas as pd
        import janitor as jn

        df = pd.DataFrame(...)
        right = pd.DataFrame(...)

        df = jn.conditional_join(
                df,
                right,
                *conditions,
                sort_by_appearance = True/False,
                suffixes = ("_x", "_y"),
                )
    ```

    Method chaining syntax:

    ```python
        df = df.conditional_join(
                right,
                *conditions,
                sort_by_appearance = True/False,
                suffixes = ("_x", "_y"),
                )
    ```

    :param df: A Pandas DataFrame.
    :param right: Named Series or DataFrame to join to.
    :param conditions: Variable argument of tuple(s) of the form
        `(left_on, right_on, op)`, where `left_on` is the column
        label from `df`, `right_on` is the column label from `right`,
        while `op` is the operator. The operator can be any of
        `==`, `!=`, `<=`, `<`, `>=`, `>`.
    :param how: Indicates the type of join to be performed.
        It can be one of `inner`, `left`, `right`.
        Full join is not supported. Defaults to `inner`.
    :param sort_by_appearance: Default is `False`. If True,
        values from `right` that meet the join condition will be returned
        in the final dataframe in the same order that they were before the
        join.
    :param suffixes: tuple, default is `(_x, _y)`.
        A sequence of length 2, where each element is optionally a string,
        indicating the suffix to add to the overlapping column names
        in `df` and `right`. Pass a value of `None`
        instead of a string to indicate that the  column name
        from `df` or `right` should be left as-is, with no suffix.
        At least one of the values must not be `None`.
    :returns: A pandas DataFrame of the two merged Pandas objects.
    :raises ValueError: if columns from `df` or `right` is a MultiIndex.
    :raises ValueError: if condition in *conditions is not a tuple.
<<<<<<< HEAD
    :raises ValueError: if condition is not length 3.
    :raises ValueError: if `left_on` and `right_on` in condition are not
        both numeric, or string, or datetime.

    # noqa: DAR402
=======

    .. # noqa: DAR402
>>>>>>> bfea08b0
    """

    (
        df,
        right,
        conditions,
        how,
        sort_by_appearance,
        suffixes,
    ) = _conditional_join_preliminary_checks(
        df,
        right,
        conditions,
        how,
        sort_by_appearance,
        suffixes,
    )

    df, right, conditions = _cond_join_suffixes(
        df, right, conditions, suffixes
    )

    # the numeric indexes play a crucial part in position tracking
    df.index = np.arange(len(df))
    right.index = np.arange(len(right))

    return _conditional_join_compute(
        df, right, conditions, how, sort_by_appearance
    )<|MERGE_RESOLUTION|>--- conflicted
+++ resolved
@@ -6263,15 +6263,6 @@
         repeated as necessary.
     :returns: A pandas DataFrame that has been unpivoted from wide to long
         format.
-<<<<<<< HEAD
-=======
-    :raises TypeError: if `index` or `column_names` is not a string, or a
-        list/tuple of column names, or a `janitor.patterns` function.
-    :raises ValueError: if the dataframe contains MultiIndex columns, and
-        `index` or `column_names` is not a list of tuples.
-
-    .. # noqa: DAR402
->>>>>>> bfea08b0
     """
 
     # this code builds on the wonderful work of @benjaminjack’s PR
@@ -6396,7 +6387,6 @@
 
     Aggregations are also possible with the `aggfunc` parameter::
 
-<<<<<<< HEAD
     ```python
 
         df = pd.DataFrame([{'id': 'a', 'name': 'Adam', 'value': 5},
@@ -6415,36 +6405,6 @@
         d   Seth    2
         b   Adam    4
         a   Adam    2
-=======
-
-    You may choose not to flatten the columns,
-    by setting `flatten_levels` to False::
-
-        df
-
-           dependent_variable  step   a   b
-        0                 5.5     1  20  30
-        1                 5.5     2  25  37
-        2                 6.1     1  22  19
-        3                 6.1     2  18  29
-
-
-        df.pivot_wider(
-            index = "dep*",
-            names_from  = 'step',
-            flatten_levels = False
-            )
-
-                             a       b
-        step                 1   2   1   2
-        dependent_variable
-        5.5                 20  25  30  37
-        6.1                 22  18  19  29
-
-
-    The order of the levels can be changed with the `levels_order`
-    parameter, which internally uses `pd.DataFrame.reorder_levels`::
->>>>>>> bfea08b0
 
         df.pivot_wider(
             index = "dep*",
@@ -6465,7 +6425,6 @@
             flatten_levels = True,
             )
 
-<<<<<<< HEAD
             id  Adam  Eve  Seth
         0   a     7    3     0
         1   b     4    6     0
@@ -6478,79 +6437,6 @@
 
     **Note**: A ValueError is raised if the index is not unique and
         `aggfunc` is None.
-=======
-           dependent_variable  a_1  a_2  b_1  b_2
-        0                 5.5   20   25   30   37
-        1                 6.1   22   18   19   29
-
-
-        df.pivot_wider(
-            index = ['a', 'b'],
-            names_from = 'name',
-            flatten_levels= True,
-            levels_order = ['step', None]
-            )
-
-           dependent_variable  1_a  2_a  1_b  2_b
-        0                 5.5   20   25   30   37
-        1                 6.1   22   18   19   29
-
-    `names_sep` and `names_glue` come in handy in situations where `names_from`
-    and/or `values_from` contain multiple variables; it is used primarily when
-    the columns are flattened. The default value for `names_sep` is `_`::
-
-        # default value of names_sep is '_'
-        df.pivot_wider(index = "dep*", names_from = "step")
-
-           dependent_variable  a_1  a_2  b_1  b_2
-        0                 5.5   20   25   30   37
-        1                 6.1   22   18   19   29
-
-        df.pivot_wider(
-            index = "dep*",
-            names_from = "step",
-            names_sep = "")
-
-           dependent_variable  a1  a2  b1  b2
-        0                 5.5  20  25  30  37
-        1                 6.1  22  18  19  29
-
-    With `names_glue` you can `glue` the individual levels (if MultiIndex)
-    into one (similar to `names_sep`), or you can modify the final columns,
-    as long as it can be passed to `pd.Index.map`::
-
-        # replicate `names_sep`
-        df.pivot_wider(
-            index = "dep*",
-            names_from = "step",
-            names_sep = None,
-            names_glue = "_".join
-            )
-
-           dependent_variable  a_1  a_2  b_1  b_2
-        0                 5.5   20   25   30   37
-        1                 6.1   22   18   19   29
-
-        # going beyond names_sep
-        df.pivot_wider(
-            index = "dep*",
-            names_from = "step",
-            names_sep = None,
-            names_glue = lambda col: f"{col[0]}_step{col[1]}"
-            )
-
-           dependent_variable  a_step1  a_step2  b_step1  b_step2
-        0                 5.5       20       25       30       37
-        1                 6.1       22       18       19       29
-
-    .. note:: A ValueError is raised if the combination
-        of the `index` and `names_from` is not unique.
-
-    .. note:: By default, values from `values_from` are always
-        at the top level if the columns are not flattened.
-        If flattened, the values from `values_from` are usually
-        at the start of each label in the columns.
->>>>>>> bfea08b0
 
     Functional usage syntax:
 
@@ -6608,16 +6494,9 @@
         the new dataframe's values.
         The `janitor.select_columns` syntax is supported here,
         allowing for flexible and dynamic column selection.
-<<<<<<< HEAD
         If `values_from` is not specified,
         all remaining columns will be used. If `flatten_levels` is `False`,
         a MultiIndex dataframe is created.
-=======
-        If ``values_from`` is not specified,  all remaining columns
-        will be used. Note that values from `values_from` are usually at
-        the top level, the dataframe's columns is not flattened, or the
-        start of each label in the columns, if flattened.
->>>>>>> bfea08b0
     :param names_sort: Default is `True`. Sorts columns by order of
         appearance.
     :param levels_order: Applicable if there are multiple `names_from`
@@ -6626,48 +6505,24 @@
         level.
     :param flatten_levels: Default is `True`. If `False`, the dataframe stays
         as a MultiIndex.
-<<<<<<< HEAD
-    :param names_from_position: By default, the values in `names_from` stay
-        at the front of the new column names. This can be changed to "last";
-        this places the values in `names_from`
-        at the tail of the column names.
-    :param names_prefix: String to be added to the front of each output column.
-        Can be handy if the values in `names_from` are numeric data types.
-        Applicable only if `flatten_levels` is True.
     :param names_sep: If `names_from` or `values_from` contain multiple
         variables, this will be used to join their values into a single string
         to use as a column name. Default is `_`.
         Applicable only if `flatten_levels` is `True`.
-    :param aggfunc: An aggregate function. It can be a function, a string,
-        list of functions, or a dictionary, pairing column name with aggregate
-        function.
-    :param fill_value: Scalar value to replace missing values with
-        (after pivoting).
-=======
-    :param names_sep: If ``names_from`` or ``values_from`` contain multiple
-        variables, this will be used to join their values into a single string
-        to use as a column name. Default is ``_``.
-        Applicable only if ``flatten_levels`` is ``True``.
-    :param names_glue: A callable to control the output
-        of the flattened columns. Applicable only if
-        ``flatten_levels`` is ``True``. Function should be
-        acceptable to pandas' `map` function.
->>>>>>> bfea08b0
+    :param names_glue: A callable to control
+        the output of the flattened columns.
+        Applicable only if `flatten_levels` is True.
+        Function should be acceptable to pandas’ `map` function.
     :returns: A pandas DataFrame that has been unpivoted from long to wide
         form.
     :raises ValueError: if `names_from` is None.
     :raises TypeError: if `flatten_levels` is not a boolean.
-<<<<<<< HEAD
     :raises ValueError: if values in `index` or `names_from` or `values_from`
         do not exist in the dataframe.
     :raises ValueError: if the combination of `index` and `names_from` is not
         unique and `aggfunc` is `None`.
 
     # noqa: DAR402
-=======
-
-    .. # noqa: DAR402
->>>>>>> bfea08b0
     """
 
     df = df.copy()
@@ -7005,16 +6860,11 @@
     :returns: A pandas DataFrame of the two merged Pandas objects.
     :raises ValueError: if columns from `df` or `right` is a MultiIndex.
     :raises ValueError: if condition in *conditions is not a tuple.
-<<<<<<< HEAD
     :raises ValueError: if condition is not length 3.
     :raises ValueError: if `left_on` and `right_on` in condition are not
         both numeric, or string, or datetime.
 
     # noqa: DAR402
-=======
-
-    .. # noqa: DAR402
->>>>>>> bfea08b0
     """
 
     (
