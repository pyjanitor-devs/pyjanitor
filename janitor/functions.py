--- conflicted
+++ resolved
@@ -843,8 +843,6 @@
 
         df[col_name] = value
 
-<<<<<<< HEAD
-=======
     Method chaining example adding a column with only a single value:
 
     .. code-block:: python
@@ -860,7 +858,6 @@
         vals = [1, 2, 5, ..., 3, 4]  # of same length as the dataframe.
         df = pd.DataFrame(...).add_column(col_name="new_column", vals)
 
->>>>>>> 941c65e2
     :param df: A pandas dataframe.
     :param col_name: Name of the new column. Should be a string, in order
         for the column name to be compatible with the Feather binary
@@ -957,12 +954,6 @@
         8  3            3                   3     lion      Basel        -3
 
     """
-<<<<<<< HEAD
-
-    assert isinstance(colname, str), "`colname` must be a string!"
-    assert colname not in df.columns, "columns %s already exists!" % colname
-=======
->>>>>>> 941c65e2
 
     check("col_name", col_name, [str])
 
