""" General purpose data cleaning functions. """

import collections
import datetime as dt
import inspect
import re
import unicodedata
import warnings
from functools import partial, reduce
from typing import (
    Any,
    Callable,
    Dict,
    Hashable,
    Iterable,
    List,
    NamedTuple,
    Optional,
    Pattern,
    Set,
    Tuple,
    Union,
)

import numpy as np
import pandas as pd
import pandas_flavor as pf
from multipledispatch import dispatch
from natsort import index_natsorted
from pandas.api.types import union_categoricals, is_list_like
from pandas.errors import OutOfBoundsDatetime
from scipy.stats import mode
from sklearn.preprocessing import LabelEncoder

from .errors import JanitorError
from .utils import (
    _computations_expand_grid,
    _clean_accounting_column,
    _computations_as_categorical,
    _computations_complete,
    _computations_pivot_longer,
    _computations_pivot_wider,
    _currency_column_to_numeric,
    _data_checks_pivot_longer,
    _data_checks_pivot_wider,
    _process_text,
    _replace_empty_string_with_none,
    _replace_original_empty_string_with_none,
    _select_columns,
    _strip_underscores,
    check,
    check_column,
    deprecated_alias,
)


def unionize_dataframe_categories(
    *dataframes, column_names: Optional[Iterable[pd.CategoricalDtype]] = None
) -> List[pd.DataFrame]:
    """
    Given a group of dataframes which contain some categorical columns, for
    each categorical column present, find all the possible categories across
    all the dataframes which have that column.
    Update each dataframes' corresponding column with a new categorical object
    that contains the original data
    but has labels for all the possible categories from all dataframes.
    This is useful when concatenating a list of dataframes which all have the
    same categorical columns into one dataframe.

    If, for a given categorical column, all input dataframes do not have at
    least one instance of all the possible categories,
    Pandas will change the output dtype of that column from ``category`` to
    ``object``, losing out on dramatic speed gains you get from the former
    format.

    Usage example for concatenation of categorical column-containing
    dataframes:

    Instead of:

    .. code-block:: python

        concatenated_df = pd.concat([df1, df2, df3], ignore_index=True)

    which in your case has resulted in ``category`` -> ``object`` conversion,
    use:

    .. code-block:: python

        unionized_dataframes = unionize_dataframe_categories(df1, df2, df2)
        concatenated_df = pd.concat(unionized_dataframes, ignore_index=True)

    :param dataframes: The dataframes you wish to unionize the categorical
        objects for.
    :param column_names: If supplied, only unionize this subset of columns.
    :returns: A list of the category-unioned dataframes in the same order they
        were provided.
    :raises TypeError: if any inputs are not pandas DataFrames.
    """

    if any(not isinstance(df, pd.DataFrame) for df in dataframes):
        raise TypeError("Inputs must all be dataframes.")

    if column_names is None:
        # Find all columns across all dataframes that are categorical

        column_names = set()

        for df in dataframes:
            column_names = column_names.union(
                [
                    column_name
                    for column_name in df.columns
                    if isinstance(df[column_name].dtype, pd.CategoricalDtype)
                ]
            )

    else:
        column_names = [column_names]
    # For each categorical column, find all possible values across the DFs

    category_unions = {
        column_name: union_categoricals(
            [df[column_name] for df in dataframes if column_name in df.columns]
        )
        for column_name in column_names
    }

    # Make a shallow copy of all DFs and modify the categorical columns
    # such that they can encode the union of all possible categories for each.

    refactored_dfs = []

    for df in dataframes:
        df = df.copy(deep=False)

        for column_name, categorical in category_unions.items():
            if column_name in df.columns:
                df[column_name] = pd.Categorical(
                    df[column_name], categories=categorical.categories
                )

        refactored_dfs.append(df)

    return refactored_dfs


@pf.register_dataframe_method
def move(
    df: pd.DataFrame,
    source: Union[int, str],
    target: Union[int, str],
    position: str = "before",
    axis: int = 0,
) -> pd.DataFrame:
    """
    Move column or row to a position adjacent to another column or row in
    dataframe. Must have unique column names or indices.

    This operation does not reset the index of the dataframe. User must
    explicitly do so.

    Does not apply to multilevel dataframes.

    Functional usage syntax:

    .. code-block:: python

        df = move(df, source=3, target=15, position='after', axis=0)

    Method chaining syntax:

    .. code-block:: python

        import pandas as pd
        import janitor
        df = pd.DataFrame(...).move(source=3, target=15, position='after',
        axis=0)

    :param df: The pandas Dataframe object.
    :param source: column or row to move
    :param target: column or row to move adjacent to
    :param position: Specifies whether the Series is moved to before or
        after the adjacent Series. Values can be either 'before' or 'after';
        defaults to 'before'.
    :param axis: Axis along which the function is applied. 0 to move a
        row, 1 to move a column.
    :returns: The dataframe with the Series moved.
    :raises ValueError: if ``axis`` is not ``0`` or ``1``.
    :raises ValueError: if ``position`` is not ``before`` or ``after``.
    :raises ValueError: if  ``source`` row or column is not in dataframe.
    :raises ValueError: if ``target`` row or column is not in dataframe.
    """
    if axis not in [0, 1]:
        raise ValueError(f"Invalid axis '{axis}'. Can only be 0 or 1.")

    if position not in ["before", "after"]:
        raise ValueError(
            f"Invalid position '{position}'. Can only be 'before' or 'after'."
        )

    if axis == 0:
        names = list(df.index)

        if source not in names:
            raise ValueError(f"Source row '{source}' not in dataframe.")

        if target not in names:
            raise ValueError(f"Target row '{target}' not in dataframe.")

        names.remove(source)
        pos = names.index(target)

        if position == "after":
            pos += 1
        names.insert(pos, source)

        df = df.loc[names, :]
    else:
        names = list(df.columns)

        if source not in names:
            raise ValueError(f"Source column '{source}' not in dataframe.")

        if target not in names:
            raise ValueError(f"Target column '{target}' not in dataframe.")

        names.remove(source)
        pos = names.index(target)

        if position == "after":
            pos += 1
        names.insert(pos, source)

        df = df.loc[:, names]

    return df


@pf.register_dataframe_method
def clean_names(
    df: pd.DataFrame,
    strip_underscores: Optional[Union[str, bool]] = None,
    case_type: str = "lower",
    remove_special: bool = False,
    strip_accents: bool = True,
    preserve_original_columns: bool = True,
    enforce_string: bool = True,
    truncate_limit: int = None,
) -> pd.DataFrame:
    """
    Clean column names.

    Takes all column names, converts them to lowercase,
    then replaces all spaces with underscores.

    By default, column names are converted to string types.
    This can be switched off by passing in ``enforce_string=False``.

    This method does not mutate the original DataFrame.

    Functional usage syntax:

    .. code-block:: python

        df = clean_names(df)

    Method chaining syntax:

    .. code-block:: python

        import pandas as pd
        import janitor
        df = pd.DataFrame(...).clean_names()

    :Example of transformation:

    .. code-block:: python

        Columns before: First Name, Last Name, Employee Status, Subject
        Columns after: first_name, last_name, employee_status, subject

    :param df: The pandas DataFrame object.
    :param strip_underscores: (optional) Removes the outer underscores from all
        column names. Default None keeps outer underscores. Values can be
        either 'left', 'right' or 'both' or the respective shorthand 'l', 'r'
        and True.
    :param case_type: (optional) Whether to make columns lower or uppercase.
        Current case may be preserved with 'preserve',
        while snake case conversion (from CamelCase or camelCase only)
        can be turned on using "snake".
        Default 'lower' makes all characters lowercase.
    :param remove_special: (optional) Remove special characters from columns.
        Only letters, numbers and underscores are preserved.
    :param strip_accents: Whether or not to remove accents from
        columns names.
    :param preserve_original_columns: (optional) Preserve original names.
        This is later retrievable using `df.original_columns`.
    :param enforce_string: Whether or not to convert all column names
        to string type. Defaults to True, but can be turned off.
        Columns with >1 levels will not be converted by default.
    :param truncate_limit: (optional) Truncates formatted column names to
        the specified length. Default None does not truncate.
    :returns: A pandas DataFrame.
    """
    original_column_names = list(df.columns)

    if enforce_string:
        df = df.rename(columns=str)

    df = df.rename(columns=lambda x: _change_case(x, case_type))

    df = df.rename(columns=_normalize_1)

    if remove_special:
        df = df.rename(columns=_remove_special)

    if strip_accents:
        df = df.rename(columns=_strip_accents)

    df = df.rename(columns=lambda x: re.sub("_+", "_", x))  # noqa: PD005
    df = _strip_underscores(df, strip_underscores)

    df = df.rename(columns=lambda x: x[:truncate_limit])

    # Store the original column names, if enabled by user
    if preserve_original_columns:
        df.__dict__["original_columns"] = original_column_names
    return df


def _change_case(col: str, case_type: str) -> str:
    """Change case of a column name."""
    case_types = ["preserve", "upper", "lower", "snake"]
    if case_type.lower() not in case_types:
        raise JanitorError(f"case_type must be one of: {case_types}")

    if case_type.lower() != "preserve":
        if case_type.lower() == "upper":
            col = col.upper()
        elif case_type.lower() == "lower":
            col = col.lower()
        elif case_type.lower() == "snake":
            col = _camel2snake(col)

    return col


def _remove_special(col_name: Hashable) -> str:
    """Remove special characters from column name."""
    return "".join(
        item for item in str(col_name) if item.isalnum() or "_" in item
    )


_underscorer1 = re.compile(r"(.)([A-Z][a-z]+)")
_underscorer2 = re.compile("([a-z0-9])([A-Z])")


def _camel2snake(col_name: str) -> str:
    """Convert camelcase names to snake case.

    Implementation taken from: https://gist.github.com/jaytaylor/3660565
    by @jtaylor
    """

    subbed = _underscorer1.sub(r"\1_\2", col_name)  # noqa: PD005
    return _underscorer2.sub(r"\1_\2", subbed).lower()  # noqa: PD005


FIXES = [(r"[ /:,?()\.-]", "_"), (r"['’]", "")]


def _normalize_1(col_name: Hashable) -> str:
    """Perform normalization of column name."""
    result = str(col_name)
    for search, replace in FIXES:
        result = re.sub(search, replace, result)  # noqa: PD005
    return result


def _strip_accents(col_name: str) -> str:
    """Remove accents from a DataFrame column name.
    .. _StackOverflow: https://stackoverflow.com/questions/517923/what-is-the-best-way-to-remove-accents-in-a-python-unicode-strin
    """  # noqa: E501

    return "".join(
        letter
        for letter in unicodedata.normalize("NFD", col_name)
        if not unicodedata.combining(letter)
    )


@pf.register_dataframe_method
def remove_empty(df: pd.DataFrame) -> pd.DataFrame:
    """Drop all rows and columns that are completely null.

    This method also resets the index(by default) since it doesn't make sense
    to preserve the index of a completely empty row.

    This method mutates the original DataFrame.

    Implementation is inspired from `StackOverflow`_.

    .. _StackOverflow: https://stackoverflow.com/questions/38884538/python-pandas-find-all-rows-where-all-values-are-nan

    Functional usage syntax:

    .. code-block:: python

        df = remove_empty(df)

    Method chaining syntax:

    .. code-block:: python

        import pandas as pd
        import janitor
        df = pd.DataFrame(...).remove_empty()

    :param df: The pandas DataFrame object.

    :returns: A pandas DataFrame.
    """  # noqa: E501
    nanrows = df.index[df.isna().all(axis=1)]
    df = df.drop(index=nanrows).reset_index(drop=True)

    nancols = df.columns[df.isna().all(axis=0)]
    df = df.drop(columns=nancols)

    return df


@pf.register_dataframe_method
@deprecated_alias(columns="column_names")
def get_dupes(
    df: pd.DataFrame,
    column_names: Optional[Union[str, Iterable[str], Hashable]] = None,
) -> pd.DataFrame:
    """Return all duplicate rows.

    This method does not mutate the original DataFrame.

    Functional usage syntax:

    .. code-block:: python

        df = pd.DataFrame(...)
        df = get_dupes(df)

    Method chaining syntax:

    .. code-block:: python

        import pandas as pd
        import janitor
        df = pd.DataFrame(...).get_dupes()

    :param df: The pandas DataFrame object.
    :param column_names: (optional) A column name or an iterable
        (list or tuple) of column names. Following pandas API, this only
        considers certain columns for identifying duplicates. Defaults to using
        all columns.
    :returns: The duplicate rows, as a pandas DataFrame.
    """
    dupes = df.duplicated(subset=column_names, keep=False)
    return df[dupes == True]  # noqa: E712


def As_Categorical(
    categories: Optional[
        Union[List, Set, Tuple, pd.Series, np.ndarray]
    ] = None,
    order: Optional[str] = None,
) -> NamedTuple:
    """
    Helper function for `encode_categorical`. It makes creating the
    `categories` and `order` more explicit. Inspired by pd.NamedAgg.

    :param categories: list-like object to create new categorical column.
    :param order: string object that can be either "sort" or "appearance".
        If "sort", the `categories` argument will be sorted with np.sort;
        if "apperance", the `categories` argument will be used as is.
    :returns: A namedtuple of (`categories`, `order`).
    """
    AsCategorical = collections.namedtuple(
        "AsCategorical", ["categories", "order"], defaults=(None, None)
    )

    return AsCategorical._make((categories, order))


@pf.register_dataframe_method
@deprecated_alias(columns="column_names")
def encode_categorical(
    df: pd.DataFrame,
    column_names: Union[str, Iterable[str], Hashable] = None,
    **kwargs,
) -> pd.DataFrame:
    """Encode the specified columns with Pandas'
    `category dtype <http://pandas.pydata.org/pandas-docs/stable/user_guide/categorical.html>`_.

    Categories and order can be explicitly specified via the `kwargs` option, which is a
    pairing of column name and a tuple of (categories, order).

    The `janitor.As_Categorical` function is provided to make it clearer what the arguments
    to the function are.

    It is syntactic sugar around `pd.Categorical`.

    This method does not mutate the original DataFrame.

    .. note:: In versions < 0.20.11, this method mutates the original DataFrame.

    **Examples:**


    .. code-block:: python

               col1	col2	col3
        0	2.0	a	2020-01-01
        1	1.0	b	2020-01-02
        2	3.0	c	2020-01-03
        3	1.0	d	2020-01-04
        4	NaN	a	2020-01-05

        df.dtypes

        col1           float64
        col2            object
        col3    datetime64[ns]
        dtype: object

    Specific columns can be converted to category type:

    .. code-block:: python

        df = (pd.DataFrame(...)
                .encode_categorical(
                    column_names=['col1', 'col2', 'col3']
                    )
            )

        df.dtypes

        col1    category
        col2    category
        col3    category
        dtype: object

    Note that for the code above, the categories were inferred from
    the columns, and is unordered::

        df['col3']
        0   2020-01-01
        1   2020-01-02
        2   2020-01-03
        3   2020-01-04
        4   2020-01-05
        Name: col3, dtype: category
        Categories (5, datetime64[ns]):
        [2020-01-01, 2020-01-02, 2020-01-03, 2020-01-04, 2020-01-05]


    Explicit categories can be provided, and ordered via the ``kwargs``
    parameter::

        df = (pd.DataFrame(...)
                .as_categorical(
                    col1 = ([3, 2, 1, 4], "appearance"),
                    col2 = (['a','d','c','b'], "sort")
                    )
            )

        df['col1']
        0      2
        1      1
        2      3
        3      1
        4    NaN
        Name: col1, dtype: category
        Categories (4, int64): [3 < 2 < 1 < 4]

        df['col2']
        0    a
        1    b
        2    c
        3    d
        4    a
        Name: col2, dtype: category
        Categories (4, object): [a < b < c < d]

    When the `order` parameter is "appearance", the categories argument is used as-is;
    if the `order` is "sort", the categories argument is sorted in ascending order;
    if `order` is ``None``, then the categories argument is applied unordered.

    The ``janitor.As_Categorical`` function can also be used to make clearer
    what the arguments to the function are::

        df = (pd.DataFrame(...)
                .as_categorical(
                    col1 = As_Categorical(
                                categories = [3, 2, 1, 4],
                                order = "appearance"
                                ),
                    col2 = As_Categorical(
                                categories = ['a','d','c','b'],
                                order = "sort"
                                )
                    )
            )

    A User Warning will be generated if some or all of the unique values
    in the column are not present in the provided `categories` argument.

    .. code-block:: python

        df = (pd.DataFrame(...)
                .encode_categorical(
                    col1 = As_Categorical(
                            categories = [4, 5, 6],
                            order = "appearance"
                            )
            )

        UserWarning: None of the values in col1 are in [4, 5, 6];
                     this might create nulls for all your values
                     in the new categorical column.

        df['col1']
        0    NaN
        1    NaN
        2    NaN
        3    NaN
        4    NaN
        Name: col1, dtype: category
        Categories (3, int64): [4 < 5 < 6]


    .. note:: if ``categories`` is None in the ``kwargs`` tuple, then the
        values for `categories` are inferred from the column; if `order`
        is None, then the values for categories are applied unordered.

    .. note:: ``column_names`` and ``kwargs`` parameters cannot be used at
        the same time.

    Functional usage syntax:

    .. code-block:: python

        import pandas as pd
        import janitor as jn

    - With ``column_names``::

        categorical_cols = ['col1', 'col2', 'col4']
        df = jn.encode_categorical(
                    df,
                    columns = categorical_cols)  # one way

    - With ``kwargs``::

        df = jn.encode_categorical(
                    df,
                    col1 = (categories, order),
                    col2 = jn.As_Categorical(
                                categories = [values],
                                order="sort"/"appearance"/None
                                )
                )

    Method chaining syntax:

    - With ``column_names``::

        categorical_cols = ['col1', 'col2', 'col4']
        df = (pd.DataFrame(...)
                .encode_categorical(columns=categorical_cols)
            )

    - With ``kwargs``::

        df = (
            pd.DataFrame(...)
            .encode_categorical(
                col1 = (categories, order),
                col2 = jn.As_Categorical(
                            categories = [values],
                            order="sort"/"appearance"/None
                            )
        )


    :param df: The pandas DataFrame object.
    :param column_names: A column name or an iterable (list or
        tuple) of column names.
    :param kwargs: A pairing of column name to a tuple of (`categories`, `order`).
        There is also the `janitor.As_Categorical` function, which creates a
        namedtuple of (`categories`, `order`) to make it clearer what the arguments
        are. This is useful in creating categorical columns that are ordered, or
        if the user needs to explicitly specify the categories.
    :returns: A pandas DataFrame.
    :raises JanitorError: if a column specified within ``column_names``
        is not found in the DataFrame.
    :raises JanitorError: if ``column_names`` is not hashable
        nor iterable.
    :raises ValueError: if both ``column_names`` and ``kwargs`` are provided.
    """  # noqa: E501

    df = df.copy()

    if all((column_names, kwargs)):
        raise ValueError(
            """
            Only one of `column_names` or `kwargs`
            can be provided.
            """
        )
    # column_names deal with only category dtype (unordered)
    # kwargs takes care of scenarios where user wants an ordered category
    # or user supplies specific categories to create the categorical
    if column_names:
        if isinstance(column_names, (list, Tuple)):
            for col in column_names:
                if col not in df.columns:
                    raise JanitorError(
                        f"{col} missing from DataFrame columns!"
                    )
                df[col] = pd.Categorical(df[col])
        elif isinstance(column_names, Hashable):
            if column_names not in df.columns:
                raise JanitorError(
                    f"{column_names} missing from DataFrame columns!"
                )
            df[column_names] = pd.Categorical(df[column_names])
        else:
            raise JanitorError(
                "kwarg `column_names` must be hashable or iterable!"
            )
        return df

    df = _computations_as_categorical(df, **kwargs)
    return df


@pf.register_dataframe_method
@deprecated_alias(columns="column_names")
def label_encode(
    df: pd.DataFrame, column_names: Union[str, Iterable[str], Hashable]
) -> pd.DataFrame:
    """Convert labels into numerical data.

    This method will create a new column with the string "_enc" appended
    after the original column's name. Consider this to be syntactic sugar.

    This method behaves differently from `encode_categorical`. This method
    creates a new column of numeric data. `encode_categorical` replaces the
    dtype of the original column with a "categorical" dtype.

    This method mutates the original DataFrame.

    Functional usage syntax:

    .. code-block:: python

        df = label_encode(df, column_names="my_categorical_column")  # one way

    Method chaining syntax:

    .. code-block:: python

        import pandas as pd
        import janitor
        categorical_cols = ['col1', 'col2', 'col4']
        df = pd.DataFrame(...).label_encode(column_names=categorical_cols)

    :param df: The pandas DataFrame object.
    :param column_names: A column name or an iterable (list
        or tuple) of column names.
    :returns: A pandas DataFrame.
    """
    df = _label_encode(df, column_names)
    return df


@dispatch(pd.DataFrame, (list, tuple))
def _label_encode(df, column_names):
    le = LabelEncoder()
    check_column(df, column_names=column_names, present=True)
    for col in column_names:
        df[f"{col}_enc"] = le.fit_transform(df[col])
    return df


@dispatch(pd.DataFrame, str)  # noqa: F811
def _label_encode(df, column_names):  # noqa: F811
    le = LabelEncoder()
    check_column(df, column_names=column_names, present=True)
    df[f"{column_names}_enc"] = le.fit_transform(df[column_names])
    return df


@pf.register_dataframe_method
@deprecated_alias(old="old_column_name", new="new_column_name")
def rename_column(
    df: pd.DataFrame, old_column_name: str, new_column_name: str
) -> pd.DataFrame:
    """Rename a column in place.

    This method does not mutate the original DataFrame.

    Functional usage syntax:

    .. code-block:: python

        df = rename_column(df, "old_column_name", "new_column_name")

    Method chaining syntax:

    .. code-block:: python

        import pandas as pd
        import janitor
        df = pd.DataFrame(...).rename_column("old_column_name", "new_column_name")

    This is just syntactic sugar/a convenience function for renaming one column
    at a time. If you are convinced that there are multiple columns in need of
    changing, then use the :py:meth:`pandas.DataFrame.rename` method.

    :param df: The pandas DataFrame object.
    :param old_column_name: The old column name.
    :param new_column_name: The new column name.
    :returns: A pandas DataFrame with renamed columns.
    """  # noqa: E501
    check_column(df, [old_column_name])

    return df.rename(columns={old_column_name: new_column_name})


@pf.register_dataframe_method
def rename_columns(df: pd.DataFrame, new_column_names: Dict) -> pd.DataFrame:
    """Rename columns in place.

    Functional usage syntax:

    .. code-block:: python

        df = rename_columns(df, {"old_column_name": "new_column_name"})

    Method chaining syntax:

    .. code-block:: python

        import pandas as pd
        import janitor
        df = pd.DataFrame(...).rename_columns({"old_column_name": "new_column_name"})

    This is just syntactic sugar/a convenience function for renaming one column
    at a time. If you are convinced that there are multiple columns in need of
    changing, then use the :py:meth:`pandas.DataFrame.rename` method.

    :param df: The pandas DataFrame object.
    :param new_column_names: A dictionary of old and new column names.
    :returns: A pandas DataFrame with renamed columns.
    """  # noqa: E501
    check_column(df, list(new_column_names.keys()))

    return df.rename(columns=new_column_names)


@pf.register_dataframe_method
def reorder_columns(
    df: pd.DataFrame, column_order: Union[Iterable[str], pd.Index, Hashable]
) -> pd.DataFrame:
    """Reorder DataFrame columns by specifying desired order as list of col names.

    Columns not specified retain their order and follow after specified cols.

    Validates column_order to ensure columns are all present in DataFrame.

    This method does not mutate the original DataFrame.

    Functional usage syntax:

    Given `DataFrame` with column names `col1`, `col2`, `col3`:

    .. code-block:: python

        df = reorder_columns(df, ['col2', 'col3'])

    Method chaining syntax:

    .. code-block:: python

        import pandas as pd
        import janitor
        df = pd.DataFrame(...).reorder_columns(['col2', 'col3'])

    The column order of `df` is now `col2`, `col3`, `col1`.

    Internally, this function uses `DataFrame.reindex` with `copy=False`
    to avoid unnecessary data duplication.

    :param df: `DataFrame` to reorder
    :param column_order: A list of column names or Pandas `Index`
        specifying their order in the returned `DataFrame`.
    :returns: A pandas DataFrame with reordered columns.
    :raises IndexError: if a column within ``column_order`` is not found
        within the DataFrame.
    """
    check("column_order", column_order, [list, tuple, pd.Index])

    if any(col not in df.columns for col in column_order):
        raise IndexError(
            "A column in ``column_order`` was not found in the DataFrame."
        )

    # if column_order is a Pandas index, needs conversion to list:
    column_order = list(column_order)

    return df.reindex(
        columns=(
            column_order
            + [col for col in df.columns if col not in column_order]
        ),
        copy=False,
    )


@pf.register_dataframe_method
@deprecated_alias(columns="column_names")
def coalesce(
    df: pd.DataFrame,
    column_names: Iterable[Hashable],
    new_column_name: Optional[str] = None,
    delete_columns: bool = True,
) -> pd.DataFrame:
    """Coalesce two or more columns of data in order of column names provided.

    This method does not mutate the original DataFrame.

    Functional usage syntax:

    .. code-block:: python

        df = coalesce(df, columns=['col1', 'col2'], 'col3')

    Method chaining syntax:

    .. code-block:: python

        import pandas as pd
        import janitor
        df = pd.DataFrame(...).coalesce(['col1', 'col2'])

    The first example will create a new column called 'col3' with values from
    'col2' inserted where values from 'col1' are NaN, then delete the original
    columns. The second example will keep the name 'col1' in the new column.

    This is more syntactic diabetes! For R users, this should look familiar to
    `dplyr`'s `coalesce` function; for Python users, the interface
    should be more intuitive than the :py:meth:`pandas.Series.combine_first`
    method (which we're just using internally anyways).

    :param df: A pandas DataFrame.
    :param column_names: A list of column names.
    :param new_column_name: The new column name after combining.
    :param delete_columns: Whether to delete the columns being coalesced
    :returns: A pandas DataFrame with coalesced columns.
    """
    series = [df[c] for c in column_names]

    def _coalesce(series1, series2):
        return series1.combine_first(series2)

    if delete_columns:
        df = df.drop(columns=column_names)
    if not new_column_name:
        new_column_name = column_names[0]
    df[new_column_name] = reduce(_coalesce, series)  # noqa: F821
    return df


@pf.register_dataframe_method
@deprecated_alias(column="column_name")
def convert_excel_date(
    df: pd.DataFrame, column_name: Hashable
) -> pd.DataFrame:
    """Convert Excel's serial date format into Python datetime format.

    This method mutates the original DataFrame.

    Implementation is also from `Stack Overflow`.

    .. _Stack Overflow: https://stackoverflow.com/questions/38454403/convert-excel-style-date-with-pandas

    Functional usage syntax:

    .. code-block:: python

        df = convert_excel_date(df, column_name='date')

    Method chaining syntax:

    .. code-block:: python

        import pandas as pd
        import janitor
        df = pd.DataFrame(...).convert_excel_date('date')

    :param df: A pandas DataFrame.
    :param column_name: A column name.
    :returns: A pandas DataFrame with corrected dates.
    """  # noqa: E501
    df[column_name] = pd.TimedeltaIndex(
        df[column_name], unit="d"
    ) + dt.datetime(
        1899, 12, 30
    )  # noqa: W503
    return df


@pf.register_dataframe_method
@deprecated_alias(column="column_name")
def convert_matlab_date(
    df: pd.DataFrame, column_name: Hashable
) -> pd.DataFrame:
    """Convert Matlab's serial date number into Python datetime format.

    Implementation is also from `StackOverflow`_.

    .. _StackOverflow: https://stackoverflow.com/questions/13965740/converting-matlabs-datenum-format-to-python

    This method mutates the original DataFrame.

    Functional usage syntax:

    .. code-block:: python

        df = convert_matlab_date(df, column_name='date')

    Method chaining syntax:

    .. code-block:: python

        import pandas as pd
        import janitor
        df = pd.DataFrame(...).convert_matlab_date('date')

    :param df: A pandas DataFrame.
    :param column_name: A column name.
    :returns: A pandas DataFrame with corrected dates.
    """  # noqa: E501
    days = pd.Series([dt.timedelta(v % 1) for v in df[column_name]])
    df[column_name] = (
        df[column_name].astype(int).apply(dt.datetime.fromordinal)
        + days
        - dt.timedelta(days=366)
    )
    return df


@pf.register_dataframe_method
@deprecated_alias(column="column_name")
def convert_unix_date(df: pd.DataFrame, column_name: Hashable) -> pd.DataFrame:
    """Convert unix epoch time into Python datetime format.

    Note that this ignores local tz and convert all timestamps to naive
    datetime based on UTC!

    This method mutates the original DataFrame.

    Functional usage syntax:

    .. code-block:: python

        df = convert_unix_date(df, column_name='date')

    Method chaining syntax:

    .. code-block:: python

        import pandas as pd
        import janitor
        df = pd.DataFrame(...).convert_unix_date('date')

    :param df: A pandas DataFrame.
    :param column_name: A column name.
    :returns: A pandas DataFrame with corrected dates.
    """

    try:
        df[column_name] = pd.to_datetime(df[column_name], unit="s")
    except OutOfBoundsDatetime:  # Indicates time is in milliseconds.
        df[column_name] = pd.to_datetime(df[column_name], unit="ms")
    return df


@pf.register_dataframe_method
@deprecated_alias(columns="column_names")
def fill_empty(
    df: pd.DataFrame, column_names: Union[str, Iterable[str], Hashable], value
) -> pd.DataFrame:
    """Fill `NaN` values in specified columns with a given value.

    Super sugary syntax that wraps :py:meth:`pandas.DataFrame.fillna`.

    This method mutates the original DataFrame.

    Functional usage syntax:

    .. code-block:: python

        df = fill_empty(df, column_names=['col1', 'col2'], value=0)

    Method chaining syntax:

    .. code-block:: python

        import pandas as pd
        import janitor
        df = pd.DataFrame(...).fill_empty(column_names='col1', value=0)

    :param df: A pandas DataFrame.
    :param column_names: column_names: A column name or an iterable (list
        or tuple) of column names If a single column name is passed in, then
        only that column will be filled; if a list or tuple is passed in, then
        those columns will all be filled with the same value.
    :param value: The value that replaces the `NaN` values.
    :returns: A pandas DataFrame with `Nan` values filled.
    """
    check_column(df, column_names)
    return _fill_empty(df, column_names, value=value)


@dispatch(pd.DataFrame, (list, tuple))
def _fill_empty(df, column_names, value=None):
    """Fill empty function for the case that column_names is list or tuple."""
    fill_mapping = {c: value for c in column_names}
    return df.fillna(value=fill_mapping)


@dispatch(pd.DataFrame, str)  # noqa: F811
def _fill_empty(df, column_names, value=None):  # noqa: F811
    """Fill empty function for the case that column_names is a string."""
    fill_mapping = {column_names: value}
    return df.fillna(value=fill_mapping)


@pf.register_dataframe_method
@deprecated_alias(column="column_name")
def expand_column(
    df: pd.DataFrame, column_name: Hashable, sep: str, concat: bool = True
) -> pd.DataFrame:
    """Expand a categorical column with multiple labels into dummy-coded columns.

    Super sugary syntax that wraps :py:meth:`pandas.Series.str.get_dummies`.

    This method does not mutate the original DataFrame.

    Functional usage syntax:

    .. code-block:: python

        df = expand_column(df,
                           column_name='col_name',
                           sep=', ')  # note space in sep

    Method chaining syntax:

    .. code-block:: python

        import pandas as pd
        import janitor
        df = pd.DataFrame(...).expand_column(column_name='col_name',
                                             sep=', ')

    :param df: A pandas DataFrame.
    :param column_name: Which column to expand.
    :param sep: The delimiter. Example delimiters include `|`, `, `, `,` etc.
    :param concat: Whether to return the expanded column concatenated to
        the original dataframe (`concat=True`), or to return it standalone
        (`concat=False`).
    :returns: A pandas DataFrame with an expanded column.
    """
    expanded_df = df[column_name].str.get_dummies(sep=sep)
    if concat:
        df = df.join(expanded_df)
        return df
    return expanded_df


@pf.register_dataframe_method
@deprecated_alias(columns="column_names")
def concatenate_columns(
    df: pd.DataFrame,
    column_names: List[Hashable],
    new_column_name,
    sep: str = "-",
) -> pd.DataFrame:
    """Concatenates the set of columns into a single column.

    Used to quickly generate an index based on a group of columns.

    This method mutates the original DataFrame.

    Functional usage syntax:

    .. code-block:: python

        df = concatenate_columns(df,
                                 column_names=['col1', 'col2'],
                                 new_column_name='id',
                                 sep='-')

    Method chaining syntax:

    .. code-block:: python

        df = (pd.DataFrame(...).
              concatenate_columns(column_names=['col1', 'col2'],
                                  new_column_name='id',
                                  sep='-'))

    :param df: A pandas DataFrame.
    :param column_names: A list of columns to concatenate together.
    :param new_column_name: The name of the new column.
    :param sep: The separator between each column's data.
    :returns: A pandas DataFrame with concatenated columns.
    :raises JanitorError: if at least two columns are not provided
        within ``column_names``.
    """
    if len(column_names) < 2:
        raise JanitorError("At least two columns must be specified")
    for i, col in enumerate(column_names):
        if i == 0:
            df[new_column_name] = df[col].astype(str)
        else:
            df[new_column_name] = (
                df[new_column_name] + sep + df[col].astype(str)
            )

    return df


@pf.register_dataframe_method
@deprecated_alias(column="column_name")
def deconcatenate_column(
    df: pd.DataFrame,
    column_name: Hashable,
    sep: Optional[str] = None,
    new_column_names: Optional[Union[List[str], Tuple[str]]] = None,
    autoname: str = None,
    preserve_position: bool = False,
) -> pd.DataFrame:
    """De-concatenates a single column into multiple columns.

    The column to de-concatenate can be either a collection (list, tuple, ...)
    which can be separated out with ``pd.Series.tolist()``,
    or a string to slice based on ``sep``.

    To determine this behaviour automatically,
    the first element in the column specified is inspected.

    If it is a string, then ``sep`` must be specified.
    Else, the function assumes that it is an iterable type
    (e.g. ``list`` or ``tuple``),
    and will attempt to deconcatenate by splitting the list.

    Given a column with string values, this is the inverse of the
    ``concatenate_columns`` function.

    Used to quickly split columns out of a single column.

    The keyword argument ``preserve_position``
    takes ``True`` or ``False`` boolean
    that controls whether the ``new_column_names``
    will take the original position
    of the to-be-deconcatenated ``column_name``:

    - When `preserve_position=False` (default), `df.columns` change from
      `[..., column_name, ...]` to `[..., column_name, ..., new_column_names]`.
      In other words, the deconcatenated new columns are appended to the right
      of the original dataframe and the original `column_name` is NOT dropped.
    - When `preserve_position=True`, `df.column` change from
      `[..., column_name, ...]` to `[..., new_column_names, ...]`.
      In other words, the deconcatenated new column will REPLACE the original
      `column_name` at its original position, and `column_name` itself
      is dropped.

    The keyword argument ``autoname`` accepts a base string
    and then automatically creates numbered column names
    based off the base string.
    For example, if ``col`` is passed in
    as the argument to ``autoname``,
    and 4 columns are created,
    then the resulting columns will be named
    ``col1, col2, col3, col4``.
    Numbering is always 1-indexed, not 0-indexed,
    in order to make the column names human-friendly.

    This method does not mutate the original DataFrame.

    Functional usage syntax:

    .. code-block:: python

        df = deconcatenate_column(
                df, column_name='id', new_column_names=['col1', 'col2'],
                sep='-', preserve_position=True
        )

    Method chaining syntax:

    .. code-block:: python

        df = (pd.DataFrame(...).
                deconcatenate_column(
                    column_name='id', new_column_names=['col1', 'col2'],
                    sep='-', preserve_position=True
                ))

    :param df: A pandas DataFrame.
    :param column_name: The column to split.
    :param sep: The separator delimiting the column's data.
    :param new_column_names: A list of new column names post-splitting.
    :param autoname: A base name for automatically naming the new columns.
        Takes precedence over ``new_column_names`` if both are provided.
    :param preserve_position: Boolean for whether or not to preserve original
        position of the column upon de-concatenation, default to False
    :returns: A pandas DataFrame with a deconcatenated column.
    :raises ValueError: if ``column_name`` is not present in the
        DataFrame.
    :raises ValueError: if ``sep`` is not provided and the column values
        are of type ``str``.
    :raises ValueError: if either ``new_column_names`` or ``autoname``
        is not supplied.
    :raises JanitorError: if incorrect number of names is provided
        within ``new_column_names``.
    """

    if column_name not in df.columns:
        raise ValueError(f"column name {column_name} not present in DataFrame")

    if isinstance(df[column_name].iloc[0], str):
        if sep is None:
            raise ValueError(
                "`sep` must be specified if the column values "
                "are of type `str`."
            )
        df_deconcat = df[column_name].str.split(sep, expand=True)
    else:
        df_deconcat = pd.DataFrame(
            df[column_name].to_list(), columns=new_column_names, index=df.index
        )

    if new_column_names is None and autoname is None:
        raise ValueError(
            "One of `new_column_names` or `autoname` must be supplied."
        )

    if autoname:
        new_column_names = [
            f"{autoname}{i}" for i in range(1, df_deconcat.shape[1] + 1)
        ]

    if not len(new_column_names) == df_deconcat.shape[1]:
        raise JanitorError(
            f"you need to provide {len(df_deconcat.shape[1])} names "
            "to `new_column_names`"
        )

    df_deconcat.columns = new_column_names
    df_new = pd.concat([df, df_deconcat], axis=1)

    if preserve_position:
        df_original = df.copy()
        cols = list(df_original.columns)
        index_original = cols.index(column_name)

        for i, col_new in enumerate(new_column_names):
            cols.insert(index_original + i, col_new)

        df_new = df_new.select_columns(search_column_names=cols).drop(
            columns=column_name
        )

    return df_new


@pf.register_dataframe_method
@deprecated_alias(column="column_name")
def filter_string(
    df: pd.DataFrame,
    column_name: Hashable,
    search_string: str,
    complement: bool = False,
) -> pd.DataFrame:
    """Filter a string-based column according to whether it contains a substring.

    This is super sugary syntax that builds on top of
    `pandas.Series.str.contains`.

    Because this uses internally `pandas.Series.str.contains`, which allows a
    regex string to be passed into it, thus `search_string` can also be a regex
    pattern.

    This method does not mutate the original DataFrame.

    This function allows us to method chain filtering operations:

    .. code-block:: python

        df = (pd.DataFrame(...)
              .filter_string('column', search_string='pattern', complement=False)
              ...)  # chain on more data preprocessing.

    This stands in contrast to the in-place syntax that is usually used:

    .. code-block:: python

        df = pd.DataFrame(...)
        df = df[df['column'].str.contains('pattern')]]

    As can be seen here, the API design allows for a more seamless flow in
    expressing the filtering operations.

    Functional usage syntax:

    .. code-block:: python

        df = filter_string(df,
                           column_name='column',
                           search_string='pattern',
                           complement=False)

    Method chaining syntax:

    .. code-block:: python

        df = (pd.DataFrame(...)
              .filter_string(column_name='column',
                             search_string='pattern',
                             complement=False)
              ...)

    :param df: A pandas DataFrame.
    :param column_name: The column to filter. The column should contain strings.
    :param search_string: A regex pattern or a (sub-)string to search.
    :param complement: Whether to return the complement of the filter or not.
    :returns: A filtered pandas DataFrame.
    """  # noqa: E501
    criteria = df[column_name].str.contains(search_string)
    if complement:
        return df[~criteria]
    return df[criteria]


@pf.register_dataframe_method
def filter_on(
    df: pd.DataFrame, criteria: str, complement: bool = False
) -> pd.DataFrame:
    """Return a dataframe filtered on a particular criteria.

    This method does not mutate the original DataFrame.

    This is super-sugary syntax that wraps the pandas `.query()` API, enabling
    users to use strings to quickly specify filters for filtering their
    dataframe. The intent is that `filter_on` as a verb better matches the
    intent of a pandas user than the verb `query`.

    Let's say we wanted to filter students based on whether they failed an exam
    or not, which is defined as their score (in the "score" column) being less
    than 50.

    .. code-block:: python

        df = (pd.DataFrame(...)
              .filter_on('score < 50', complement=False)
              ...)  # chain on more data preprocessing.

    This stands in contrast to the in-place syntax that is usually used:

    .. code-block:: python

        df = pd.DataFrame(...)
        df = df[df['score'] < 3]

    As with the `filter_string` function, a more seamless flow can be expressed
    in the code.

    Functional usage syntax:

    .. code-block:: python

        df = filter_on(df,
                       'score < 50',
                       complement=False)

    Method chaining syntax:

    .. code-block:: python

        df = (pd.DataFrame(...)
              .filter_on('score < 50', complement=False))

    Credit to Brant Peterson for the name.

    :param df: A pandas DataFrame.
    :param criteria: A filtering criteria that returns an array or Series of
        booleans, on which pandas can filter on.
    :param complement: Whether to return the complement of the filter or not.
    :returns: A filtered pandas DataFrame.
    """
    if complement:
        return df.query("not " + criteria)
    return df.query(criteria)


@pf.register_dataframe_method
@deprecated_alias(column="column_name", start="start_date", end="end_date")
def filter_date(
    df: pd.DataFrame,
    column_name: Hashable,
    start_date: Optional[dt.date] = None,
    end_date: Optional[dt.date] = None,
    years: Optional[List] = None,
    months: Optional[List] = None,
    days: Optional[List] = None,
    column_date_options: Optional[Dict] = None,
    format: Optional[str] = None,  # skipcq: PYL-W0622
) -> pd.DataFrame:
    """Filter a date-based column based on certain criteria.

    This method does not mutate the original DataFrame.

    Dates may be finicky and this function builds on top of the "magic" from
    the pandas `to_datetime` function that is able to parse dates well.

    Additional options to parse the date type of your column may be found at
    the official pandas documentation:

    pandas.pydata.org/pandas-docs/stable/reference/api/pandas.to_datetime.html

    **Note:** This method will cast your column to a Timestamp!

    :param df: A pandas dataframe.
    :param column_name: The column which to apply the fraction transformation.
    :param start_date: The beginning date to use to filter the DataFrame.
    :param end_date: The end date to use to filter the DataFrame.
    :param years: The years to use to filter the DataFrame.
    :param months: The months to use to filter the DataFrame.
    :param days: The days to use to filter the DataFrame.
    :param column_date_options: 'Special options to use when parsing the date
        column in the original DataFrame. The options may be found at the
        official Pandas documentation.'
    :param format: 'If you're using a format for `start_date` or `end_date`
        that is not recognized natively by pandas' to_datetime function, you
        may supply the format yourself. Python date and time formats may be
        found at http://strftime.org/.'
    :returns: A filtered pandas DataFrame.

    **Note:** This only affects the format of the `start_date` and `end_date`
    parameters. If there's an issue with the format of the DataFrame being
    parsed, you would pass `{'format': your_format}` to `column_date_options`.

    """

    # TODO: need to convert this to notebook.
    #     :Setup:
    # .. code-block:: python

    #     import pandas as pd
    #     import janitor

    #     date_list = [
    #         [1, "01/28/19"], [2, "01/29/19"], [3, "01/30/19"],
    #         [4, "01/31/19"], [5, "02/01/19"], [6, "02/02/19"],
    #         [7, "02/03/19"], [8, "02/04/19"], [9, "02/05/19"],
    #         [10, "02/06/19"], [11, "02/07/20"], [12, "02/08/20"],
    #         [13, "02/09/20"], [14, "02/10/20"], [15, "02/11/20"],
    #         [16, "02/12/20"], [17, "02/07/20"], [18, "02/08/20"],
    #         [19, "02/09/20"], [20, "02/10/20"], [21, "02/11/20"],
    #         [22, "02/12/20"], [23, "03/08/20"], [24, "03/09/20"],
    #         [25, "03/10/20"], [26, "03/11/20"], [27, "03/12/20"]]

    #     example_dataframe = pd.DataFrame(date_list,
    #                                      columns = ['AMOUNT', 'DATE'])

    # :Example 1: Filter dataframe between two dates

    # .. code-block:: python

    #     start_date = "01/29/19"
    #     end_date = "01/30/19"

    #     example_dataframe.filter_date(
    #         'DATE', start_date=start_date, end_date=end_date
    #     )

    # :Output:

    # .. code-block:: python

    #        AMOUNT       DATE
    #     1       2 2019-01-29
    #     2       3 2019-01-30

    # :Example 2: Using a different date format for filtering

    # .. code-block:: python

    #     end_date = "01$$$30$$$19"
    #     format = "%m$$$%d$$$%y"

    #     example_dataframe.filter_date(
    #         'DATE', end_date=end_date, format=format
    #     )

    # :Output:

    # .. code-block:: python

    #        AMOUNT       DATE
    #     0       1 2019-01-28
    #     1       2 2019-01-29
    #     2       3 2019-01-30

    # :Example 3: Filtering by year

    # .. code-block:: python

    #     years = [2019]

    #     example_dataframe.filter_date('DATE', years=years)

    # :Output:

    # .. code-block:: python

    #        AMOUNT       DATE
    #     0       1 2019-01-28
    #     1       2 2019-01-29
    #     2       3 2019-01-30
    #     3       4 2019-01-31
    #     4       5 2019-02-01
    #     5       6 2019-02-02
    #     6       7 2019-02-03
    #     7       8 2019-02-04
    #     8       9 2019-02-05
    #     9      10 2019-02-06

    # :Example 4: Filtering by year and month

    # .. code-block:: python

    #     years = [2020]
    #     months = [3]

    #     example_dataframe.filter_date('DATE', years=years, months=months)

    # :Output:

    # .. code-block:: python

    #         AMOUNT       DATE
    #     22      23 2020-03-08
    #     23      24 2020-03-09
    #     24      25 2020-03-10
    #     25      26 2020-03-11
    #     26      27 2020-03-12

    # :Example 5: Filtering by year and day

    # .. code-block:: python

    #     years = [2020]
    #     days = range(10,12)

    #     example_dataframe.filter_date('DATE', years=years, days=days)

    # :Output:

    # .. code-block:: python

    #         AMOUNT       DATE
    #     13      14 2020-02-10
    #     14      15 2020-02-11
    #     19      20 2020-02-10
    #     20      21 2020-02-11
    #     24      25 2020-03-10
    #     25      26 2020-03-11

    def _date_filter_conditions(conditions):
        """Taken from: https://stackoverflow.com/a/13616382."""
        return reduce(np.logical_and, conditions)

    if column_date_options:
        df.loc[:, column_name] = pd.to_datetime(
            df.loc[:, column_name], **column_date_options
        )
    else:
        df.loc[:, column_name] = pd.to_datetime(df.loc[:, column_name])

    _filter_list = []

    if start_date:
        start_date = pd.to_datetime(start_date, format=format)
        _filter_list.append(df.loc[:, column_name] >= start_date)

    if end_date:
        end_date = pd.to_datetime(end_date, format=format)
        _filter_list.append(df.loc[:, column_name] <= end_date)

    if years:
        _filter_list.append(df.loc[:, column_name].dt.year.isin(years))

    if months:
        _filter_list.append(df.loc[:, column_name].dt.month.isin(months))

    if days:
        _filter_list.append(df.loc[:, column_name].dt.day.isin(days))

    if start_date and end_date and start_date > end_date:
        warnings.warn(
            f"Your start date of {start_date} is after your end date of "
            f"{end_date}. Is this intended?"
        )

    return df.loc[_date_filter_conditions(_filter_list), :]


@pf.register_dataframe_method
@deprecated_alias(column="column_name")
def filter_column_isin(
    df: pd.DataFrame,
    column_name: Hashable,
    iterable: Iterable,
    complement: bool = False,
) -> pd.DataFrame:
    """Filter a dataframe for values in a column that exist in another iterable.

    This method does not mutate the original DataFrame.

    Assumes exact matching; fuzzy matching not implemented.

    The below example syntax will filter the DataFrame such that we only get
    rows for which the "names" are exactly "James" and "John".

    .. code-block:: python

        df = (
            pd.DataFrame(...)
            .clean_names()
            .filter_column_isin(column_name="names", iterable=["James", "John"]
            )
        )

    This is the method chaining alternative to:

    .. code-block:: python

        df = df[df['names'].isin(['James', 'John'])]

    If "complement" is true, then we will only get rows for which the names
    are not James or John.

    :param df: A pandas DataFrame
    :param column_name: The column on which to filter.
    :param iterable: An iterable. Could be a list, tuple, another pandas
        Series.
    :param complement: Whether to return the complement of the selection or
        not.
    :returns: A filtered pandas DataFrame.
    :raises ValueError: if ``iterable`` does not have a length of ``1``
        or greater.
    """
    if len(iterable) == 0:
        raise ValueError(
            "`iterable` kwarg must be given an iterable of length 1 or greater"
        )
    criteria = df[column_name].isin(iterable)

    if complement:
        return df[~criteria]
    return df[criteria]


@pf.register_dataframe_method
@deprecated_alias(columns="column_names")
def remove_columns(
    df: pd.DataFrame, column_names: Union[str, Iterable[str], Hashable]
) -> pd.DataFrame:
    """Remove the set of columns specified in `column_names`.

    This method does not mutate the original DataFrame.

    Intended to be the method-chaining alternative to `del df[col]`.

    Method chaining syntax:

    .. code-block:: python

        df = pd.DataFrame(...).remove_columns(column_names=['col1', 'col2'])

    :param df: A pandas DataFrame
    :param column_names: The columns to remove.
    :returns: A pandas DataFrame.
    """
    return df.drop(columns=column_names)


@pf.register_dataframe_method
@deprecated_alias(column="column_name")
def change_type(
    df: pd.DataFrame,
    column_name: Hashable,
    dtype: type,
    ignore_exception: bool = False,
) -> pd.DataFrame:
    """Change the type of a column.

    This method mutates the original DataFrame.

    Exceptions that are raised can be ignored. For example, if one has a mixed
    dtype column that has non-integer strings and integers, and you want to
    coerce everything to integers, you can optionally ignore the non-integer
    strings and replace them with ``NaN`` or keep the original value

    Intended to be the method-chaining alternative to:

        df[col] = df[col].astype(dtype)

    Method chaining syntax:

    .. code-block:: python

        df = pd.DataFrame(...).change_type('col1', str)

    :param df: A pandas dataframe.
    :param column_name: A column in the dataframe.
    :param dtype: The datatype to convert to. Should be one of the standard
        Python types, or a numpy datatype.
    :param ignore_exception: one of ``{False, "fillna", "keep_values"}``.
    :returns: A pandas DataFrame with changed column types.
    :raises ValueError: if unknown option provided for
        ``ignore_exception``.
    """
    if not ignore_exception:
        df[column_name] = df[column_name].astype(dtype)
    elif ignore_exception == "keep_values":
        df[column_name] = df[column_name].astype(dtype, errors="ignore")
    elif ignore_exception == "fillna":
        # returns None when conversion
        def convert(x, dtype):
            try:
                return dtype(x)
            except ValueError:
                return None

        df[column_name] = df[column_name].apply(lambda x: convert(x, dtype))
    else:
        raise ValueError("unknown option for ignore_exception")
    return df


@pf.register_dataframe_method
@deprecated_alias(col_name="column_name")
def add_column(
    df: pd.DataFrame,
    column_name: str,
    value: Union[List[Any], Tuple[Any], Any],
    fill_remaining: bool = False,
) -> pd.DataFrame:
    """Add a column to the dataframe.

    This method does not mutate the original DataFrame.

    Intended to be the method-chaining alternative to::

        df[column_name] = value

    Method chaining syntax adding a column with only a single value:

    .. code-block:: python

        # This will add a column with only one value.
        df = pd.DataFrame(...).add_column(column_name="new_column", 2)

    Method chaining syntax adding a column with more than one value:

    .. code-block:: python

        # This will add a column with an iterable of values.
        vals = [1, 2, 5, ..., 3, 4]  # of same length as the dataframe.
        df = pd.DataFrame(...).add_column(column_name="new_column", vals)

    :param df: A pandas DataFrame.
    :param column_name: Name of the new column. Should be a string, in order
        for the column name to be compatible with the Feather binary
        format (this is a useful thing to have).
    :param value: Either a single value, or a list/tuple of values.
    :param fill_remaining: If value is a tuple or list that is smaller than
        the number of rows in the DataFrame, repeat the list or tuple
        (R-style) to the end of the DataFrame.
    :returns: A pandas DataFrame with an added column.
    :raises ValueError: if attempting to add a column that already exists.
    :raises ValueError: if ``value`` has more elements that number of
        rows in the DataFrame.
    :raises ValueError: if attempting to add an iterable of values with
        a length not equal to the number of DataFrame rows.
    :raises ValueError: if ``value`` has length of ``0``.
    """
    # TODO: Convert examples to notebook.
    # :Setup:

    # .. code-block:: python

    #     import pandas as pd
    #     import janitor
    #     data = {
    #         "a": [1, 2, 3] * 3,
    #         "Bell__Chart": [1, 2, 3] * 3,
    #         "decorated-elephant": [1, 2, 3] * 3,
    #         "animals": ["rabbit", "leopard", "lion"] * 3,
    #         "cities": ["Cambridge", "Shanghai", "Basel"] * 3,
    #     }
    #     df = pd.DataFrame(data)

    # :Example 1: Create a new column with a single value:

    # .. code-block:: python

    #     df.add_column("city_pop", 100000)

    # :Output:

    # .. code-block:: python

    #        a  Bell__Chart  decorated-elephant  animals     cities  city_pop
    #     0  1            1                   1   rabbit  Cambridge    100000
    #     1  2            2                   2  leopard   Shanghai    100000
    #     2  3            3                   3     lion      Basel    100000
    #     3  1            1                   1   rabbit  Cambridge    100000
    #     4  2            2                   2  leopard   Shanghai    100000
    #     5  3            3                   3     lion      Basel    100000
    #     6  1            1                   1   rabbit  Cambridge    100000
    #     7  2            2                   2  leopard   Shanghai    100000
    #     8  3            3                   3     lion      Basel    100000

    # :Example 2: Create a new column with an iterator which fills to the
    # column
    # size:

    # .. code-block:: python

    #     df.add_column("city_pop", range(3), fill_remaining=True)

    # :Output:

    # .. code-block:: python

    #        a  Bell__Chart  decorated-elephant  animals     cities  city_pop
    #     0  1            1                   1   rabbit  Cambridge         0
    #     1  2            2                   2  leopard   Shanghai         1
    #     2  3            3                   3     lion      Basel         2
    #     3  1            1                   1   rabbit  Cambridge         0
    #     4  2            2                   2  leopard   Shanghai         1
    #     5  3            3                   3     lion      Basel         2
    #     6  1            1                   1   rabbit  Cambridge         0
    #     7  2            2                   2  leopard   Shanghai         1
    #     8  3            3                   3     lion      Basel         2

    # :Example 3: Add new column based on mutation of other columns:

    # .. code-block:: python

    #     df.add_column("city_pop", df.Bell__Chart - 2 * df.a)

    # :Output:

    # .. code-block:: python

    #        a  Bell__Chart  decorated-elephant  animals     cities  city_pop
    #     0  1            1                   1   rabbit  Cambridge        -1
    #     1  2            2                   2  leopard   Shanghai        -2
    #     2  3            3                   3     lion      Basel        -3
    #     3  1            1                   1   rabbit  Cambridge        -1
    #     4  2            2                   2  leopard   Shanghai        -2
    #     5  3            3                   3     lion      Basel        -3
    #     6  1            1                   1   rabbit  Cambridge        -1
    #     7  2            2                   2  leopard   Shanghai        -2
    #     8  3            3                   3     lion      Basel        -3

    df = df.copy()
    check("column_name", column_name, [str])

    if column_name in df.columns:
        raise ValueError(
            f"Attempted to add column that already exists: " f"{column_name}."
        )

    nrows = df.shape[0]

    if hasattr(value, "__len__") and not isinstance(
        value, (str, bytes, bytearray)
    ):
        # if `value` is a list, ndarray, etc.
        if len(value) > nrows:
            raise ValueError(
                "`value` has more elements than number of rows "
                f"in your `DataFrame`. vals: {len(value)}, "
                f"df: {nrows}"
            )
        if len(value) != nrows and not fill_remaining:
            raise ValueError(
                "Attempted to add iterable of values with length"
                " not equal to number of DataFrame rows"
            )

        if len(value) == 0:
            raise ValueError(
                "`value` has to be an iterable of minimum length 1"
            )
        len_value = len(value)
    elif fill_remaining:
        # relevant if a scalar val was passed, yet fill_remaining == True
        len_value = 1
        value = [value]

    nrows = df.shape[0]

    if fill_remaining:
        times_to_loop = int(np.ceil(nrows / len_value))

        fill_values = list(value) * times_to_loop

        df[column_name] = fill_values[:nrows]
    else:
        df[column_name] = value

    return df


@pf.register_dataframe_method
def add_columns(
    df: pd.DataFrame, fill_remaining: bool = False, **kwargs
) -> pd.DataFrame:
    """Add multiple columns to the dataframe.

    This method does not mutate the original DataFrame.

    Method to augment `add_column` with ability to add multiple columns in
    one go. This replaces the need for multiple `add_column` calls.

    Usage is through supplying kwargs where the key is the col name and the
    values correspond to the values of the new DataFrame column.

    Values passed can be scalar or iterable (list, ndarray, etc.)

    Usage example:

    .. code-block:: python

        x = 3
        y = np.arange(0, 10)
        df = pd.DataFrame(...).add_columns(x=x, y=y)

    :param df: A pandas dataframe.
    :param fill_remaining: If value is a tuple or list that is smaller than
        the number of rows in the DataFrame, repeat the list or tuple
        (R-style) to the end of the DataFrame. (Passed to `add_column`)
    :param kwargs: column, value pairs which are looped through in
        `add_column` calls.
    :returns: A pandas DataFrame with added columns.
    """
    # Note: error checking can pretty much be handled in `add_column`

    for col_name, values in kwargs.items():
        df = df.add_column(col_name, values, fill_remaining=fill_remaining)

    return df


@pf.register_dataframe_method
def limit_column_characters(
    df: pd.DataFrame, column_length: int, col_separator: str = "_"
) -> pd.DataFrame:
    """Truncate column sizes to a specific length.

    This method mutates the original DataFrame.

    Method chaining will truncate all columns to a given length and append
    a given separator character with the index of duplicate columns, except
    for the first distinct column name.

    :param df: A pandas dataframe.
    :param column_length: Character length for which to truncate all columns.
        The column separator value and number for duplicate column name does
        not contribute. Therefore, if all columns are truncated to 10
        characters, the first distinct column will be 10 characters and the
        remaining will be 12 characters (assuming a column separator of one
        character).
    :param col_separator: The separator to use for counting distinct column
        values. I think an underscore looks nicest, however a period is a
        common option as well. Supply an empty string (i.e. '') to remove the
        separator.
    :returns: A pandas DataFrame with truncated column lengths.
    """
    # :Example Setup:

    # .. code-block:: python

    #     import pandas as pd
    #     import janitor
    #     data_dict = {
    #         "really_long_name_for_a_column": range(10),
    #         "another_really_long_name_for_a_column": \
    #         [2 * item for item in range(10)],
    #         "another_really_longer_name_for_a_column": list("lllongname"),
    #         "this_is_getting_out_of_hand": list("longername"),
    #     }

    # :Example: Standard truncation:

    # .. code-block:: python

    #     example_dataframe = pd.DataFrame(data_dict)
    #     example_dataframe.limit_column_characters(7)

    # :Output:

    # .. code-block:: python

    #            really_  another another_1 this_is
    #     0        0        0         l       l
    #     1        1        2         l       o
    #     2        2        4         l       n
    #     3        3        6         o       g
    #     4        4        8         n       e
    #     5        5       10         g       r
    #     6        6       12         n       n
    #     7        7       14         a       a
    #     8        8       16         m       m
    #     9        9       18         e       e

    # :Example: Standard truncation with different separator character:

    # .. code-block:: python

    #     example_dataframe2 = pd.DataFrame(data_dict)
    #     example_dataframe2.limit_column_characters(7, ".")

    # .. code-block:: python

    #            really_  another another.1 this_is
    #     0        0        0         l       l
    #     1        1        2         l       o
    #     2        2        4         l       n
    #     3        3        6         o       g
    #     4        4        8         n       e
    #     5        5       10         g       r
    #     6        6       12         n       n
    #     7        7       14         a       a
    #     8        8       16         m       m
    #     9        9       18         e       e
    check("column_length", column_length, [int])
    check("col_separator", col_separator, [str])

    col_names = df.columns
    col_names = [col_name[:column_length] for col_name in col_names]

    col_name_set = set(col_names)
    col_name_count = {}

    # If no columns are duplicates, we can skip the loops below.
    if len(col_name_set) == len(col_names):
        df.columns = col_names
        return df

    for col_name_to_check in col_name_set:
        count = 0
        for idx, col_name in enumerate(col_names):
            if col_name_to_check == col_name:
                col_name_count[idx] = count
                count += 1

    final_col_names = []
    for idx, col_name in enumerate(col_names):
        if col_name_count[idx] > 0:
            col_name_to_append = (
                col_name + col_separator + str(col_name_count[idx])
            )
            final_col_names.append(col_name_to_append)
        else:
            final_col_names.append(col_name)

    df.columns = final_col_names
    return df


@pf.register_dataframe_method
def row_to_names(
    df: pd.DataFrame,
    row_number: int = None,
    remove_row: bool = False,
    remove_rows_above: bool = False,
) -> pd.DataFrame:
    """Elevates a row to be the column names of a DataFrame.

    This method mutates the original DataFrame.

    Contains options to remove the elevated row from the DataFrame along with
    removing the rows above the selected row.

    Method chaining usage:

    .. code-block:: python

        df = (
            pd.DataFrame(...)
            .row_to_names(
                row_number=0,
                remove_row=False,
                remove_rows_above=False,
            )
        )

    :param df: A pandas DataFrame.
    :param row_number: The row containing the variable names
    :param remove_row: Whether the row should be removed from the DataFrame.
        Defaults to False.
    :param remove_rows_above: Whether the rows above the selected row should
        be removed from the DataFrame. Defaults to False.
    :returns: A pandas DataFrame with set column names.
    """
    # :Setup:

    # .. code-block:: python

    #     import pandas as pd
    #     import janitor
    #     data_dict = {
    #         "a": [1, 2, 3] * 3,
    #         "Bell__Chart": [1, 2, 3] * 3,
    #         "decorated-elephant": [1, 2, 3] * 3,
    #         "animals": ["rabbit", "leopard", "lion"] * 3,
    #         "cities": ["Cambridge", "Shanghai", "Basel"] * 3
    #     }

    # :Example: Move first row to column names:

    # .. code-block:: python

    #     example_dataframe = pd.DataFrame(data_dict)
    #     example_dataframe.row_to_names(0)

    # :Output:

    # .. code-block:: python

    #        1  1  1   rabbit  Cambridge
    #     0  1  1  1   rabbit  Cambridge
    #     1  2  2  2  leopard   Shanghai
    #     2  3  3  3     lion      Basel
    #     3  1  1  1   rabbit  Cambridge
    #     4  2  2  2  leopard   Shanghai
    #     5  3  3  3     lion      Basel
    #     6  1  1  1   rabbit  Cambridge
    #     7  2  2  2  leopard   Shanghai

    # :Example: Move first row to column names and remove row:

    # .. code-block:: python

    #     example_dataframe = pd.DataFrame(data_dict)
    #     example_dataframe.row_to_names(0, remove_row=True)

    # :Output:

    # .. code-block:: python

    #        1  1  1   rabbit  Cambridge
    #     1  2  2  2  leopard   Shanghai
    #     2  3  3  3     lion      Basel
    #     3  1  1  1   rabbit  Cambridge
    #     4  2  2  2  leopard   Shanghai
    #     5  3  3  3     lion      Basel
    #     6  1  1  1   rabbit  Cambridge
    #     7  2  2  2  leopard   Shanghai
    #     8  3  3  3     lion      Basel

    # :Example: Move first row to column names, remove row, \
    # and remove rows above selected row:

    # .. code-block:: python

    #     example_dataframe = pd.DataFrame(data_dict)
    #     example_dataframe.row_to_names(2, remove_row=True, \
    #         remove_rows_above=True)

    # :Output:

    # .. code-block:: python

    #        3  3  3     lion      Basel
    #     3  1  1  1   rabbit  Cambridge
    #     4  2  2  2  leopard   Shanghai
    #     5  3  3  3     lion      Basel
    #     6  1  1  1   rabbit  Cambridge
    #     7  2  2  2  leopard   Shanghai
    #     8  3  3  3     lion      Basel

    check("row_number", row_number, [int])

    df.columns = df.iloc[row_number, :]
    df.columns.name = None

    if remove_row:
        df = df.drop(df.index[row_number])

    if remove_rows_above:
        df = df.drop(df.index[range(row_number)])

    return df


@pf.register_dataframe_method
@deprecated_alias(col_name="column_name")
def round_to_fraction(
    df: pd.DataFrame,
    column_name: Hashable = None,
    denominator: float = None,
    digits: float = np.inf,
) -> pd.DataFrame:
    """Round all values in a column to a fraction.

    This method mutates the original DataFrame.

    Taken from https://github.com/sfirke/janitor/issues/235.

    Also, optionally round to a specified number of digits.

    Method-chaining usage:

    .. code-block:: python

        # Round to two decimal places
        df = pd.DataFrame(...).round_to_fraction('a', 2)

    :param df: A pandas dataframe.
    :param column_name: Name of column to round to fraction.
    :param denominator: The denominator of the fraction for rounding
    :param digits: The number of digits for rounding after rounding to the
        fraction. Default is np.inf (i.e. no subsequent rounding)
    :returns: A pandas DataFrame with a column's values rounded.
    """
    # NOTE: THESE EXAMPLES SHOULD BE MOVED TO NOTEBOOKS.
    #     :Example Setup:

    # .. code-block:: python

    #     import pandas as pd
    #     import janitor
    #     data_dict = {
    #         "a": [1.23452345, 2.456234, 3.2346125] * 3,
    #         "Bell__Chart": [1/3, 2/7, 3/2] * 3,
    #         "decorated-elephant": [1/234, 2/13, 3/167] * 3,
    #         "animals": ["rabbit", "leopard", "lion"] * 3,
    #         "cities": ["Cambridge", "Shanghai", "Basel"] * 3,
    #     }

    # :Example: Rounding the first column to the nearest half:

    # .. code-block:: python

    # :Output:

    # .. code-block:: python

    #          a  Bell__Chart  decorated-elephant  animals     cities
    #     0  1.0     0.333333            0.004274   rabbit  Cambridge
    #     1  2.5     0.285714            0.153846  leopard   Shanghai
    #     2  3.0     1.500000            0.017964     lion      Basel
    #     3  1.0     0.333333            0.004274   rabbit  Cambridge
    #     4  2.5     0.285714            0.153846  leopard   Shanghai
    #     5  3.0     1.500000            0.017964     lion      Basel
    #     6  1.0     0.333333            0.004274   rabbit  Cambridge
    #     7  2.5     0.285714            0.153846  leopard   Shanghai
    #     8  3.0     1.500000            0.017964     lion      Basel

    # :Example: Rounding the first column to nearest third:

    # .. code-block:: python

    #     example_dataframe2 = pd.DataFrame(data_dict)
    #     example_dataframe2.round_to_fraction('a', 3)

    # :Output:

    # .. code-block:: python

    #               a  Bell__Chart  decorated-elephant  animals     cities
    #     0  1.333333     0.333333            0.004274   rabbit  Cambridge
    #     1  2.333333     0.285714            0.153846  leopard   Shanghai
    #     2  3.333333     1.500000            0.017964     lion      Basel
    #     3  1.333333     0.333333            0.004274   rabbit  Cambridge
    #     4  2.333333     0.285714            0.153846  leopard   Shanghai
    #     5  3.333333     1.500000            0.017964     lion      Basel
    #     6  1.333333     0.333333            0.004274   rabbit  Cambridge
    #     7  2.333333     0.285714            0.153846  leopard   Shanghai
    #     8  3.333333     1.500000            0.017964     lion      Basel

    # :Example 3: Rounding the first column to the nearest third and rounding \
    # each value to the 10,000th place:

    # .. code-block:: python

    #     example_dataframe2 = pd.DataFrame(data_dict)
    #     example_dataframe2.round_to_fraction('a', 3, 4)

    # :Output:

    # .. code-block:: python

    #             a  Bell__Chart  decorated-elephant  animals     cities
    #     0  1.3333     0.333333            0.004274   rabbit  Cambridge
    #     1  2.3333     0.285714            0.153846  leopard   Shanghai
    #     2  3.3333     1.500000            0.017964     lion      Basel
    #     3  1.3333     0.333333            0.004274   rabbit  Cambridge
    #     4  2.3333     0.285714            0.153846  leopard   Shanghai
    #     5  3.3333     1.500000            0.017964     lion      Basel
    #     6  1.3333     0.333333            0.004274   rabbit  Cambridge
    #     7  2.3333     0.285714            0.153846  leopard   Shanghai
    #     8  3.3333     1.500000            0.017964     lion      Basel

    if denominator:
        check("denominator", denominator, [float, int])

    if digits:
        check("digits", digits, [float, int])

    df[column_name] = round(df[column_name] * denominator, 0) / denominator
    if not np.isinf(digits):
        df[column_name] = round(df[column_name], digits)

    return df


@pf.register_dataframe_method
@deprecated_alias(col_name="column_name", dest_col_name="dest_column_name")
def transform_column(
    df: pd.DataFrame,
    column_name: Hashable,
    function: Callable,
    dest_column_name: Optional[str] = None,
    elementwise: bool = True,
) -> pd.DataFrame:
    """Transform the given column in-place using the provided function.

    Functions can be applied one of two ways:

    - Element-wise (default; ``elementwise=True``)
    - Column-wise  (alternative; ``elementwise=False``)

    If the function is applied "elementwise",
    then the first argument of the function signature
    should be the individual element of each function.
    This is the default behaviour of ``transform_column``,
    because it is easy to understand.
    For example:

    .. code-block:: python

        def elemwise_func(x):
            modified_x = ... # do stuff here
            return modified_x

        df.transform_column(column_name="my_column", function=elementwise_func)

    On the other hand, columnwise application of a function
    behaves as if the function takes in a pandas Series
    and emits back a sequence that is of identical length to the original.
    One place where this is desirable
    is to gain access to `pandas` native string methods,
    which are super fast!

    .. code-block:: python

        def columnwise_func(s: pd.Series) -> pd.Series:
            return s.str[0:5]

        df.transform_column(
            column_name="my_column",
            lambda s: s.str[0:5],
            elementwise=False
        )

    This method does not mutate the original DataFrame.

    Let's say we wanted to apply a log10 transform a column of data.

    Originally one would write code like this:

    .. code-block:: python

        # YOU NO LONGER NEED TO WRITE THIS!
        df[column_name] = df[column_name].apply(np.log10)

    With the method chaining syntax, we can do the following instead:

    .. code-block:: python

        df = (
            pd.DataFrame(...)
            .transform_column(column_name, np.log10)
        )

    With the functional syntax:

    .. code-block:: python

        df = pd.DataFrame(...)
        df = transform_column(df, column_name, np.log10)

    :param df: A pandas DataFrame.
    :param column_name: The column to transform.
    :param function: A function to apply on the column.
    :param dest_column_name: The column name to store the transformation result
        in. Defaults to None, which will result in the original column
        name being overwritten. If a name is provided here, then a new column
        with the transformed values will be created.
    :param elementwise: Whether to apply the function elementwise or not.
        If elementwise is True, then the function's first argument
        should be the data type of each datum in the column of data,
        and should return a transformed datum.
        If elementwise is False, then the function's should expect
        a pandas Series passed into it, and return a pandas Series.

    :returns: A pandas DataFrame with a transformed column.
    """
    if dest_column_name is None:
        dest_column_name = column_name

    if elementwise:
        result = df[column_name].apply(function)
    else:
        result = function(df[column_name])

    df = df.assign(**{dest_column_name: result})
    return df


@pf.register_dataframe_method
@deprecated_alias(columns="column_names", new_names="new_column_names")
def transform_columns(
    df: pd.DataFrame,
    column_names: Union[List[str], Tuple[str]],
    function: Callable,
    suffix: Optional[str] = None,
    elementwise: bool = True,
    new_column_names: Optional[Dict[str, str]] = None,
) -> pd.DataFrame:
    """Transform multiple columns through the same transformation.

    This method mutates the original DataFrame.

    Super syntactic sugar!

    Basically wraps `transform_column` and calls it repeatedly over all column
    names provided.

    User can optionally supply either a suffix to create a new set of columns
    with the specified suffix, or provide a dictionary mapping each original
    column name to its corresponding new column name. Note that all column
    names must be strings.

    A few examples below. Firstly, to just log10 transform a list of columns
    without creating new columns to hold the transformed values:

    .. code-block:: python

        df = (
            pd.DataFrame(...)
            .transform_columns(['col1', 'col2', 'col3'], np.log10)
        )

    Secondly, to add a '_log' suffix when creating a new column, which we think
    is going to be the most common use case:

    .. code-block:: python

        df = (
            pd.DataFrame(...)
            .transform_columns(
                ['col1', 'col2', 'col3'],
                np.log10,
                suffix="_log"
            )
        )

    Finally, to provide new names explicitly:

    .. code-block:: python

        df = (
            pd.DataFrame(...)
            .transform_column(
                ['col1', 'col2', 'col3'],
                np.log10,
                new_column_names={
                    'col1': 'transform1',
                    'col2': 'transform2',
                    'col3': 'transform3',
                    }
                )
        )

    :param df: A pandas DataFrame.
    :param column_names: An iterable of columns to transform.
    :param function: A function to apply on each column.
    :param suffix: (optional) Suffix to use when creating new columns to hold
        the transformed values.
    :param elementwise: Passed on to `transform_column`; whether or not
        to apply the transformation function elementwise (True)
        or columnwise (False).
    :param new_column_names: (optional) An explicit mapping of old column names
        to new column names.
    :returns: A pandas DataFrame with transformed columns.
    :raises ValueError: if both ``suffix`` and ``new_column_names`` are
        specified
    """
    dest_column_names = dict(zip(column_names, column_names))

    check("column_names", column_names, [list, tuple])

    if suffix is not None and new_column_names is not None:
        raise ValueError(
            "only one of suffix or new_column_names should be specified"
        )

    if suffix:  # If suffix is specified...
        check("suffix", suffix, [str])
        for col in column_names:
            dest_column_names[col] = col + suffix

    if new_column_names:  # If new_column_names is specified...
        check("new_column_names", new_column_names, [dict])
        dest_column_names = new_column_names

    # Now, transform columns.
    for old_col, new_col in dest_column_names.items():
        df = transform_column(
            df, old_col, function, new_col, elementwise=elementwise
        )

    return df


@pf.register_dataframe_method
@deprecated_alias(col_name="column_name")
def min_max_scale(
    df: pd.DataFrame,
    old_min=None,
    old_max=None,
    column_name=None,
    new_min=0,
    new_max=1,
) -> pd.DataFrame:
    """Scales data to between a minimum and maximum value.

    This method mutates the original DataFrame.

    If `minimum` and `maximum` are provided, the true min/max of the
    `DataFrame` or column is ignored in the scaling process and replaced with
    these values, instead.

    One can optionally set a new target minimum and maximum value using the
    `new_min` and `new_max` keyword arguments. This will result in the
    transformed data being bounded between `new_min` and `new_max`.

    If a particular column name is specified, then only that column of data
    are scaled. Otherwise, the entire dataframe is scaled.

    Method chaining syntax:

    .. code-block:: python

        df = pd.DataFrame(...).min_max_scale(column_name="a")

    Setting custom minimum and maximum:

    .. code-block:: python

        df = (
            pd.DataFrame(...)
            .min_max_scale(
                column_name="a",
                new_min=2,
                new_max=10
            )
        )

    Setting a min and max that is not based on the data, while applying to
    entire dataframe:

    .. code-block:: python

        df = (
            pd.DataFrame(...)
            .min_max_scale(
                old_min=0,
                old_max=14,
                new_min=0,
                new_max=1,
            )
        )

    The aforementioned example might be applied to something like scaling the
    isoelectric points of amino acids. While technically they range from
    approx 3-10, we can also think of them on the pH scale which ranges from
    1 to 14. Hence, 3 gets scaled not to 0 but approx. 0.15 instead, while 10
    gets scaled to approx. 0.69 instead.

    :param df: A pandas DataFrame.
    :param old_min: (optional) Overrides for the current minimum
        value of the data to be transformed.
    :param old_max: (optional) Overrides for the current maximum
        value of the data to be transformed.
    :param new_min: (optional) The minimum value of the data after
        it has been scaled.
    :param new_max: (optional) The maximum value of the data after
        it has been scaled.
    :param column_name: (optional) The column on which to perform scaling.
    :returns: A pandas DataFrame with scaled data.
    :raises ValueError: if ``old_max`` is not greater than ``old_min``.
    :raises ValueError: if ``new_max`` is not greater than ``new_min``.
    """
    if (
        (old_min is not None)
        and (old_max is not None)
        and (old_max <= old_min)
    ):
        raise ValueError("`old_max` should be greater than `old_min`")

    if new_max <= new_min:
        raise ValueError("`new_max` should be greater than `new_min`")

    new_range = new_max - new_min

    if column_name:
        if old_min is None:
            old_min = df[column_name].min()
        if old_max is None:
            old_max = df[column_name].max()
        old_range = old_max - old_min
        df[column_name] = (
            df[column_name] - old_min
        ) * new_range / old_range + new_min
    else:
        if old_min is None:
            old_min = df.min().min()
        if old_max is None:
            old_max = df.max().max()
        old_range = old_max - old_min
        df = (df - old_min) * new_range / old_range + new_min
    return df


@pf.register_dataframe_method
def collapse_levels(df: pd.DataFrame, sep: str = "_") -> pd.DataFrame:
    """Flatten multi-level column dataframe to a single level.

    This method mutates the original DataFrame.

    Given a `DataFrame` containing multi-level columns, flatten to single-
    level by string-joining the column labels in each level.

    After a `groupby` / `aggregate` operation where `.agg()` is passed a
    list of multiple aggregation functions, a multi-level `DataFrame` is
    returned with the name of the function applied in the second level.

    It is sometimes convenient for later indexing to flatten out this
    multi-level configuration back into a single level. This function does
    this through a simple string-joining of all the names across different
    levels in a single column.

    Method chaining syntax given two value columns `['max_speed', 'type']`:

    .. code-block:: python

        data = {"class": ["bird", "bird", "bird", "mammal", "mammal"],
                "max_speed": [389, 389, 24, 80, 21],
                "type": ["falcon", "falcon", "parrot", "Lion", "Monkey"]}

        df = (
            pd.DataFrame(data)
                .groupby('class')
                .agg(['mean', 'median'])
                .collapse_levels(sep='_')
        )

    Before applying ``.collapse_levels``, the ``.agg`` operation returns a
    multi-level column `DataFrame` whose columns are (level 1, level 2):

    .. code-block:: python

        [('class', ''), ('max_speed', 'mean'), ('max_speed', 'median'),
        ('type', 'mean'), ('type', 'median')]

    ``.collapse_levels`` then flattens the column names to:

    .. code-block:: python

        ['class', 'max_speed_mean', 'max_speed_median',
        'type_mean', 'type_median']

    :param df: A pandas DataFrame.
    :param sep: String separator used to join the column level names
    :returns: A flattened pandas DataFrame.
    """
    check("sep", sep, [str])

    # if already single-level, just return the DataFrame
    if not isinstance(df.columns.values[0], tuple):  # noqa: PD011
        return df

    df.columns = [
        sep.join([str(el) for el in tup if str(el) != ""])
        for tup in df.columns.values  # noqa: PD011
    ]

    return df


@pf.register_dataframe_method
@deprecated_alias(col_name="column_name", type="cleaning_style")
def currency_column_to_numeric(
    df: pd.DataFrame,
    column_name,
    cleaning_style: Optional[str] = None,
    cast_non_numeric: Optional[dict] = None,
    fill_all_non_numeric: Optional[Union[float, int]] = None,
    remove_non_numeric: bool = False,
) -> pd.DataFrame:
    """Convert currency column to numeric.

    This method does not mutate the original DataFrame.

    This method allows one to take a column containing currency values,
    inadvertently imported as a string, and cast it as a float. This is
    usually the case when reading CSV files that were modified in Excel.
    Empty strings (i.e. `''`) are retained as `NaN` values.

    :param df: The DataFrame
    :param column_name: The column to modify
    :param cleaning_style: What style of cleaning to perform. If None, standard
        cleaning is applied. Options are:

            * 'accounting':
            Replaces numbers in parentheses with negatives, removes commas.

    :param cast_non_numeric: A dict of how to coerce certain strings. For
        example, if there are values of 'REORDER' in the DataFrame,
        {'REORDER': 0} will cast all instances of 'REORDER' to 0.
    :param fill_all_non_numeric: Similar to `cast_non_numeric`, but fills all
        strings to the same value. For example,  fill_all_non_numeric=1, will
        make everything that doesn't coerce to a currency 1.
    :param remove_non_numeric: Will remove rows of a DataFrame that contain
        non-numeric values in the `column_name` column. Defaults to `False`.
    :returns: A pandas DataFrame.
    """
    # TODO: Convert this to a notebook.
    # :Example Setup:

    # .. code-block:: python

    #     import pandas as pd
    #     import janitor
    #     data = {
    #         "a": ["-$1.00", "", "REPAY"] * 2 + ["$23.00", "",
    # "Other Account"],
    #         "Bell__Chart": [1.234_523_45, 2.456_234, 3.234_612_5] * 3,
    #         "decorated-elephant": [1, 2, 3] * 3,
    #         "animals@#$%^": ["rabbit", "leopard", "lion"] * 3,
    #         "cities": ["Cambridge", "Shanghai", "Basel"] * 3,
    #     }
    #     df = pd.DataFrame(data)

    # :Example 1: Coerce numeric values in column to float:

    # .. code-block:: python

    #     df.currency_column_to_numeric("a")

    # :Output:

    # .. code-block:: python

    #           a  Bell__Chart  decorated-elephant animals@#$%^     cities
    #     0  -1.0     1.234523                   1       rabbit  Cambridge
    #     1   NaN     2.456234                   2      leopard   Shanghai
    #     2   NaN     3.234612                   3         lion      Basel
    #     3  -1.0     1.234523                   1       rabbit  Cambridge
    #     4   NaN     2.456234                   2      leopard   Shanghai
    #     5   NaN     3.234612                   3         lion      Basel
    #     6  23.0     1.234523                   1       rabbit  Cambridge
    #     7   NaN     2.456234                   2      leopard   Shanghai
    #     8   NaN     3.234612                   3         lion      Basel

    # :Example 2: Coerce numeric values in column to float, and replace a
    # string\
    # value with a specific value:

    # .. code-block:: python

    #     cast_non_numeric = {"REPAY": 22}
    #     df.currency_column_to_numeric("a", cast_non_numeric=cast_non_numeric)

    # :Output:

    # .. code-block:: python

    #           a  Bell__Chart  decorated-elephant animals@#$%^     cities
    #     0  -1.0     1.234523                   1       rabbit  Cambridge
    #     1   NaN     2.456234                   2      leopard   Shanghai
    #     2  22.0     3.234612                   3         lion      Basel
    #     3  -1.0     1.234523                   1       rabbit  Cambridge
    #     4   NaN     2.456234                   2      leopard   Shanghai
    #     5  22.0     3.234612                   3         lion      Basel
    #     6  23.0     1.234523                   1       rabbit  Cambridge
    #     7   NaN     2.456234                   2      leopard   Shanghai
    #     8   NaN     3.234612                   3         lion      Basel

    # :Example 3: Coerce numeric values in column to float, and replace all\
    #     string value with a specific value:

    # .. code-block:: python

    #     df.currency_column_to_numeric("a", fill_all_non_numeric=35)

    # :Output:

    # .. code-block:: python

    #           a  Bell__Chart  decorated-elephant animals@#$%^     cities
    #     0  -1.0     1.234523                   1       rabbit  Cambridge
    #     1   NaN     2.456234                   2      leopard   Shanghai
    #     2  35.0     3.234612                   3         lion      Basel
    #     3  -1.0     1.234523                   1       rabbit  Cambridge
    #     4   NaN     2.456234                   2      leopard   Shanghai
    #     5  35.0     3.234612                   3         lion      Basel
    #     6  23.0     1.234523                   1       rabbit  Cambridge
    #     7   NaN     2.456234                   2      leopard   Shanghai
    #     8  35.0     3.234612                   3         lion      Basel

    # :Example 4: Coerce numeric values in column to float, replace a string\
    #     value with a specific value, and replace remaining string values
    # with\
    #     a specific value:

    # .. code-block:: python

    #     df.currency_column_to_numeric("a", cast_non_numeric=cast_non_numeric,
    #     fill_all_non_numeric=35)

    # :Output:

    # .. code-block:: python

    #           a  Bell__Chart  decorated-elephant animals@#$%^     cities
    #     0  -1.0     1.234523                   1       rabbit  Cambridge
    #     1   NaN     2.456234                   2      leopard   Shanghai
    #     2  22.0     3.234612                   3         lion      Basel
    #     3  -1.0     1.234523                   1       rabbit  Cambridge
    #     4   NaN     2.456234                   2      leopard   Shanghai
    #     5  22.0     3.234612                   3         lion      Basel
    #     6  23.0     1.234523                   1       rabbit  Cambridge
    #     7   NaN     2.456234                   2      leopard   Shanghai
    #     8  35.0     3.234612                   3         lion      Basel

    # :Example 5: Coerce numeric values in column to float, and remove string\
    #     values:

    # .. code-block:: python

    #     df.currency_column_to_numeric("a", remove_non_numeric=True)

    # :Output:

    # .. code-block:: python

    #           a  Bell__Chart  decorated-elephant animals@#$%^     cities
    #     0  -1.0     1.234523                   1       rabbit  Cambridge
    #     1   NaN     2.456234                   2      leopard   Shanghai
    #     3  -1.0     1.234523                   1       rabbit  Cambridge
    #     4   NaN     2.456234                   2      leopard   Shanghai
    #     6  23.0     1.234523                   1       rabbit  Cambridge
    #     7   NaN     2.456234                   2      leopard   Shanghai

    # :Example 6: Coerce numeric values in column to float, replace a string\
    #     value with a specific value, and remove remaining string values:

    # .. code-block:: python

    #     df.currency_column_to_numeric("a", cast_non_numeric=cast_non_numeric,
    #     remove_non_numeric=True)

    # :Output:

    # .. code-block:: python

    #           a  Bell__Chart  decorated-elephant animals@#$%^     cities
    #     0  -1.0     1.234523                   1       rabbit  Cambridge
    #     1   NaN     2.456234                   2      leopard   Shanghai
    #     2  22.0     3.234612                   3         lion      Basel
    #     3  -1.0     1.234523                   1       rabbit  Cambridge
    #     4   NaN     2.456234                   2      leopard   Shanghai
    #     5  22.0     3.234612                   3         lion      Basel
    #     6  23.0     1.234523                   1       rabbit  Cambridge
    #     7   NaN     2.456234                   2      leopard   Shanghai

    check("column_name", column_name, [str])

    column_series = df[column_name]
    if cleaning_style == "accounting":
        df.loc[:, column_name] = df[column_name].apply(
            _clean_accounting_column
        )
        return df

    if cast_non_numeric:
        check("cast_non_numeric", cast_non_numeric, [dict])

    _make_cc_patrial = partial(
        _currency_column_to_numeric, cast_non_numeric=cast_non_numeric
    )

    column_series = column_series.apply(_make_cc_patrial)

    if remove_non_numeric:
        df = df.loc[column_series != "", :]

    # _replace_empty_string_with_none is applied here after the check on
    # remove_non_numeric since "" is our indicator that a string was coerced
    # in the original column
    column_series = _replace_empty_string_with_none(column_series)

    if fill_all_non_numeric is not None:
        check("fill_all_non_numeric", fill_all_non_numeric, [int, float])
        column_series = column_series.fillna(fill_all_non_numeric)

    column_series = _replace_original_empty_string_with_none(column_series)

    df = df.assign(**{column_name: pd.to_numeric(column_series)})

    return df


@pf.register_dataframe_method
@deprecated_alias(search_cols="search_column_names")
def select_columns(
    df: pd.DataFrame,
    search_column_names: Union[str, callable, Pattern, slice, list],
    invert: bool = False,
) -> pd.DataFrame:
    """
    Method-chainable selection of columns.

    Not applicable to MultiIndex columns.

    It accepts a string, shell-like glob strings (*string*),
    regex, slice, array-like object, or a list of the previous options.

    This method does not mutate the original DataFrame.

    Optional ability to invert selection of columns available as well.

    Examples
    --------

    ::

        import pandas as pd
        import janitor
        import numpy as np
        import datetime
        import re
        from janitor import patterns

        df = pd.DataFrame(
                {
                    "id": [0, 1],
                    "Name": ["ABC", "XYZ"],
                    "code": [1, 2],
                    "code1": [4, np.nan],
                    "code2": ["8", 5],
                    "type": ["S", "R"],
                    "type1": ["E", np.nan],
                    "type2": ["T", "U"],
                    "code3": pd.Series(["a", "b"], dtype="category"),
                    "type3": pd.to_datetime([np.datetime64("2018-01-01"),
                                            datetime.datetime(2018, 1, 1)]),
                }
            )

        df

           id Name  code  code1 code2 type type1 type2 code3    type3
        0   0  ABC     1    4.0     8    S     E     T     a 2018-01-01
        1   1  XYZ     2    NaN     5    R   NaN     U     b 2018-01-01


    - Select by string::

        df.select_columns("id")
           id
       0   0
       1   1

    Select via shell-like glob strings (*) is possible::

        df.select_columns("*type*")

           type type1 type2      type3
        0    S     E     T 2018-01-01
        1    R   NaN     U 2018-01-01

    - Select by slice::

        df.select_columns(slice("code1", "type1"))

           code1 code2 type type1
        0    4.0     8    S     E
        1    NaN     5    R   NaN

    - Select by callable (the callable is applied to every column
      and should return a single ``True`` or ``False`` per column)::

        df.select_columns(pd.api.types.is_datetime64_dtype)

               type3
        0 2018-01-01
        1 2018-01-01

        df.select_columns(lambda x: x.name.startswith("code") or
                                    x.name.endswith("1"))

           code  code1 code2 type1 code3
        0     1    4.0     8     E     a
        1     2    NaN     5   NaN     b

        df.select_columns(lambda x: x.isna().any())

             code1 type1
        0    4.0     E
        1    NaN   NaN

    - Select by regular expression::

        df.select_columns(re.compile("\\d+"))

           code1 code2 type1 type2 code3      type3
        0    4.0     8     E     T     a 2018-01-01
        1    NaN     5   NaN     U     b 2018-01-01

        # same as above, with janitor.patterns
        # simply a wrapper around re.compile

        df.select_columns(patterns("\\d+"))

           code1 code2 type1 type2 code3      type3
        0    4.0     8     E     T     a 2018-01-01
        1    NaN     5   NaN     U     b 2018-01-01

    - Select via a list (you can combine any of the previous options)::

        df.select_columns(["id", "code*", slice("code", "code2")])

           id  code  code1 code2 code3
        0   0     1    4.0     8     a
        1   1     2    NaN     5     b

    - You can also pass a list of booleans::

        df.select_columns([True, False, True, True, True,
                           False, False, False, True, False])

           id  code  code1 code2 code3
        0   0     1    4.0     8     a
        1   1     2    NaN     5     b

    - Setting ``invert`` to ``True``
      returns the complement of the columns provided::

        df.select_columns(["id", "code*", slice("code", "code2")],
                          invert = True)

           Name type type1 type2      type3
        0  ABC    S     E     T 2018-01-01
        1  XYZ    R   NaN     U 2018-01-01

    Functional usage example::

       import pandas as pd
       import janitor as jn

       df = pd.DataFrame(...)

       df = jn.select_columns(['a', 'b', 'col_*'],
                              invert=True)

    Method-chaining example:

    .. code-block:: python

        df = (pd.DataFrame(...)
              .select_columns(['a', 'b', 'col_*'],
              invert=True))

    :param df: A pandas DataFrame.
    :param search_column_names: Valid inputs include:

        - an exact column name to look for
        - a shell-style glob string (e.g., `*_thing_*`)
        - a regular expression
        - a callable which is applicable to each Series in the dataframe
        - a list of all the aforementioned options.
    :param invert: Whether or not to invert the selection.
        This will result in the selection of the complement of the columns
        provided.
    :returns: A pandas DataFrame with the specified columns selected.
    :raises KeyError: if one or more of the specified column names or
        search strings are not found in DataFrame columns.
    :raises ValueError: if the columns is a MultiIndex.

    .. # noqa: DAR402
    """

    if isinstance(df.columns, pd.MultiIndex):
        raise ValueError(
            """
            MultiIndex columns
            not supported for `select_columns`.
            """
        )

    # applicable for any
    # list-like object (ndarray, Series, pd.Index, tuple, ...)
    if is_list_like(search_column_names):
        search_column_names = list(search_column_names)

    full_column_list = _select_columns(search_column_names, df)

    if invert:
        return df.drop(columns=full_column_list)
    return df.loc[:, full_column_list]


@pf.register_dataframe_method
@deprecated_alias(column="column_name")
@deprecated_alias(statistic="statistic_column_name")
def impute(
    df: pd.DataFrame,
    column_name: Hashable,
    value: Optional[Any] = None,
    statistic_column_name: Optional[str] = None,
) -> pd.DataFrame:
    """Method-chainable imputation of values in a column.

    This method mutates the original DataFrame.

    Underneath the hood, this function calls the ``.fillna()`` method available
    to every pandas.Series object.

    Method-chaining example:

    .. code-block:: python

        import numpy as np
        import pandas as pd
        import janitor

        data = {
            "a": [1, 2, 3],
            "sales": np.nan,
            "score": [np.nan, 3, 2]}
        df = (
            pd.DataFrame(data)
            # Impute null values with 0
            .impute(column_name='sales', value=0.0)
            # Impute null values with median
            .impute(column_name='score', statistic_column_name='median')
        )

    Either one of ``value`` or ``statistic_column_name`` should be provided.

    If ``value`` is provided, then all null values in the selected column will
        take on the value provided.

    If ``statistic_column_name`` is provided, then all null values in the
    selected column will take on the summary statistic value of other non-null
    values.

    Currently supported statistics include:

    - ``mean`` (also aliased by ``average``)
    - ``median``
    - ``mode``
    - ``minimum`` (also aliased by ``min``)
    - ``maximum`` (also aliased by ``max``)

    :param df: A pandas DataFrame
    :param column_name: The name of the column on which to impute values.
    :param value: (optional) The value to impute.
    :param statistic_column_name: (optional) The column statistic to impute.
    :returns: An imputed pandas DataFrame.
    :raises ValueError: if both ``value`` and ``statistic`` are provided.
    :raises KeyError: if ``statistic`` is not one of ``mean``, ``average``
        ``median``, ``mode``, ``minimum``, ``min``, ``maximum``, or ``max``.
    """
    # Firstly, we check that only one of `value` or `statistic` are provided.
    if value is not None and statistic_column_name is not None:
        raise ValueError(
            "Only one of `value` or `statistic` should be provided"
        )

    # If statistic is provided, then we compute the relevant summary statistic
    # from the other data.
    funcs = {
        "mean": np.mean,
        "average": np.mean,  # aliased
        "median": np.median,
        "mode": mode,
        "minimum": np.min,
        "min": np.min,  # aliased
        "maximum": np.max,
        "max": np.max,  # aliased
    }
    if statistic_column_name is not None:
        # Check that the statistic keyword argument is one of the approved.
        if statistic_column_name not in funcs.keys():
            raise KeyError(f"`statistic` must be one of {funcs.keys()}")

        value = funcs[statistic_column_name](
            df[column_name].dropna().to_numpy()
        )
        # special treatment for mode, because scipy stats mode returns a
        # moderesult object.
        if statistic_column_name == "mode":
            value = value.mode[0]

    # The code is architected this way - if `value` is not provided but
    # statistic is, we then overwrite the None value taken on by `value`, and
    # use it to set the imputation column.
    if value is not None:
        df[column_name] = df[column_name].fillna(value)
    return df


@pf.register_dataframe_method
def then(df: pd.DataFrame, func: Callable) -> pd.DataFrame:
    """Add an arbitrary function to run in the ``pyjanitor`` method chain.

    This method does not mutate the original DataFrame.

    :param df: A pandas dataframe.
    :param func: A function you would like to run in the method chain.
        It should take one parameter and return one parameter, each being the
        DataFrame object. After that, do whatever you want in the middle.
        Go crazy.
    :returns: A pandas DataFrame.
    """
    df = func(df)
    return df


@pf.register_dataframe_method
def also(df: pd.DataFrame, func: Callable, *args, **kwargs) -> pd.DataFrame:
    """Add an arbitrary function with no return value to run in the
    ``pyjanitor`` method chain. This returns the input dataframe instead,
    not the output of `func`.

    This method does not mutate the original DataFrame.

    Example usage:

    .. code-block:: python

        df = (
            pd.DataFrame(...)
            .query(...)
            .also(lambda df: print(f"DataFrame shape is: {df.shape}"))
            .transform_column(...)
            .also(lambda df: df.to_csv("midpoint.csv"))
            .also(
                lambda df: print(
                    f"Column col_name has these values: {set(df['col_name'].unique())}"
                )
            )
            .group_add(...)
        )

    :param df: A pandas dataframe.
    :param func: A function you would like to run in the method chain.
        It should take one DataFrame object as a parameter and have no return.
        If there is a return, it will be ignored.
    :param args: Optional arguments for ``func``.
    :param kwargs: Optional keyword arguments for ``func``.
    :returns: The input pandas DataFrame.
    """  # noqa: E501
    func(df.copy(), *args, **kwargs)
    return df


@pf.register_dataframe_method
@deprecated_alias(column="column_name")
def dropnotnull(df: pd.DataFrame, column_name: Hashable) -> pd.DataFrame:
    """Drop rows that do not have null values in the given column.

    This method does not mutate the original DataFrame.

    Example usage:

    .. code-block:: python

        df = pd.DataFrame(...).dropnotnull('column3')

    :param df: A pandas DataFrame.
    :param column_name: The column name to drop rows from.
    :returns: A pandas DataFrame with dropped rows.
    """
    return df[pd.isna(df[column_name])]


@pf.register_dataframe_method
def find_replace(
    df: pd.DataFrame, match: str = "exact", **mappings
) -> pd.DataFrame:
    """Perform a find-and-replace action on provided columns.

    Depending on use case, users can choose either exact, full-value matching,
    or regular-expression-based fuzzy matching
    (hence allowing substring matching in the latter case).
    For strings, the matching is always case sensitive.

    For instance, given a dataframe containing orders at a coffee shop:

    .. code-block:: python

        df = pd.DataFrame({
            'customer': ['Mary', 'Tom', 'Lila'],
            'order': ['ice coffee', 'lemonade', 'regular coffee']
        })

    Our task is to replace values `'ice coffee'` and `'regular coffee'`
    of the `'order'` column into `'latte'`.

    Example 1 for exact matching

    .. code-block:: python

        # Functional usage
        df = find_replace(
            df,
            match='exact',
            order={'ice coffee': 'latte', 'regular coffee': 'latte'},
        )

        # Method chaining usage
        df = df.find_replace(
            match='exact'
            order={'ice coffee': 'latte', 'regular coffee': 'latte'},
        )

    Example 2: Regular-expression-based matching

    .. code-block:: python

        # Functional usage
        df = find_replace(
            df,
            match='regex',
            order={'coffee$': 'latte'},
        )

        # Method chaining usage
        df = df.find_replace(
            match='regex',
            order={'coffee$': 'latte'},
        )

    To perform a find and replace on the entire dataframe,
    pandas' ``df.replace()`` function provides the appropriate functionality.
    You can find more detail on the replace_ docs.

    This function only works with column names that have no spaces
    or punctuation in them.
    For example, a column name ``item_name`` would work with ``find_replace``,
    because it is a contiguous string that can be parsed correctly,
    but ``item name`` would not be parsed correctly by the Python interpreter.

    If you have column names that might not be compatible,
    we recommend calling on ``clean_names()`` as the first method call.
    If, for whatever reason, that is not possible,
    then ``_find_replace()`` is available as a function
    that you can do a pandas pipe_ call on.

    .. _replace: https://pandas.pydata.org/pandas-docs/stable/reference/api/pandas.DataFrame.replace.html
    .. _pipe: https://pandas.pydata.org/pandas-docs/stable/reference/api/pandas.DataFrame.pipe.html

    :param df: A pandas DataFrame.
    :param match: Whether or not to perform an exact match or not.
        Valid values are "exact" or "regex".
    :param mappings: keyword arguments corresponding to column names
        that have dictionaries passed in indicating what to find (keys)
        and what to replace with (values).
    :returns: A pandas DataFrame with replaced values.
    """  # noqa: E501
    for column_name, mapper in mappings.items():
        df = _find_replace(df, column_name, mapper, match=match)
    return df


def _find_replace(
    df: pd.DataFrame, column_name: str, mapper: Dict, match: str = "exact"
) -> pd.DataFrame:
    """Utility function for ``find_replace``.

    The code in here was the original implementation of ``find_replace``,
    but we decided to change out the front-facing API to accept
    kwargs + dictionaries for readability,
    and instead dispatch underneath to this function.
    This implementation was kept
    because it has a number of validations that are quite useful.

    :param df: A pandas DataFrame.
    :param column_name: The column on which the find/replace action is to be
        made. Must be a string.
    :param mapper: A dictionary that maps "thing to find" -> "thing to
        replace".  Note: Does not support null-value replacement.
    :param match: A string that dictates whether exact match or
        regular-expression-based fuzzy match will be used for finding patterns.
        Default to "exact". Can only be "exact" or "regex".
    :returns: A pandas DataFrame.
    :raises ValueError: is trying to use null replacement. Kindly use
        ``.fillna()`` instead.
    :raises ValueError: if ``match`` is not one of 'exact' or 'regex'.
    """
    if any(map(pd.isna, mapper.keys())):
        raise ValueError(
            "find_replace() does not support null replacement. "
            "Use DataFrame.fillna() instead."
        )
    if match.lower() not in ("exact", "regex"):
        raise ValueError("`match` can only be 'exact' or 'regex'.")

    if match.lower() == "exact":
        df[column_name] = df[column_name].apply(lambda x: mapper.get(x, x))
    if match.lower() == "regex":
        for k, v in mapper.items():
            condition = df[column_name].str.contains(k, regex=True)
            df.loc[condition, column_name] = v
    return df


@pf.register_dataframe_method
@deprecated_alias(target_col="target_column_name")
def update_where(
    df: pd.DataFrame,
    conditions: Any,
    target_column_name: Hashable,
    target_val: Any,
) -> pd.DataFrame:
    """
    Add multiple conditions to update a column in the dataframe.

    This method mutates the original DataFrame.

    Example usage:

    .. code-block:: python

        # The dataframe must be assigned to a variable first.
        data = {
            "a": [1, 2, 3, 4],
            "b": [5, 6, 7, 8],
            "c": [0, 0, 0, 0]
        }
        df = pd.DataFrame(data)
        df = (
            df
            .update_where(
                condition=("a > 2 and b < 8",
                target_column_name='c',
                target_val=10)
            )
        # a b  c
        # 1 5  0
        # 2 6  0
        # 3 7 10
        # 4 8  0

    :param df: The pandas DataFrame object.
    :param conditions: Conditions used to update a target column
        and target value.
    :param target_column_name: Column to be updated. If column does not exist
        in dataframe, a new column will be created; note that entries that do
        not get set in the new column will be null.
    :param target_val: Value to be updated
    :returns: An updated pandas DataFrame.
    :raises IndexError: if ``conditions`` does not have the same length as
        ``df``.
    :raises TypeError: if ``conditions`` is not a pandas-compatible string
        query.

    .. # noqa: DAR402
    """

    # use query mode if a string expression is passed
    if isinstance(conditions, str):
        conditions_index = df.query(conditions).index
    else:
        conditions_index = df.loc[conditions].index
    df.loc[conditions_index, target_column_name] = target_val

    return df


@pf.register_dataframe_method
@deprecated_alias(column="column_name")
def to_datetime(
    df: pd.DataFrame, column_name: Hashable, **kwargs
) -> pd.DataFrame:
    """Method-chainable to_datetime.

    This method mutates the original DataFrame.

    Functional usage syntax:

    .. code-block:: python

        df = to_datetime(df, 'col1', format='%Y%m%d')

    Method chaining syntax:

    .. code-block:: python

        import pandas as pd
        import janitor
        df = pd.DataFrame(...).to_datetime('col1', format='%Y%m%d')

    :param df: A pandas DataFrame.
    :param column_name: Column name.
    :param kwargs: provide any kwargs that pd.to_datetime can take.
    :returns: A pandas DataFrame with updated datetime data.
    """
    df[column_name] = pd.to_datetime(df[column_name], **kwargs)

    return df


@pf.register_dataframe_method
@deprecated_alias(new_column="new_column_name", agg_column="agg_column_name")
def groupby_agg(
    df: pd.DataFrame,
    by: Union[List, str],
    new_column_name: str,
    agg_column_name: str,
    agg: Union[Callable, str],
    dropna: bool = True,
) -> pd.DataFrame:
    """
    Shortcut for assigning a groupby-transform to a new column.

    This method does not mutate the original DataFrame.

    Without this function, we would have to write a verbose line:

    .. code-block:: python

        df = df.assign(...=df.groupby(...)[...].transform(...))

    Now, this function can be method-chained:

    .. code-block:: python

        import pandas as pd
        import janitor
        df = pd.DataFrame(...).groupby_agg(by='group',
                                           agg='mean',
                                           agg_column_name="col1"
                                           new_column_name='col1_mean_by_group',
                                           dropna = True/False)

    Examples::

        import pandas as pd
        import janitor as jn

            group  var1
        0      1     1
        1      1     1
        2      1     1
        3      1     1
        4      1     2
        5      2     1
        6      2     2
        7      2     2
        8      2     2
        9      2     3

    Let's get the count per `group` and `var1`::

        df.groupby_agg(
            by = ['group', 'var1'],
            agg = 'size',
            agg_column_name = 'var1',
            new_column_name = 'count'
        )

            group  var1  size
        0      1     1     4
        1      1     1     4
        2      1     1     4
        3      1     1     4
        4      1     2     1
        5      2     1     1
        6      2     2     3
        7      2     2     3
        8      2     2     3
        9      2     3     1

    If the data has null values,
    you can include the null values by passing `False` to `dropna`;
    this feature was introduced in Pandas 1.1::

            name   type  num  nulls
        0  black  chair    4    1.0
        1  black  chair    5    1.0
        2  black   sofa   12    NaN
        3    red   sofa    4    NaN
        4    red  plate    3    3.0

    Let's get the count, including the null values,
    grouping on `nulls` column::

        df.groupby_agg(
            by="nulls",
            new_column_name="num_count",
            agg_column_name="num",
            agg="size",
            dropna=False,
        )

            name   type  num  nulls  num_count
        0  black  chair    4    1.0          2
        1  black  chair    5    1.0          2
        2  black   sofa   12    NaN          2
        3    red   sofa    4    NaN          2
        4    red  plate    3    3.0          1

    :param df: A pandas DataFrame.
    :param by: Column(s) to groupby on, either a `str` or
               a `list` of `str`
    :param new_column_name: Name of the aggregation output column.
    :param agg_column_name: Name of the column to aggregate over.
    :param agg: How to aggregate.
    :param dropna: Whether or not to include null values,
        if present in the `by` column(s). Default is True.
    :returns: A pandas DataFrame.
    """
    df = df.copy()

    df[new_column_name] = df.groupby(by, dropna=dropna)[
        agg_column_name
    ].transform(agg)
    return df


@pf.register_dataframe_accessor("data_description")
class DataDescription:
    """High-level description of data present in this DataFrame.

    This is a custom data accessor.
    """

    def __init__(self, data):
        """Initialize DataDescription class."""
        self._data = data
        self._desc = {}

    def _get_data_df(self) -> pd.DataFrame:
        df = self._data

        data_dict = {}
        data_dict["column_name"] = df.columns.tolist()
        data_dict["type"] = df.dtypes.tolist()
        data_dict["count"] = df.count().tolist()
        data_dict["pct_missing"] = (1 - (df.count() / len(df))).tolist()
        data_dict["description"] = [self._desc.get(c, "") for c in df.columns]

        return pd.DataFrame(data_dict).set_index("column_name")

    @property
    def df(self) -> pd.DataFrame:
        """Get a table of descriptive information in a DataFrame format."""
        return self._get_data_df()

    def __repr__(self):
        """Human-readable representation of the `DataDescription` object."""
        return str(self._get_data_df())

    def display(self):
        """Print the table of descriptive information about this DataFrame."""
        print(self)

    def set_description(self, desc: Union[List, Dict]):
        """Update the description for each of the columns in the DataFrame.

        :param desc: The structure containing the descriptions to update
        :raises ValueError: if length of description list does not match
            number of columns in DataFrame.
        """
        if isinstance(desc, list):
            if len(desc) != len(self._data.columns):
                raise ValueError(
                    "Length of description list "
                    f"({len(desc)}) does not match number of columns in "
                    f"DataFrame ({len(self._data.columns)})"
                )

            self._desc = dict(zip(self._data.columns, desc))

        elif isinstance(desc, dict):
            self._desc = desc


@pf.register_dataframe_method
@deprecated_alias(from_column="from_column_name", to_column="to_column_name")
def bin_numeric(
    df: pd.DataFrame,
    from_column_name: Hashable,
    to_column_name: Hashable,
    num_bins: int = 5,
    labels: Optional[str] = None,
) -> pd.DataFrame:
    """Generate a new column that labels bins for a specified numeric column.

    This method mutates the original DataFrame.

    Makes use of pandas cut() function to bin data of one column, generating a
    new column with the results.

    .. code-block:: python

        import pandas as pd
        import janitor
        df = (
            pd.DataFrame(...)
            .bin_numeric(
                from_column_name='col1',
                to_column_name='col1_binned',
                num_bins=3,
                labels=['1-2', '3-4', '5-6']
                )
        )

    :param df: A pandas DataFrame.
    :param from_column_name: The column whose data you want binned.
    :param to_column_name: The new column to be created with the binned data.
    :param num_bins: The number of bins to be utilized.
    :param labels: Optionally rename numeric bin ranges with labels. Number of
        label names must match number of bins specified.
    :return: A pandas DataFrame.
    :raises ValueError: if number of labels do not match number of bins.
    """
    if not labels:
        df[str(to_column_name)] = pd.cut(
            df[str(from_column_name)], bins=num_bins
        )
    else:
        if not len(labels) == num_bins:
            raise ValueError("Number of labels must match number of bins.")

        df[str(to_column_name)] = pd.cut(
            df[str(from_column_name)], bins=num_bins, labels=labels
        )

    return df


@pf.register_dataframe_method
def drop_duplicate_columns(
    df: pd.DataFrame, column_name: Hashable, nth_index: int = 0
) -> pd.DataFrame:
    """Remove a duplicated column specified by column_name, its index.

    This method does not mutate the original DataFrame.

    Column order 0 is to remove the first column,
           order 1 is to remove the second column, and etc

    The corresponding tidyverse R's library is:
    `select(-<column_name>_<nth_index + 1>)`

    Method chaining syntax:

    .. code-block:: python

        df = pd.DataFrame({
            "a": range(10),
            "b": range(10),
            "A": range(10, 20),
            "a*": range(20, 30),
        }).clean_names(remove_special=True)

        # remove a duplicated second 'a' column
        df.drop_duplicate_columns(column_name="a", nth_index=1)



    :param df: A pandas DataFrame
    :param column_name: Column to be removed
    :param nth_index: Among the duplicated columns,
        select the nth column to drop.
    :return: A pandas DataFrame
    """
    cols = df.columns.to_list()
    col_indexes = [
        col_idx
        for col_idx, col_name in enumerate(cols)
        if col_name == column_name
    ]

    # given that a column could be duplicated,
    # user could opt based on its order
    removed_col_idx = col_indexes[nth_index]
    # get the column indexes without column that is being removed
    filtered_cols = [
        c_i for c_i, c_v in enumerate(cols) if c_i != removed_col_idx
    ]

    return df.iloc[:, filtered_cols]


@pf.register_dataframe_method
def take_first(
    df: pd.DataFrame,
    subset: Union[Hashable, Iterable[Hashable]],
    by: Hashable,
    ascending: bool = True,
) -> pd.DataFrame:
    """Take the first row within each group specified by `subset`.

    This method does not mutate the original DataFrame.

    .. code-block:: python

        import pandas as pd
        import janitor

        data = {
            "a": ["x", "x", "y", "y"],
            "b": [0, 1, 2, 3]
        }
        df = pd.DataFrame(data)

        df.take_first(subset="a", by="b")

    :param df: A pandas DataFrame.
    :param subset: Column(s) defining the group.
    :param by: Column to sort by.
    :param ascending: Whether or not to sort in ascending order, `bool`.
    :returns: A pandas DataFrame.
    """
    result = df.sort_values(by=by, ascending=ascending).drop_duplicates(
        subset=subset, keep="first"
    )

    return result


@pf.register_dataframe_method
def shuffle(
    df: pd.DataFrame, random_state=None, reset_index=True
) -> pd.DataFrame:
    """Shuffle the rows of the DataFrame.

    This method does not mutate the original DataFrame.

    Super-sugary syntax! Underneath the hood, we use ``df.sample(frac=1)``,
    with the option to set the random state.

    Example usage:

    .. code-block:: python

        df = pd.DataFrame(...).shuffle()

    :param df: A pandas DataFrame
    :param random_state: (optional) A seed for the random number generator.
    :param reset_index: (optional) Resets index to default integers
    :returns: A shuffled pandas DataFrame.
    """
    result = df.sample(frac=1, random_state=random_state)
    if reset_index:
        result = result.reset_index(drop=True)
    return result


@pf.register_dataframe_method
def join_apply(
    df: pd.DataFrame, func: Callable, new_column_name: str
) -> pd.DataFrame:
    """Join the result of applying a function across dataframe rows.

    This method does not mutate the original DataFrame.

    This is a convenience function that allows us to apply arbitrary functions
    that take any combination of information from any of the columns. The only
    requirement is that the function signature takes in a row from the
    DataFrame.

    The example below shows us how to sum the result of two columns into a new
    column.

    .. code-block:: python

        df = (
            pd.DataFrame({'a':[1, 2, 3], 'b': [2, 3, 4]})
            .join_apply(lambda x: 2 * x['a'] + x['b'], new_column_name="2a+b")
        )

    This following example shows us how to use conditionals in the same
    function.

    .. code-block:: python

        def take_a_if_even(x):
            if x['a'] % 2:
                return x['a']
            else:
                return x['b']

        df = (
            pd.DataFrame({'a': [1, 2, 3], 'b': [2, 3, 4]})
            .join_apply(take_a_if_even, 'a_if_even')
        )

    :param df: A pandas DataFrame
    :param func: A function that is applied elementwise across all rows of the
        DataFrame.
    :param new_column_name: New column name.
    :returns: A pandas DataFrame with new column appended.
    """
    df = df.copy().join(df.apply(func, axis=1).rename(new_column_name))
    return df


@pf.register_dataframe_method
def join_conditional(
<<<<<<< HEAD
        df: pd.DataFrame,
        #left_column: str, right_column:
        # str, join_operator: str
        ) -> pd.DataFrame:
    print("Test")
    return df
=======
        df: pd.DataFrame, left_column: str, right_column: str, join_operator: str) -> pd.DataFrame:
    '''
    This is a rough idea of what I think we are supposed to be accomplishing, we iterate each row and select specific
    columns in the data frame, check condition based on the operator and then add it to a new dataframe we could look
    into passing in a function instead of a string for the operator and those functions could check the condition

    return_df = pd.DataFrame()
    for index, row in df.iterrows:
        if join_operator == ">":
            if row['left_column'] > row['right_column']:

                ----I don't believe the syntax is right for appending the row of the dataframe-----

                return_df.append(df.iloc[index])
        elif join_operator == "<":
            if row['left_column'] < row['right_column']:
                return_df.append(df.iloc[index]))
        elif join_operator == "!=":
            if row['left_column'] != row['right_column']:
                return_df.append(df.iloc[index]))
        else:
            return None
    return return_df
    '''
    pass
>>>>>>> 63ef6ca8


@pf.register_dataframe_method
def flag_nulls(
    df: pd.DataFrame,
    column_name: Optional[Hashable] = "null_flag",
    columns: Optional[Union[str, Iterable[str], Hashable]] = None,
) -> pd.DataFrame:
    """Creates a new column to indicate whether you have null values in a given
    row. If the columns parameter is not set, looks across the entire
    DataFrame, otherwise will look only in the columns you set.

    .. code-block:: python

        import pandas as pd
        import janitor as jn

        df = pd.DataFrame(
            {'a': [1, 2, None, 4],
             'b': [5.0, None, 7.0, 8.0]})

        df.flag_nulls()
        #  'a' | 'b'  | 'null_flag'
        #   1  | 5.0  |   0
        #   2  | NaN  |   1
        #  NaN | 7.0  |   1
        #   4  | 8.0  |   0

        jn.functions.flag_nulls(df)
        #  'a' | 'b'  | 'null_flag'
        #   1  | 5.0  |   0
        #   2  | NaN  |   1
        #  NaN | 7.0  |   1
        #   4  | 8.0  |   0

        df.flag_nulls(columns=['b'])
        #  'a' | 'b'  | 'null_flag'
        #   1  | 5.0  |   0
        #   2  | NaN  |   1
        #  NaN | 7.0  |   0
        #   4  | 8.0  |   0


    :param df: Input Pandas dataframe.
    :param column_name: Name for the output column. Defaults to 'null_flag'.
    :param columns: List of columns to look at for finding null values. If you
        only want to look at one column, you can simply give its name. If set
        to None (default), all DataFrame columns are used.
    :returns: Input dataframe with the null flag column.
    :raises ValueError: if ``column_name`` is already present in the
        DataFrame.
    :raises ValueError: if a column within ``columns`` is no present in
        the DataFrame.

    .. # noqa: DAR402
    """
    # Sort out columns input
    if isinstance(columns, str):
        columns = [columns]
    elif columns is None:
        columns = df.columns
    elif not isinstance(columns, Iterable):
        # catches other hashable types
        columns = [columns]

    # Input sanitation checks
    check_column(df, columns)
    check_column(df, [column_name], present=False)

    # This algorithm works best for n_rows >> n_cols. See issue #501
    null_array = np.zeros(len(df))
    for col in columns:
        null_array = np.logical_or(null_array, pd.isna(df[col]))

    df = df.copy()
    df[column_name] = null_array.astype(int)
    return df


@pf.register_dataframe_method
def count_cumulative_unique(
    df: pd.DataFrame,
    column_name: Hashable,
    dest_column_name: str,
    case_sensitive: bool = True,
) -> pd.DataFrame:
    """Generates a running total of cumulative unique values in a given column.

    Functional usage syntax:

    .. code-block:: python

        import pandas as pd
        import janitor as jn

        df = pd.DataFrame(...)

        df = jn.functions.count_cumulative_unique(
            df=df,
            column_name='animals',
            dest_column_name='animals_unique_count',
            case_sensitive=True
        )

    Method chaining usage example:

    .. code-block:: python

        import pandas as pd
        import janitor

        df = pd.DataFrame(...)

        df = df.count_cumulative_unique(
            column_name='animals',
            dest_column_name='animals_unique_count',
            case_sensitive=True
        )

    A new column will be created containing a running
    count of unique values in the specified column.
    If `case_sensitive` is `True`, then the case of
    any letters will matter (i.e., 'a' != 'A');
    otherwise, the case of any letters will not matter.

    This method mutates the original DataFrame.

    :param df: A pandas dataframe.
    :param column_name: Name of the column containing
        values from which a running count of unique values
        will be created.
    :param dest_column_name: The name of the new column containing the
        cumulative count of unique values that will be created.
    :param case_sensitive: Whether or not uppercase and lowercase letters
        will be considered equal (e.g., 'A' != 'a' if `True`).

    :returns: A pandas DataFrame with a new column containing a cumulative
        count of unique values from another column.
    """

    if not case_sensitive:
        # Make it so that the the same uppercase and lowercase
        # letter are treated as one unique value
        df[column_name] = df[column_name].astype(str).map(str.lower)

    df[dest_column_name] = (
        (
            df[[column_name]]
            .drop_duplicates()
            .assign(dummyabcxyz=1)
            .dummyabcxyz.cumsum()
        )
        .reindex(df.index)
        .ffill()
        .astype(int)
    )

    return df


@pf.register_series_method
def toset(series: pd.Series) -> Set:
    """Return a set of the values.

    These are each a scalar type, which is a Python scalar
    (for str, int, float) or a pandas scalar
    (for Timestamp/Timedelta/Interval/Period)

    Functional usage syntax:

    .. code-block:: python

        import pandas as pd
        import janitor as jn

        series = pd.Series(...)
        s = jn.functions.toset(series=series)

    Method chaining usage example:

    .. code-block:: python

        import pandas as pd
        import janitor

        series = pd.Series(...)
        s = series.toset()

    :param series: A pandas series.
    :returns: A set of values.
    """

    return set(series.tolist())


@pf.register_dataframe_method
def jitter(
    df: pd.DataFrame,
    column_name: Hashable,
    dest_column_name: str,
    scale: np.number,
    clip: Optional[Iterable[np.number]] = None,
    random_state: Optional[np.number] = None,
) -> pd.DataFrame:
    """Adds Gaussian noise (jitter) to the values of a column.

    Functional usage syntax:

    .. code-block:: python

        import pandas as pd
        import janitor as jn

        df = pd.DataFrame(...)

        df = jn.functions.jitter(
            df=df,
            column_name='values',
            dest_column_name='values_jitter',
            scale=1.0,
            clip=None,
            random_state=None,
        )

    Method chaining usage example:

    .. code-block:: python

        import pandas as pd
        import janitor

        df = pd.DataFrame(...)

        df = df.jitter(
            column_name='values',
            dest_column_name='values_jitter',
            scale=1.0,
            clip=None,
            random_state=None,
        )

    A new column will be created containing the values of the original column
    with Gaussian noise added.
    For each value in the column, a Gaussian distribution is created
    having a location (mean) equal to the value
    and a scale (standard deviation) equal to `scale`.
    A random value is then sampled from this distribution,
    which is the jittered value.
    If a tuple is supplied for `clip`,
    then any values of the new column less than `clip[0]`
    will be set to `clip[0]`,
    and any values greater than `clip[1]` will be set to `clip[1]`.
    Additionally, if a numeric value is supplied for `random_state`,
    this value will be used to set the random seed used for sampling.
    NaN values are ignored in this method.

    This method mutates the original DataFrame.

    :param df: A pandas dataframe.
    :param column_name: Name of the column containing
        values to add Gaussian jitter to.
    :param dest_column_name: The name of the new column containing the
        jittered values that will be created.
    :param scale: A positive value multiplied by the original
        column value to determine the scale (standard deviation) of the
        Gaussian distribution to sample from. (A value of zero results in
        no jittering.)
    :param clip: An iterable of two values (minimum and maximum) to clip
        the jittered values to, default to None.
    :param random_state: An integer or 1-d array value used to set the random
        seed, default to None.

    :returns: A pandas DataFrame with a new column containing Gaussian-
        jittered values from another column.
    :raises TypeError: if ``column_name`` is not numeric.
    :raises ValueError: if ``scale`` is not a numerical value
        greater than ``0``.
    :raises ValueError: if ``clip`` is not an iterable of length ``2``.
    :raises ValueError: if ``clip[0]`` is not less than ``clip[1]``.
    """

    # Check types
    check("scale", scale, [int, float])

    # Check that `column_name` is a numeric column
    if not np.issubdtype(df[column_name].dtype, np.number):
        raise TypeError(f"{column_name} must be a numeric column.")

    if scale <= 0:
        raise ValueError("`scale` must be a numeric value greater than 0.")
    values = df[column_name]
    if random_state is not None:
        np.random.seed(random_state)
    result = np.random.normal(loc=values, scale=scale)
    if clip:
        # Ensure `clip` has length 2
        if len(clip) != 2:
            raise ValueError("`clip` must be an iterable of length 2.")
        # Ensure the values in `clip` are ordered as min, max
        if clip[1] < clip[0]:
            raise ValueError("`clip[0]` must be less than `clip[1]`.")
        result = np.clip(result, *clip)
    df[dest_column_name] = result

    return df


@pf.register_dataframe_method
def sort_naturally(
    df: pd.DataFrame, column_name: str, **natsorted_kwargs
) -> pd.DataFrame:
    """Sort a DataFrame by a column using "natural" sorting.

    Natural sorting is distinct from
    the default lexiographical sorting provided by ``pandas``.
    For example, given the following list of items:

        ["A1", "A11", "A3", "A2", "A10"]

    lexicographical sorting would give us:


        ["A1", "A10", "A11", "A2", "A3"]

    By contrast, "natural" sorting would give us:

        ["A1", "A2", "A3", "A10", "A11"]

    This function thus provides "natural" sorting
    on a single column of a dataframe.

    To accomplish this, we do a natural sort
    on the unique values that are present in the dataframe.
    Then, we reconstitute the entire dataframe
    in the naturally sorted order.

    Natural sorting is provided by the Python package natsort_.

    .. _natsort: https://natsort.readthedocs.io/en/master/index.html

    All keyword arguments to ``natsort`` should be provided
    after the column name to sort by is provided.
    They are passed through to the ``natsorted`` function.

    Functional usage syntax:

    .. code-block:: python

        import pandas as pd
        import janitor as jn

        df = pd.DataFrame(...)

        df = jn.sort_naturally(
            df=df,
            column_name='alphanumeric_column',
        )

    Method chaining usage syntax:

    .. code-block:: python

        import pandas as pd
        import janitor

        df = pd.DataFrame(...)

        df = df.sort_naturally(
            column_name='alphanumeric_column',
        )

    :param df: A pandas DataFrame.
    :param column_name: The column on which natural sorting should take place.
    :param natsorted_kwargs: Keyword arguments to be passed
        to natsort's ``natsorted`` function.
    :returns: A sorted pandas DataFrame.
    """
    new_order = index_natsorted(df[column_name], **natsorted_kwargs)
    return df.iloc[new_order, :]


@pf.register_dataframe_method
def expand_grid(
    df: Optional[pd.DataFrame] = None,
    df_key: Optional[str] = None,
    others: Optional[Dict] = None,
    **kwargs,
) -> pd.DataFrame:
    """
    Creates a dataframe from a cartesian combination of all inputs.

    This works with a dictionary of name value pairs,
    or keyword arguments (`kwargs`);
    it is also not restricted to dataframes;
    it can work with any list-like structure
    that is 1 or 2 dimensional.
    MultiIndex objects are not supported though.

    If method-chaining to a dataframe,
    a key to represent the column name in the output must be provided.

    Note that if a MultiIndex dataframe or series is passed, the index/columns
    will be discarded, and a single indexed dataframe will be returned.

    Existing data types are preserved in this function.
    This includes Pandas' extension array dtypes.

    The output will always be a dataframe.

    Example:

    .. code-block:: python

        import pandas as pd
        import janitor as jn

        df = pd.DataFrame({"x":range(1,3), "y":[2,1]})
        others = {"z" : range(1,4)}

        df.expand_grid(df_key="df",others=others)

        # df_x |   df_y |   z
        #    1 |      2 |   1
        #    1 |      2 |   2
        #    1 |      2 |   3
        #    2 |      1 |   1
        #    2 |      1 |   2
        #    2 |      1 |   3

        # create a dataframe from all combinations in a dictionary
        data = {"x":range(1,4), "y":[1,2]}

        jn.expand_grid(others=data)

        #  x |   y
        #  1 |   1
        #  1 |   2
        #  2 |   1
        #  2 |   2
        #  3 |   1
        #  3 |   2


    Functional usage syntax:

    .. code-block:: python

        import pandas as pd
        import janitor as jn

        df = pd.DataFrame(...)
        df = jn.expand_grid(df=df, df_key="...", others={...})

    Method-chaining usage syntax:

    .. code-block:: python

        import pandas as pd
        import janitor as jn

        df = pd.DataFrame(...).expand_grid(df_key="bla",others={...})

    Usage independent of a dataframe

    .. code-block:: python

        import pandas as pd
        from janitor import expand_grid

        df = expand_grid({"x":range(1,4), "y":[1,2]})

    :param df: A pandas dataframe.
    :param df_key: name of key for the dataframe.
        It becomes part of the column names of the dataframe.
    :param others: A dictionary that contains the data
        to be combined with the dataframe.
        If no dataframe exists, all inputs
        in others will be combined to create a dataframe.
    :param kwargs: Keyword arguments are accepted.
    :returns: A pandas dataframe of all combinations of name value pairs.
    :raises TypeError: if `others` is not a dictionary
    :raises KeyError: if there is a dataframe and no key is provided.
    :raises ValueError: if `others` is empty.

    .. # noqa: DAR402

    """

    check("others", others, [dict])

    others = {**others, **kwargs}

    # if there is a dataframe, for the method chaining,
    # it must have a key, to create a name value pair
    if df is not None:
        df = df.copy()

        if not df_key:
            raise KeyError(
                """
                Using `expand_grid` as part of a DataFrame method chain
                requires that a string `df_key` be passed in.
                """
            )

        check("df_key", df_key, [str])

        others = {**{df_key: df}, **others}

    if not others:
        raise ValueError("""`others` cannot be empty.""")

    return _computations_expand_grid(others)


@pf.register_dataframe_method
@deprecated_alias(column="column_name")
def process_text(
    df: pd.DataFrame,
    column_name: str,
    new_column_names: Optional[Union[str, list]] = None,
    merge_frame: Optional[bool] = False,
    string_function: Optional[str] = None,
    **kwargs: str,
) -> pd.DataFrame:
    """
    Apply a Pandas string method to an existing column and return a dataframe.

    This function aims to make string cleaning easy, while chaining,
    by simply passing the string method name to the ``process_text`` function.
    This modifies an existing column and can also be used to create a new
    column.

    .. note:: In versions < 0.20.11, this function did not support creation of
        new columns.

    A list of all the string methods in Pandas can be accessed `here
    <https://pandas.pydata.org/docs/user_guide/text.html#method-summary>`__.

    Example:

    .. code-block:: python

        import pandas as pd
        import janitor as jn

        df = pd.DataFrame({"text" : ["Ragnar",
                                    "sammywemmy",
                                    "ginger"],
                           "code" : [1, 2, 3]})

        df.process_text(column_name = "text",
                        string_function = "lower")

          text          code
        0 ragnar         1
        1 sammywemmy     2
        2 ginger         3

    For string methods with parameters, simply pass the keyword arguments::

        df.process_text(
            column_name = "text",
            string_function = "extract",
            pat = r"(ag)",
            expand = False,
            flags = re.IGNORECASE
            )

          text     code
        0 ag        1
        1 NaN       2
        2 NaN       3

    A new column can be created, leaving the existing column unmodified::

        df.process_text(
            column_name = "text",
            new_column_names = "new_text",
            string_function = "extract",
            pat = r"(ag)",
            flags = re.IGNORECASE
            )

          text           code     new_text
        0 Ragnar          1          ag
        1 sammywemmy      2          NaN
        2 ginger          3          NaN


    Functional usage syntax:

    .. code-block:: python

        import pandas as pd
        import janitor as jn

        df = pd.DataFrame(...)
        df = jn.process_text(
            df = df,
            column_name,
            new_column_names = None/string/list_of_strings,
            merge_frame = True/False,
            string_function = "string_func_name_here",
            kwargs
            )

    Method-chaining usage syntax:

    .. code-block:: python

        import pandas as pd
        import janitor as jn

        df = (
            pd.DataFrame(...)
            .process_text(
                column_name,
                new_column_names = None/string/list_of_strings,
                merge_frame = True/False
                string_function = "string_func_name_here",
                kwargs
                )
        )


    :param df: A pandas dataframe.
    :param column_name: String column to be operated on.
    :param new_column_names: Name(s) to assign to the new column(s) created
        from the text processing. `new_column_names` can be a string, if
        the result of the text processing is a Series or string; if the
        result of the text processing is a dataframe, then `new_column_names`
        is treated as a prefix for each of the columns in the new dataframe.
        `new_column_names` can also be a list of strings to act as new
        column names for the new dataframe. The existing `column_name`
        stays unmodified if `new_column_names` is not None.
    :param merge_frame: This comes into play if the result of the text
        processing is a dataframe. If `True`, the resulting dataframe
        will be merged with the original dataframe, else the resulting
        dataframe, not the original dataframe, will be returned.
    :param string_function: Pandas string method to be applied.
    :param kwargs: Keyword arguments for parameters of the `string_function`.
    :returns: A pandas dataframe with modified column(s).
    :raises KeyError: if ``string_function`` is not a Pandas string method.
    :raises TypeError: if wrong ``arg`` or ``kwarg`` is supplied.
    :raises ValueError: if `column_name` not found in dataframe.
    :raises ValueError: if `new_column_names` is not None and is found in
        dataframe.

    .. # noqa: DAR402
    """
    df = df.copy()

    check("column_name", column_name, [str])
    check_column(df, [column_name])

    # new_column_names should not already exist in the dataframe
    if new_column_names:
        check("new_column_names", new_column_names, [list, str])
        if isinstance(new_column_names, str):
            check_column(df, [new_column_names], present=False)
        else:
            check_column(df, new_column_names, present=False)

    if merge_frame:
        check("merge_frame", merge_frame, [bool])

    pandas_string_methods = [
        func.__name__
        for _, func in inspect.getmembers(pd.Series.str, inspect.isfunction)
        if not func.__name__.startswith("_")
    ]

    if not string_function:
        return df

    if string_function not in pandas_string_methods:
        raise KeyError(f"{string_function} is not a Pandas string method.")

    if string_function == "extractall" and merge_frame:
        # create unique indices
        # comes in handy for executing joins if there are
        # duplicated indices in the original dataframe
        df = df.set_index(np.arange(len(df)), append=True)  # extra_index_line

    result = getattr(df.loc[:, column_name].str, string_function)(**kwargs)

    # TODO: Support for str.cat with `join` parameter
    # need a robust way to handle the results
    # if there is a `join` parameter, as this could create more
    # or less rows with varying indices or even duplicate indices

    return _process_text(
        result,
        df=df,
        column_name=column_name,
        new_column_names=new_column_names,
        merge_frame=merge_frame,
    )


@pf.register_dataframe_method
def fill_direction(
    df: pd.DataFrame,
    directions: Dict[Hashable, str] = None,
    limit: Optional[int] = None,
) -> pd.DataFrame:
    """
    Provide a method-chainable function for filling missing values
    in selected columns.

    Missing values are filled using the next or previous entry.
    The columns are paired with the directions in a dictionary.
    It is a wrapper for ``pd.Series.ffill`` and ``pd.Series.bfill``.

    .. code-block:: python

        import pandas as pd
        import numpy as np
        import janitor as jn

        df = pd.DataFrame({"text": ["ragnar", np.nan, "sammywemmy",
                                    np.nan, "ginger"],
                           "code" : [np.nan, 2, 3, np.nan, 5]})

        df

           text          code
        0 ragnar         NaN
        1 NaN            2.0
        2 sammywemmy     3.0
        3 NaN            NaN
        4 ginger         5.0



    Fill on a single column::

        df.fill_direction({"text" : "up"})

           text          code
        0 ragnar         NaN
        1 sammywemmy     2.0
        2 sammywemmy     3.0
        3 ginger         NaN
        4 ginger         5.0

    Fill on multiple columns::

        df.fill_direction({"text" : "down", "code" : "down"})

           text          code
        0 ragnar         NaN
        1 ragnar         2.0
        2 sammywemmy     3.0
        3 sammywemmy     3.0
        4 ginger         5.0

    Fill multiple columns in different directions::

        df.fill_direction({"text" : "up", "code" : "down"})

           text          code
        0 ragnar         NaN
        1 sammywemmy     2.0
        2 sammywemmy     3.0
        3 ginger         3.0
        4 ginger         5.0

    Functional usage syntax:

    .. code-block:: python

        import pandas as pd
        import janitor as jn

        df = pd.DataFrame(...)
        df = jn.fill_direction(
            df = df,
            directions = {column_1 : direction_1,
                          column_2 : direction_2,
                          ...},
            limit = None # limit must be None or greater than 0
            )

    Method-chaining usage syntax:

    .. code-block:: python

        import pandas as pd
        import janitor as jn

        df = (
            pd.DataFrame(...)
            .fill_direction(
            directions = {column_1 : direction_1,
                          column_2 : direction_2,
                          ...},
            limit = None # limit must be None or greater than 0
            )
        )

    :param df: A pandas dataframe.
    :param directions: Key - value pairs of columns and directions. Directions
        can be either `down` (default), `up`, `updown` (fill up then down) and
        `downup` (fill down then up).
    :param limit: number of consecutive null values to forward/backward fill.
        Value must `None` or greater than 0.
    :returns: A pandas dataframe with modified column(s).
    :raises ValueError: if column supplied is not in the dataframe.
    :raises ValueError: if direction supplied is not one of `down`, `up`,
        `updown`, or `downup`.

    .. # noqa: DAR402
    """
    df = df.copy()
    if not directions:
        return df

    check("directions", directions, [dict])

    if limit is not None:
        check("limit", limit, [int])
        # pandas raises error if limit is not greater than zero
        # so no need for a check on pyjanitor's end

    check_column(df, directions)

    for _, direction in directions.items():
        if direction not in {"up", "down", "updown", "downup"}:
            raise ValueError(
                """
                The direction should be a string and should be one of
                `up`, `down`, `updown`, or `downup`.
                """
            )

    # TODO: option to specify limit per column; current implementation
    # is one `limit` for all the columns. Might need refactoring, or an
    # API change.
    for column, direction in directions.items():
        if direction == "up":
            df.loc[:, column] = df.loc[:, column].bfill(limit=limit)
        elif direction == "down":
            df.loc[:, column] = df.loc[:, column].ffill(limit=limit)
        elif direction == "updown":
            df.loc[:, column] = (
                df.loc[:, column].bfill(limit=limit).ffill(limit=limit)
            )
        else:  # downup
            df.loc[:, column] = (
                df.loc[:, column].ffill(limit=limit).bfill(limit=limit)
            )
    return df


@pf.register_dataframe_method
def groupby_topk(
    df: pd.DataFrame,
    groupby_column_name: Hashable,
    sort_column_name: Hashable,
    k: int,
    sort_values_kwargs: Dict = None,
) -> pd.DataFrame:
    """
    Return top `k` rows from a groupby of a set of columns.

    Returns a dataframe that has the top `k` values grouped by `groupby_column_name`
    and sorted by `sort_column_name`.
    Additional parameters to the sorting (such as ascending=True)
    can be passed using `sort_values_kwargs`.

    List of all sort_values() parameters can be found here_.

    .. _here: https://pandas.pydata.org/pandas-docs/stable/reference/api/pandas.DataFrame.sort_values.html


    .. code-block:: python

        import pandas as pd
        import janitor as jn

        df = pd.DataFrame({'age' : [20, 22, 24, 23, 21, 22],
                           'ID' : [1,2,3,4,5,6],
                           'result' : ["pass", "fail", "pass",
                                       "pass", "fail", "pass"]})

        # Ascending top 3:
        df.groupby_topk('result', 'age', 3)
        #       age  ID  result
        #result
        #fail   21   5   fail
        #       22   2   fail
        #pass   20   1   pass
        #       22   6   pass
        #       23   4   pass

        #Descending top 2:
        df.groupby_topk('result', 'age', 2, {'ascending':False})
        #       age  ID result
        #result
        #fail   22   2   fail
        #       21   5   fail
        #pass   24   3   pass
        #       23   4   pass

    Functional usage syntax:

    .. code-block:: python

        import pandas as pd
        import janitor as jn

        df = pd.DataFrame(...)
        df = jn.groupby_topk(
            df = df,
            groupby_column_name = 'groupby_column',
            sort_column_name = 'sort_column',
            k = 5
            )

    Method-chaining usage syntax:

    .. code-block:: python

        import pandas as pd
        import janitor as jn

        df = (
            pd.DataFrame(...)
            .groupby_topk(
            df = df,
            groupby_column_name = 'groupby_column',
            sort_column_name = 'sort_column',
            k = 5
            )
        )

    :param df: A pandas dataframe.
    :param groupby_column_name: Column name to group input dataframe `df` by.
    :param sort_column_name: Name of the column to sort along the
        input dataframe `df`.
    :param k: Number of top rows to return from each group after sorting.
    :param sort_values_kwargs: Arguments to be passed to sort_values function.
    :returns: A pandas dataframe with top `k` rows that are grouped by
        `groupby_column_name` column with each group sorted along the
        column `sort_column_name`.
    :raises ValueError: if `k` is less than 1.
    :raises ValueError: if `groupby_column_name` not in dataframe `df`.
    :raises ValueError: if `sort_column_name` not in dataframe `df`.
    :raises KeyError: if `inplace:True` is present in `sort_values_kwargs`.
    """  # noqa: E501

    # Convert the default sort_values_kwargs from None to empty Dict
    sort_values_kwargs = sort_values_kwargs or {}

    # Check if groupby_column_name and sort_column_name exists in the dataframe
    check_column(df, [groupby_column_name, sort_column_name])

    # Check if k is greater than 0.
    if k < 1:
        raise ValueError(
            "Numbers of rows per group to be returned must be greater than 0."
        )

    # Check if inplace:True in sort values kwargs because it returns None
    if (
        "inplace" in sort_values_kwargs.keys()
        and sort_values_kwargs["inplace"]
    ):
        raise KeyError("Cannot use `inplace=True` in `sort_values_kwargs`.")

    return df.groupby(groupby_column_name).apply(
        lambda d: d.sort_values(sort_column_name, **sort_values_kwargs).head(k)
    )


@pf.register_dataframe_method
def complete(
    df: pd.DataFrame,
    columns: List[Union[List, Tuple, Dict, str]] = None,
    fill_value: Optional[Dict] = None,
    by: Optional[Union[list, str]] = None,
) -> pd.DataFrame:
    """
    This function turns implicit missing values into explicit missing values.

    It is modeled after tidyr's `complete` function, and is a wrapper around
    `expand_grid`, `pd.DataFrame.reindex`, `pd.DataFrame.join`
    and `pd.DataFrame.fillna`.

    Combinations of column names or a list/tuple of column names, or even a
    dictionary of column names and new values are possible.

    It can also handle duplicated data.

    `Source <https://tidyr.tidyverse.org/reference/complete.html#examples>`_

    .. code-block:: python

        import pandas as pd
        import janitor as jn

            group	item_id	    item_name	value1	value2
        0	1	    1	        a	1	4
        1	2	    2	        b	2	5
        2	1	    2	        b	3	6

    To find all the unique combinations of `group`, `item_id`, and `item_name`,
    including combinations not present in the data, each variable should be
    passed in a list to the `columns` parameter::

        df.complete(columns = ['group', 'item_id', 'item_name'])

              group	item_id	    item_name	value1	value2
        0	1	    1	        a	1.0	4.0
        1	1	    1	        b	NaN	NaN
        2	1	    2	        a	NaN	NaN
        3	1	    2	        b	3.0	6.0
        4	2	    1	        a	NaN	NaN
        5	2	    1	        b	NaN	NaN
        6	2	    2	        a	NaN	NaN
        7	2	    2	        b	2.0	5.0

    To expose just the missing values based only on the existing data,
    `item_id` and `item_name` can be wrapped in a tuple, while `group`
    is passed in as a separate variable::

        df.complete(columns = ["group", ("item_id", "item_name")])
            group	item_id	    item_name	value1	   value2
        0	1	    1	        a	  1.0	    4.0
        1	1	    2	        b	  3.0	    6.0
        2	2	    1	        a	  NaN 	    NaN
        3	2	    2	        b	  2.0	    5.0

    Let's look at another example:

    `Source Data <http://imachordata.com/2016/02/05/you-complete-me/>`_

    .. code-block:: python

            Year      Taxon         Abundance
        0   1999    Saccharina         4
        1   2000    Saccharina         5
        2   2004    Saccharina         2
        3   1999     Agarum            1
        4   2004     Agarum            8

    Note that Year 2000 and Agarum pairing is missing. Let's make it
    explicit::

        df.complete(columns = ['Year', 'Taxon'])

           Year      Taxon     Abundance
        0  1999     Agarum         1.0
        1  1999     Saccharina     4.0
        2  2000     Agarum         NaN
        3  2000     Saccharina     5.0
        4  2004     Agarum         8.0
        5  2004     Saccharina     2.0

    The null value can be replaced with the `fill_value` argument::

        df.complete(
            columns = ['Year', 'Taxon'],
            fill_value = {"Abundance" : 0}
        )

           Year      Taxon     Abundance
        0  1999     Agarum         1.0
        1  1999     Saccharina     4.0
        2  2000     Agarum         0.0
        3  2000     Saccharina     5.0
        4  2004     Agarum         8.0
        5  2004     Saccharina     2.0

    What if we wanted the explicit missing values for all the years from
    1999 to 2004? Easy - simply pass a dictionary pairing the column name
    with the new values::

        df.complete(
            columns = [{"Year": lambda df : range(df.Year.min(),
                                                 df.Year.max() + 1)},
                        "Taxon"],
            fill_value={"Abundance" : 0}
        )

            Year      Taxon     Abundance
        0   1999     Agarum         1.0
        1   1999    Saccharina      4.0
        2   2000     Agarum         0.0
        3   2000    Saccharina      5.0
        4   2001     Agarum         0.0
        5   2001    Saccharina      0.0
        6   2002     Agarum         0.0
        7   2002    Saccharina      0.0
        8   2003     Agarum         0.0
        9   2003     Saccharina     0.0
        10  2004     Agarum         8.0
        11  2004    Saccharina      2.0

    It is also possible to expose missing values within a groupby,
    by using the `by` parameter::

          state  year  value
        0    CA  2010      1
        1    CA  2013      3
        2    HI  2010      1
        3    HI  2012      2
        4    HI  2016      3
        5    NY  2009      2
        6    NY  2013      5

    Let's get all the missing years per state::

        df.complete(
            columns = [{'year': lambda df: np.arange(df.year.min(),
                                                     df.year.max()+1)}],
            by='state'
        )

            state  year  value
        0     CA  2010    1.0
        1     CA  2011    NaN
        2     CA  2012    NaN
        3     CA  2013    3.0
        4     HI  2010    1.0
        5     HI  2011    NaN
        6     HI  2012    2.0
        7     HI  2013    NaN
        8     HI  2014    NaN
        9     HI  2015    NaN
        10    HI  2016    3.0
        11    NY  2009    2.0
        12    NY  2010    NaN
        13    NY  2011    NaN
        14    NY  2012    NaN
        15    NY  2013    5.0

    .. note:: MultiIndex columns are not supported.

    Functional usage syntax:

    .. code-block:: python

        import pandas as pd
        import janitor as jn

        df = pd.DataFrame(...)

        df = jn.complete(
            df = df,
            columns= [
                column_label,
                (column1, column2, ...),
                {column1: new_values, ...}
            ],
            fill_value = None,
            by = label/list_of_labels
        )

    Method chaining syntax:

    .. code-block:: python

        df = (
            pd.DataFrame(...)
            .complete(columns=[
                column_label,
                (column1, column2, ...),
                {column1: new_values, ...},
            ],
            fill_value=None,
            by = label/list_of_labels
        )

    :param df: A pandas dataframe.
    :param columns: This is a list containing the columns to be
        completed. It could be column labels (string type),
        a list/tuple of column labels, or a dictionary that pairs
        column labels with new values.
    :param fill_value: Dictionary pairing the columns with the null
        replacement value.
    :param by: label or list of labels to group by.
        The explicit missing values are returned per group.
    :returns: A pandas dataframe with modified column(s).
    :raises TypeError: if `columns` is not a list.
    :raises TypeError: if `fill_value` is not a dictionary.
    :raises ValueError: if entry in `columns` is not a
        str/dict/list/tuple.
    :raises ValueError: if entry in `columns` is a dict/list/tuple
        and is empty.

    .. # noqa: DAR402
    """

    if not columns:
        return df

    df = df.copy()

    df = _computations_complete(df, columns, fill_value, by)

    return df


def patterns(regex_pattern: Union[str, Pattern]) -> Pattern:
    """
    This function converts a string into a compiled regular expression;
    it can be used to select columns in the index or columns_names
    arguments of ``pivot_longer`` function.

    :param regex_pattern: string to be converted to compiled regular
        expression.
    :returns: A compile regular expression from provided
        ``regex_pattern``.
    """
    check("regular expression", regex_pattern, [str, Pattern])

    return re.compile(regex_pattern)


@pf.register_dataframe_method
def pivot_longer(
    df: pd.DataFrame,
    index: Optional[Union[List, Tuple, str, Pattern]] = None,
    column_names: Optional[Union[List, Tuple, str, Pattern]] = None,
    names_to: Optional[Union[List, Tuple, str]] = "variable",
    values_to: Optional[str] = "value",
    column_level: Optional[Union[int, str]] = None,
    names_sep: Optional[Union[str, Pattern]] = None,
    names_pattern: Optional[Union[List, Tuple, str, Pattern]] = None,
    sort_by_appearance: Optional[bool] = False,
    ignore_index: Optional[bool] = True,
) -> pd.DataFrame:
    """
    Unpivots a DataFrame from 'wide' to 'long' format.

    This method does not mutate the original DataFrame.

    It is a wrapper around `pd.melt` and is meant to serve as a single point
    for transformations that require `pd.melt` or `pd.wide_to_long`.

    It is modeled after the `pivot_longer` function in R's tidyr package, and
    offers more functionality and flexibility than `pd.wide_to_long`.

    This function is useful to massage a DataFrame into a format where
    one or more columns are considered measured variables, and all other
    columns are considered as identifier variables.

    All measured variables are “unpivoted” (and typically duplicated) along the
    row axis.

    See the `Example notebooks <https://pyjanitor.readthedocs.io/notebooks/>`_
    for a more in depth exploration of `pivot_longer`.


    Example 1: The following DataFrame contains heartrate data for patients
    treated with two different drugs, 'a' and 'b'.

    .. code-block:: python

              name   a   b
        0   Wilbur  67  56
        1  Petunia  80  90
        2  Gregory  64  50

    The column names 'a' and 'b' are actually the names of a measured variable
    (i.e. the name of a drug), but the values are a different measured variable
    (heartrate). We would like to unpivot these 'a' and 'b' columns into a
    'drug' column and a 'heartrate' column.

    .. code-block:: python

        df = (pd.DataFrame(...)
              .pivot_longer(
                  column_names = ['a', 'b'],
                  names_to = 'drug',
                  values_to = 'heartrate',
                  sort_by_appearance = True
                  )
            )

              name drug  heartrate
        0   Wilbur    a         67
        1   Wilbur    b         56
        2  Petunia    a         80
        3  Petunia    b         90
        4  Gregory    a         64
        5  Gregory    b         50

    Note how the data is stacked in order of first appearance. If, however,
    you do not care for order of appearance, and want to wring out some
    more performance, you can set `sort_by_appearance` to ``False`` (the
    default is ``False``).

    .. code-block:: python

        df = (pd.DataFrame(...)
              .pivot_longer(
                  column_names = ['a', 'b'],
                  names_to = 'drug',
                  values_to = 'heartrate',
                  sort_by_appearance = False
                  )
            )

                name     drug  heartrate
        0	Wilbur	   a	67
        1	Petunia	   a	80
        2	Gregory    a	64
        3	Wilbur	   b	56
        4	Petunia	   b	90
        5	Gregory	   b	50

    You can set `ignore_index` to ``False``, if you wish to reuse the index
    from the source dataframe (the index will be repeated as many times as
    necessary):

    .. code-block:: python

        df = (pd.DataFrame(...)
              .pivot_longer(
                  column_names = ['a', 'b'],
                  names_to = 'drug',
                  values_to = 'heartrate',
                  sort_by_appearance = False,
                  ignore_index = False
                  )
            )

                name     drug  heartrate
        0	Wilbur	   a	67
        1	Petunia	   a	80
        2	Gregory    a	64
        0	Wilbur	   b	56
        1	Petunia	   b	90
        2	Gregory	   b	50

    MultiIndex dataframes are unpivoted in the same form that you would
    expect from pandas' `melt`:

    .. code-block:: python

            A  B  C
            D  E  F
        0   a  1  2
        1   b  3  4
        2   c  5  6

        df = (pd.DataFrame(...)
               .pivot_longer(
                   index = [("A", "D")],
                   names_to = ["first", "second"]
                   )
            )

             (A, D)  first   second   value
        0	a	B	E	1
        1	b	B	E	3
        2	c	B	E	5
        3	a	C	F	2
        4	b	C	F	4
        5	c	C	F	6

    You can also unpivot on a specific level:

    .. code-block:: python

        df = (pd.DataFrame(...)
              .pivot_longer(
                  index = "A",
                  names_to = "first",
                  column_level = 0
                  )
            )

           A      first  value
        0  a        B      1
        1  b        B      3
        2  c        B      5


    Example 2: The dataframe below has year and month variables embedded within
    the column names.

    .. code-block:: python

              col1	    2019-12	 2020-01	 2020-02
        0	a	   -1.085631	-1.506295	-2.426679
        1	b	    0.997345	-0.578600	-0.428913
        2	c	    0.282978	 1.651437	 1.265936

    Pivot_longer can conveniently reshape the dataframe into long format, with
    new columns for the year and month. You simply pass in the new column names
    to `names_to`, and pass the hyphen '-' to the `names_sep` argument.

    .. code-block:: python

        df = (pd.DataFrame(...)
              .pivot_longer(
                  index = 'col1',
                  names_to = ('year', 'month'),
                  names_sep = '-',
                  sort_by_appearance = True
                  )
            )

           col1 year   month      value
        0    a  2019     12     -1.085631
        1    a  2020     01     -1.506295
        2    a  2020     02     -2.426679
        3    b  2019     12      0.997345
        4    b  2020     01     -0.578600
        5    b  2020     02     -0.428913
        6    c  2019     12      0.282978
        7    c  2020     01      1.651437
        8    c  2020     02      1.265936

    Example 3: The dataframe below has names embedded in it
    (‘measure1’, ‘measure2’) that we would love to reuse as column names.

    .. code-block:: python

            treat1-measure1     treat1-measure2 treat2-measure1 treat2-measure2
        0                1              4                   2               5
        1                2              5                   3               4

    For this, we use the `.value` variable, which signals to `pivot_longer`
    to treat the part of the column names corresponding to `.value` as new
    column names. The `.value` variable is similar to `stubnames` in pandas'
    ``wide_to_long`` function, but with more flexibility.

    .. code-block:: python

        df = (pd.DataFrame(...)
              .pivot_longer(
                  names_to = ("group", '.value'),
                  names_sep = '-',
                  sort_by_appearance = True
                  )
            )

            group  measure1  measure2
        0  treat1         1         4
        1  treat2         2         5
        2  treat1         2         5
        3  treat2         3         4

    Let's break down the `.value` idea. When `.value` is used, `pivot_longer`
    creates a pairing. In the example above, we get a pairing
    ``{"group":["treat1", "treat2"], ".value":["measure1", "measure2"]}``. All
    the values associated with `.value` become new column names, while those
    not associated with `.value`(`treat1` and `treat2`) become values in a
    new column `group`. `values_to` is overridden during this process.

    .. note:: The values not associated with ".value" (in the example above,
        this is the `group` column) are returned as object dtypes. You can
        change it to your preferred dtype using pandas' ``astype`` method.

    Example 4: You can also unpivot from wide to long using regular expressions

    .. code-block:: python

            n_1  n_2  n_3  pct_1  pct_2  pct_3
        0   10   20   30   0.1    0.2    0.3

        df = (pd.DataFrame(...)
              .pivot_longer(
                  names_to = (".value", "name"),
                  names_pattern = "(.*)_(.)"
                  )
            )

            name    n  pct
        0     1  10.0  0.1
        1     2  20.0  0.2
        2     3  30.0  0.3

    The same idea of `.value` works here as well. Based on the capturing groups
    in the regex in `names_pattern`, we have two pairings -->
    ``{".value":["n", "pct"], "name":[1,2,3]}``. Just like in the previous
    example, the values associated with `.value` become new column names,
    while those not associated with `.value` become values in the new column
    ``name``.

    Note that there are no limits to the pairing; however, you can only have
    one `.value` in ``names_to``.

    Example 5: You can also pass a list/tuple of regular expressions that match
    specific patterns to ``names_pattern``, along with a list/tuple of new
    names to ``names_to``; this can come in handy if `.value` falls short:

    .. code-block:: python

          GameID   Date	        Visitor	     Score_V	   Home	        Score_H
        0  1     9/10/2020   Houston Texans     20    Kansas City Chiefs   34
        1  2     9/13/2020   Seattle Seahawks   38    Atlanta Falcons      25

    .. code-block:: python

        df = (pd.DataFrame(...)
              .pivot_longer(
                    ['GameID','Date'],
                    names_to=("Team","Score"),
                    names_pattern=("^Visitor|Home", "^Score"))
            )

               GameID       Date              Team       Score
        0       1       9/10/2020      Houston Texans     20
        1       2       9/13/2020    Seattle Seahawks     38
        2       1       9/10/2020  Kansas City Chiefs     34
        3       2       9/13/2020     Atlanta Falcons     25

    Note that in the code above, the number of entries in both `names_to` and
    `names_pattern` must match. Essentially, what the code does is look for
    columns that start with `Visitor` or `Home` (using the regex supplied) and
    puts all the values associated with these columns under a new column name
    `Team`. It then looks for columns that start with `Score` and collate all
    the values associated with these columns to a single column named `Score`.

    You can also take advantage of `janitor.patterns` function, which allows
    selection of columns via a regular expression; this can come in handy if
    you have a lot of column names to pass to the `index` or `column_names`
    paramenters, and you do not wish to manually type them all.

    .. code-block:: python

             name    wk1   wk2   wk3   wk4
        0    Alice     5     9    20    22
        1    Bob       7    11    17    33
        2    Carla     6    13    39    40

        df = (pd.DataFrame(...)
              .pivot_longer(index = janitor.patterns("^(?!wk)"))
              )

             name   variable  value
        0   Alice      wk1      5
        1     Bob      wk1      7
        2   Carla      wk1      6
        3   Alice      wk2      9
        4     Bob      wk2     11
        5   Carla      wk2     13
        6   Alice      wk3     20
        7     Bob      wk3     17
        8   Carla      wk3     39
        9   Alice      wk4     22
        10    Bob      wk4     33
        11  Carla      wk4     40

    .. note:: Unpivoting a dataframe with MultiIndex columns, when
        either `names_sep` or `names_pattern` is provided is not
        supported.


    Functional usage syntax:

    .. code-block:: python

        import pandas as pd
        import janitor as jn

        df = pd.DataFrame(...)
        df = jn.pivot_longer(
            df = df,
            index = [column1, column2, ...],
            column_names = [column3, column4, ...],
            names_to = new_column_name,
            names_sep = string/regular expression,
            names_pattern = string/regular expression,
            values_to= new_column_name,
            column_level=None/int/str,
            sort_by_appearance = True/False,
            ignore_index = True/False,
        )

    Method chaining syntax:

    .. code-block:: python

        df = (
            pd.DataFrame(...)
            .pivot_longer(
                index = [column1, column2, ...],
                column_names = [column3, column4, ...],
                names_to = new_column_name,
                names_sep = string/regular expression,
                names_pattern = string/regular expression,
                values_to= new_column_name,
                column_level=None/int/str,
                sort_by_appearance = True/False,
                ignore_index = True/False,
            )
        )

    :param df: A pandas dataframe.
    :param index: Name(s) of columns to use as identifier variables.
        Should be either a single column name, or a list/tuple of
        column names. The `janitor.select_columns` syntax is supported here,
        allowing for flexible and dynamic column selection.
        Index should be a list of tuples if the columns are a MultiIndex.
    :param column_names: Name(s) of columns to unpivot. Should be either
        a single column name or a list/tuple of column names.
        The `janitor.select_columns` syntax is supported here,
        allowing for flexible and dynamic column selection.
        Column_names should be a list of tuples
        if the columns are a MultiIndex.
    :param names_to: Name of new column as a string that will contain
        what were previously the column names in `column_names`.
        The default is `variable` if no value is provided. It can
        also be a list/tuple of strings that will serve as new column
        names, if `name_sep` or `names_pattern` is provided.
        If `.value` is in `names_to`, new column names will be extracted
        from part of the existing column names and `values_to` will be
        replaced.
    :param names_sep: Determines how the column name is broken up, if
        `names_to` contains multiple values. It takes the same
        specification as pandas' `str.split` method, and can be a string
        or regular expression. `names_sep` does not work with MultiIndex
        columns.
    :param names_pattern: Determines how the column name is broken up.
        It can be a regular expression containing matching groups (it takes
        the same specification as pandas' `str.extract` method), or a
        list/tuple of regular expressions. If it is a single regex, the
        number of groups must match the length of ``names_to`` ( if the
        length of ``names_to`` is 3, then the number of groups must be 3.
        If ``names_to`` is a string, then there should be only one group
        in ``names_pattern``). For a list/tuple of regular expressions,
        ``names_to`` must also be a list/tuple and the lengths of both
        arguments must match(if the length of `names_to` is 4, then the
        length of `names_pattern` must also be 4). The entries in both
        arguments must also match positionally, i.e  if
        ``names_to = ("name1", "name2", "name3")``, then ``names_pattern``
        should be ("regex1", "regex2", "regex3"), with "name1" pairing
        "regex1", "name2" pairing "regex2", and "name3" pairing "regex3".
        `names_pattern` does not work with MultiIndex columns.
    :param values_to: Name of new column as a string that will contain what
        were previously the values of the columns in `column_names`.
    :param column_level: If columns are a MultiIndex, then use this level to
        unpivot the dataframe. Provided for compatibility with pandas' melt,
        and applies only if neither `names_sep` nor `names_pattern` is
        provided.
    :param sort_by_appearance: Default `False`. Boolean value that determines
        the final look of the dataframe. If `True`, the unpivoted dataframe
        will be stacked in order of first appearance. See examples for more
        details. `pivot_longer` is usually more performant if
        `sort_by_appearance` is ``False``.
    :param ignore_index: Default `True`. If True, original index is ignored.
        If False, the original index is retained and the Index labels will be
        repeated as necessary.
    :returns: A pandas DataFrame that has been unpivoted from wide to long
        format.
    :raises TypeError: if `index` or `column_names` is not a string, or a
        list/tuple of column names, or a `janitor.patterns` function.
    :raises TypeError: if `names_to` or `column_names` is not a string, or a
        list/tuple of strings.
    :raises TypeError: if `names_sep` is not a string or regular expression.
    :raises TypeError: if `names_pattern` is not a regular expression, or a
        list/tuple of regular expressions.
    :raises TypeError: if `values_to` is not a string.
    :raises TypeError: if `sort_by_appearance` is not a boolean.
    :raises TypeError: if `ignore_index` is not a boolean.
    :raises ValueError: if `names_to` is a string or a list/tuple of length 1,
        and `names_sep` is provided.
    :raises ValueError: if `names_to` is a string, and the number of extracted
        columns is greater than 1.
    :raises ValueError: if `names_to` is a list/tuple, and its length does not
        match the number of extracted columns.
    :raises ValueError: if the dataframe contains MultiIndex columns, and
        `index` or `column_names` is not a list of tuples.
    :raises ValueError: if the dataframe contains MultiIndex columns, and
        either `names_sep` or `names_pattern` is provided.

    .. # noqa: DAR402
    """

    # this code builds on the wonderful work of @benjaminjack’s PR
    # https://github.com/benjaminjack/pyjanitor/commit/e3df817903c20dd21634461c8a92aec137963ed0

    df = df.copy()

    (
        df,
        index,
        column_names,
        names_to,
        values_to,
        column_level,
        names_sep,
        names_pattern,
        sort_by_appearance,
        ignore_index,
    ) = _data_checks_pivot_longer(
        df,
        index,
        column_names,
        names_to,
        values_to,
        column_level,
        names_sep,
        names_pattern,
        sort_by_appearance,
        ignore_index,
    )

    df = _computations_pivot_longer(
        df,
        index,
        column_names,
        names_to,
        values_to,
        column_level,
        names_sep,
        names_pattern,
        sort_by_appearance,
        ignore_index,
    )

    return df


@pf.register_dataframe_method
def pivot_wider(
    df: pd.DataFrame,
    index: Optional[Union[List, str]] = None,
    names_from: Optional[Union[List, str]] = None,
    values_from: Optional[Union[List, str]] = None,
    names_sort: Optional[bool] = False,
    flatten_levels: Optional[bool] = True,
    names_from_position: Optional[str] = "first",
    names_prefix: Optional[str] = None,
    names_sep: Optional[str] = "_",
    aggfunc: Optional[Union[str, list, dict, Callable]] = None,
    fill_value: Optional[Union[int, float, str]] = None,
) -> pd.DataFrame:
    """
    Reshapes data from long to wide form. The number of columns are
    increased, while decreasing the number of rows.

    It is the inverse of the `pivot_longer` method, and is a
    wrapper around `pd.DataFrame.unstack` method.

    This method does not mutate the original DataFrame.

    Reshaping to wide form :

    .. code-block:: python

             name variable  value
        0   Alice      wk1      5
        1   Alice      wk2      9
        2   Alice      wk3     20
        3   Alice      wk4     22
        4     Bob      wk1      7
        5     Bob      wk2     11
        6     Bob      wk3     17
        7     Bob      wk4     33
        8   Carla      wk1      6
        9   Carla      wk2     13
        10  Carla      wk3     39
        11  Carla      wk4     40

        df = (
            pd.DataFrame(...)
            .pivot_wider(
                index = "name",
                names_from = "variable",
                values_from = "value"
            )

             name    wk1   wk2   wk3   wk4
        0    Alice     5     9    20    22
        1    Bob       7    11    17    33
        2    Carla     6    13    39    40

    Pivoting on multiple columns is possible :

    .. code-block:: python

            name    n  pct
        0     1  10.0  0.1
        1     2  20.0  0.2
        2     3  30.0  0.3

        df = (
            pd.DataFrame(...)
            .assign(num = 0)
            .pivot_wider(
                index = "num",
                names_from = "name",
                values_from = ["n", "pct"],
                names_sep = "_"
             )
         )

            num n_1  n_2  n_3  pct_1  pct_2  pct_3
        0   0   10   20   30   0.1    0.2    0.3

    Aggregations are also possible with the ``aggfunc`` parameter::

        df = pd.DataFrame([{'id': 'a', 'name': 'Adam', 'value': 5},
                           {'id': 'b', 'name': 'Eve', 'value': 6},
                           {'id': 'c', 'name': 'Adam', 'value': 4},
                           {'id': 'a', 'name': 'Eve', 'value': 3},
                           {'id': 'd', 'name': 'Seth', 'value': 2},
                           {'id': 'b', 'name': 'Adam', 'value': 4},
                           {'id': 'a', 'name': 'Adam', 'value': 2}])

        id  name    value
        a   Adam    5
        b   Eve     6
        c   Adam    4
        a   Eve     3
        d   Seth    2
        b   Adam    4
        a   Adam    2

        df.pivot_wider(
            index = "id",
            names_from = "name",
            aggfunc = np.sum,
            values_from = "value",
            flatten_levels = True,
            fill_value = 0
            )

            id  Adam  Eve  Seth
        0   a     7    3     0
        1   b     4    6     0
        2   c     4    0     0
        3   d     0    0     2


    .. note:: You may choose not to collapse the levels by passing `False`
        to the ``flatten_levels`` argument.

    .. note:: An error is raised if the index is not unique and
        `aggfunc` is None.

    Functional usage syntax:

    .. code-block:: python

        import pandas as pd
        import janitor as jn

        df = pd.DataFrame(...)

        df = jn.pivot_wider(
            df = df,
            index = [column1, column2, ...],
            names_from = [column3, column4, ...],
            value_from = [column5, column6, ...],
            names_sort = True/False,
            names_prefix = string,
            names_sep = string,
            flatten_levels = True/False,
            names_from_position = "first"/"last",
            aggfunc,
            fill_value = fill_value
        )

    Method chaining syntax:

    .. code-block:: python

        df = (
            pd.DataFrame(...)
            .pivot_wider(
                index = [column1, column2, ...],
                names_from = [column3, column4, ...],
                value_from = [column5, column6, ...],
                names_sort = True/False,
                names_prefix = string,
                names_sep = string,
                flatten_levels = True/False,
                names_from_position = "first"/"last",
                aggfunc,
                fill_value = fill_value
                )
        )

    :param df: A pandas dataframe.
    :param index: Name(s) of columns to use as identifier variables.
        Should be either a single column name, or a list of column names.
        The `janitor.select_columns` syntax is supported here,
        allowing for flexible and dynamic column selection.
        If `index` is not provided, the current dataframe's index is used.
    :param names_from: Name(s) of column(s) to use to make the new
        dataframe's columns. Should be either a single column name, or a
        list of column names.
        The `janitor.select_columns` syntax is supported here,
        allowing for flexible and dynamic column selection.
        A label or labels must be provided for ``names_from``.
    :param values_from: Name(s) of column(s) that will be used for populating
        the new dataframe's values. Should be either a single column name,
        or a list of column names.
        The `janitor.select_columns` syntax is supported here,
        allowing for flexible and dynamic column selection.
        If ``values_from`` is not specified,
        all remaining columns will be used. If `flatten_levels` is ``False``,
        a MultiIndex dataframe is created.
    :param names_sort: Default is `False`. Sorts columns by order of
        appearance. Applicable only if ``flatten_levels`` is `True`.
        Set as `True` to get the columns sorted lexicographicially,
        or if the columns are of category type.
    :param flatten_levels: Default is `True`. If `False`, the dataframe stays
        as a MultiIndex.
    :param names_from_position: By default, the values in ``names_from`` stay
        at the front of the new column names, even when ``values_from`` or
        ``aggfunc`` is a list. This can be changed to "last"; this places the
        values in ``names_from`` at the tail of the column names. Applicable
        only when ``flatten_levels`` is ``True``. Default is "first".
    :param names_prefix: String to be added to the front of each output column.
        Can be handy if the values in ``names_from`` are numeric data types.
        Applicable only if ``flatten_levels`` is True.
    :param names_sep: If ``names_from`` or ``values_from`` contain multiple
        variables, this will be used to join their values into a single string
        to use as a column name. Default is ``_``. Applicable only if
        ``flatten_levels`` is ``True``.
    :param aggfunc: An aggregate function. It can be a function, a string,
        list of functions, or a dictionary, pairing column name with aggregate
        function.
    :param fill_value: Scalar value to replace missing values with
        (after pivoting).
    :returns: A pandas DataFrame that has been unpivoted from long to wide
        form.
    :raises TypeError: if `index` or `names_from` is not a string, or a list of
        strings.
    :raises ValueError: if `names_from` is None.
    :raises TypeError: if `names_sep` is not a string.
    :raises TypeError: if `values_from` is not a string or a list of strings.
    :raises TypeError: if `names_sort` is not a boolean.
    :raises TypeError: if `flatten_levels` is not a boolean.
    :raises ValueError: if values in `index` or `names_from` or `values_from`
        do not exist in the dataframe.
    :raises ValueError: if the combination of `index` and `names_from` is not
        unique and ``aggfunc`` is ``None``.


    .. # noqa: DAR402
    """

    df = df.copy()

    (
        df,
        index,
        names_from,
        values_from,
        names_sort,
        flatten_levels,
        names_from_position,
        names_prefix,
        names_sep,
        aggfunc,
        fill_value,
    ) = _data_checks_pivot_wider(
        df,
        index,
        names_from,
        values_from,
        names_sort,
        flatten_levels,
        names_from_position,
        names_prefix,
        names_sep,
        aggfunc,
        fill_value,
    )

    df = _computations_pivot_wider(
        df,
        index,
        names_from,
        values_from,
        names_sort,
        flatten_levels,
        names_from_position,
        names_prefix,
        names_sep,
        aggfunc,
        fill_value,
    )

    return df<|MERGE_RESOLUTION|>--- conflicted
+++ resolved
@@ -4060,14 +4060,6 @@
 
 @pf.register_dataframe_method
 def join_conditional(
-<<<<<<< HEAD
-        df: pd.DataFrame,
-        #left_column: str, right_column:
-        # str, join_operator: str
-        ) -> pd.DataFrame:
-    print("Test")
-    return df
-=======
         df: pd.DataFrame, left_column: str, right_column: str, join_operator: str) -> pd.DataFrame:
     '''
     This is a rough idea of what I think we are supposed to be accomplishing, we iterate each row and select specific
@@ -4093,7 +4085,6 @@
     return return_df
     '''
     pass
->>>>>>> 63ef6ca8
 
 
 @pf.register_dataframe_method
