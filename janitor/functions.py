--- conflicted
+++ resolved
@@ -5001,17 +5001,6 @@
 ) -> pd.DataFrame:
     """
     Creates a DataFrame from a cartesian combination of all inputs.
-<<<<<<< HEAD
-
-    This works with a dictionary of name value pairs.
-
-    It is also not restricted to DataFrames;
-    it can work with any list-like structure
-    that is 1 or 2 dimensional.
-
-    If method-chaining to a DataFrame,
-    a key to represent the column name in the output must be provided.
-=======
 
     It is not restricted to DataFrame;
     it can work with any list-like structure
@@ -5019,61 +5008,11 @@
 
     If method-chaining to a DataFrame, a string argument
     to `df_key` parameter must be provided.
->>>>>>> 6d616a50
 
 
     Data types are preserved in this function,
     including Pandas' extension array dtypes.
 
-<<<<<<< HEAD
-    The output will always be a DataFrame.
-
-    Example:
-
-    ```python
-        import pandas as pd
-        import janitor as jn
-
-        df = pd.DataFrame({"x":range(1,3), "y":[2,1]})
-        others = {"z" : range(1,4)}
-
-        df
-           x  y
-        0  1  2
-        1  2  1
-
-        df.expand_grid(df_key="df",others=others)
-
-           df_x  df_y  z
-        0     1     2  1
-        1     1     2  2
-        2     1     2  3
-        3     2     1  1
-        4     2     1  2
-        5     2     1  3
-    ```
-
-    Create a DataFrame from all combinations in a dictionary:
-
-    ```python
-        data = {"x":range(1,4), "y":[1,2]}
-
-        jn.expand_grid(others=data)
-
-            x  y
-        0  1  1
-        1  1  2
-        2  2  1
-        3  2  2
-        4  3  1
-        5  3  2
-    ```
-
-    !!!note
-
-        If a MultiIndex DataFrame or Series is passed, the index/columns
-        will be discarded, and a single indexed DataFrame will be returned.
-=======
     The output will always be a DataFrame, usually a MultiIndex,
     with the keys of the `others` dictionary serving as
     the top level columns.
@@ -5089,7 +5028,6 @@
     The MultiIndexed DataFrame can be flattened using pyjanitor's
     `collapse_levels` method; the user can also decide to drop any of the
     levels, via Pandas' `droplevel` method.
->>>>>>> 6d616a50
 
     Functional usage syntax:
 
@@ -5112,32 +5050,13 @@
     ```
 
     Usage independent of a DataFrame
-<<<<<<< HEAD
-=======
 
     .. code-block:: python
->>>>>>> 6d616a50
 
     ```python
         import pandas as pd
         from janitor import expand_grid
 
-<<<<<<< HEAD
-        df = expand_grid({"x":range(1,4), "y":[1,2]})
-    ```
-
-    :param df: A pandas DataFrame.
-    :param df_key: name of key for the DataFrame.
-        It becomes part of the column names of the DataFrame.
-    :param others: A dictionary that contains the data
-        to be combined with the DataFrame.
-        If no DataFrame exists, all inputs
-        in others will be combined to create a DataFrame.
-    :returns: A pandas DataFrame of all combinations of name value pairs.
-    :raises KeyError: if there is a DataFrame and no key is provided.
-    :raises ValueError: if `others` is empty.
-
-=======
         df = expand_grid(others = {"x":range(1,4), "y":[1,2]})
 
     :param df: A pandas DataFrame.
@@ -5149,7 +5068,6 @@
         in `others` will be combined to create a DataFrame.
     :returns: A pandas DataFrame of the cartesian product.
     :raises KeyError: if there is a DataFrame and `df_key` is not provided.
->>>>>>> 6d616a50
     """
 
     if not others:
@@ -5193,15 +5111,9 @@
     Apply a Pandas string method to an existing column and return a dataframe.
 
     This function aims to make string cleaning easy, while chaining,
-<<<<<<< HEAD
-    by simply passing the string method name to the `process_text` function.
-    This modifies an existing column and can also be used to create a new
-    column.
-=======
     by simply passing the string method name to the ``process_text`` function.
     This modifies an existing column; it does not create a new column.
     New columns can be created via pyjanitor's `transform_columns`.
->>>>>>> 6d616a50
 
 
     A list of all the string methods in Pandas can be accessed `here
@@ -5279,13 +5191,8 @@
     :param string_function: Pandas string method to be applied.
     :param kwargs: Keyword arguments for parameters of the `string_function`.
     :returns: A pandas dataframe with modified column(s).
-<<<<<<< HEAD
-    :raises KeyError: if `string_function` is not a Pandas string method.
-    :raises TypeError: if wrong `arg` or `kwarg` is supplied.
-=======
     :raises KeyError: if ``string_function`` is not a Pandas string method.
     :raises TypeError: if the wrong ``kwarg`` is supplied.
->>>>>>> 6d616a50
     :raises ValueError: if `column_name` not found in dataframe.
 
     .. # noqa: DAR402
@@ -5616,173 +5523,7 @@
 
     It can also handle duplicated data.
 
-<<<<<<< HEAD
-    [Source](https://tidyr.tidyverse.org/reference/complete.html#examples)
-
-    ```python
-        import pandas as pd
-        import janitor as jn
-
-            group  item_id item_name  value1  value2
-        0      1        1         a       1       4
-        1      2        2         b       2       5
-        2      1        2         b       3       6
-    ```
-
-
-    Find all the unique combinations of `group, item_id`,
-    and `item_name`, including combinations not present
-    in the data:
-
-    ```python
-        df.complete('group', 'item_id', 'item_name')
-
-            group  item_id item_name  value1  value2
-        0      1        1         a     1.0     4.0
-        1      1        1         b     NaN     NaN
-        2      1        2         a     NaN     NaN
-        3      1        2         b     3.0     6.0
-        4      2        1         a     NaN     NaN
-        5      2        1         b     NaN     NaN
-        6      2        2         a     NaN     NaN
-        7      2        2         b     2.0     5.0
-    ```
-
-    To expose just the missing values based only on the existing data,
-    `item_id` and `item_name` column names can be wrapped
-    in a list/tuple, while `group` is passed in as a separate variable:
-
-    ```python
-        df.complete("group", ("item_id", "item_name"))
-
-            group  item_id item_name  value1  value2
-        0      1        1         a     1.0     4.0
-        1      1        2         b     3.0     6.0
-        2      2        1         a     NaN     NaN
-        3      2        2         b     2.0     5.0
-    ```
-
-    Let's look at another
-    [example]((http://imachordata.com/2016/02/05/you-complete-me/)):
-
-
-    ```python
-
-            Year      Taxon         Abundance
-        0   1999    Saccharina         4
-        1   2000    Saccharina         5
-        2   2004    Saccharina         2
-        3   1999     Agarum            1
-        4   2004     Agarum            8
-    ```
-
-    Note that Year 2000 and Agarum pairing is missing. Let's make it
-    explicit:
-
-
-    ```python
-
-        df.complete('Year', 'Taxon')
-
-           Year      Taxon     Abundance
-        0  1999     Agarum         1.0
-        1  1999     Saccharina     4.0
-        2  2000     Agarum         NaN
-        3  2000     Saccharina     5.0
-        4  2004     Agarum         8.0
-        5  2004     Saccharina     2.0
-    ```
-
-    The null value can be replaced with the Pandas `fillna` argument:
-
-    ```python
-
-        df.complete('Year', 'Taxon').fillna(0)
-
-           Year      Taxon     Abundance
-        0  1999     Agarum         1.0
-        1  1999     Saccharina     4.0
-        2  2000     Agarum         0.0
-        3  2000     Saccharina     5.0
-        4  2004     Agarum         8.0
-        5  2004     Saccharina     2.0
-    ```
-
-    What if we wanted the explicit missing values for all the years from
-    1999 to 2004? Easy - simply pass a dictionary pairing the column name
-    with the new values:
-
-    ```python
-
-        new_year_values = lambda year: range(year.min(), year.max() + 1)
-
-        df.complete({"Year": new_year_values}, "Taxon")
-
-            Year       Taxon  Abundance
-        0   1999      Agarum        1.0
-        1   1999  Saccharina        4.0
-        2   2000      Agarum        NaN
-        3   2000  Saccharina        5.0
-        4   2001      Agarum        NaN
-        5   2001  Saccharina        NaN
-        6   2002      Agarum        NaN
-        7   2002  Saccharina        NaN
-        8   2003      Agarum        NaN
-        9   2003  Saccharina        NaN
-        10  2004      Agarum        8.0
-        11  2004  Saccharina        2.0
-
-    ```
-
-    It is also possible to expose missing values within a groupby,
-    by using the `by` parameter:
-
-    ```python
-
-          state  year  value
-        0    CA  2010      1
-        1    CA  2013      3
-        2    HI  2010      1
-        3    HI  2012      2
-        4    HI  2016      3
-        5    NY  2009      2
-        6    NY  2013      5
-    ```
-
-    Let's get all the missing years per state:
-
-    ```python
-
-        df.complete(
-            {'year': new_year_values},
-            by='state'
-        )
-
-            state  year  value
-        0     CA  2010    1.0
-        1     CA  2011    NaN
-        2     CA  2012    NaN
-        3     CA  2013    3.0
-        4     HI  2010    1.0
-        5     HI  2011    NaN
-        6     HI  2012    2.0
-        7     HI  2013    NaN
-        8     HI  2014    NaN
-        9     HI  2015    NaN
-        10    HI  2016    3.0
-        11    NY  2009    2.0
-        12    NY  2010    NaN
-        13    NY  2011    NaN
-        14    NY  2012    NaN
-        15    NY  2013    5.0
-    ```
-
-    !!! note
-        MultiIndex columns are not supported.
-
-=======
     MultiIndex columns are not supported.
->>>>>>> 6d616a50
 
     Functional usage syntax:
 
@@ -5816,25 +5557,15 @@
             )
     ```
 
-<<<<<<< HEAD
-    :param df: A pandas DataFrame.
-    :param *columns: This is a sequence containing the columns to be
-=======
     :param df: A pandas dataframe.
     :param *columns: This refers to the columns to be
->>>>>>> 6d616a50
         completed. It could be column labels (string type),
         a list/tuple of column labels, or a dictionary that pairs
         column labels with new values.
     :param sort: Sort DataFrame based on *columns. Default is `False`.
     :param by: label or list of labels to group by.
-<<<<<<< HEAD
-        The explicit missing values are returned per group.
-    :returns: A pandas DataFrame with modified column(s).
-=======
         The explicit missing rows are returned per group.
     :returns: A pandas DataFrame with explicit missing rows, if any.
->>>>>>> 6d616a50
     """
 
     if not columns:
@@ -6764,9 +6495,6 @@
     Join on just equality is also possible, but should be avoided -
     Pandas merge/join is more efficient:
 
-<<<<<<< HEAD
-    ```python
-=======
         df1
             col_a col_b
         0      1     A
@@ -6779,7 +6507,6 @@
         1      2     X
         2      3     Y
 
->>>>>>> 6d616a50
         df1.conditional_join(
                 df2,
                 ('col_a', 'col_a', '=='),
