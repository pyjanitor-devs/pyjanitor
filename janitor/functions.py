""" General purpose data cleaning functions. """

import collections
import datetime as dt
import inspect
import re
import unicodedata
import warnings
from functools import partial, reduce
import requests
import socket
from typing import (
    Any,
    Callable,
    Dict,
    Hashable,
    Iterable,
    List,
    NamedTuple,
    Optional,
    Pattern,
    Sequence,
    Set,
    Tuple,
    Union,
)

import numpy as np
import pandas as pd
import pandas_flavor as pf
from multipledispatch import dispatch
from natsort import index_natsorted
from pandas.api.types import union_categoricals, is_list_like
from pandas.errors import OutOfBoundsDatetime
from scipy.stats import mode
from sklearn.preprocessing import LabelEncoder

from .errors import JanitorError
from .utils import (
    _computations_expand_grid,
    _clean_accounting_column,
    _computations_as_categorical,
    _computations_complete,
    _computations_pivot_longer,
    _computations_pivot_wider,
    _currency_column_to_numeric,
    _data_checks_pivot_longer,
    _data_checks_pivot_wider,
    _process_text,
    _replace_empty_string_with_none,
    _replace_original_empty_string_with_none,
    _select_columns,
    _strip_underscores,
    check,
    check_column,
    deprecated_alias,
)


def get_symbol(symbol: str) -> str:
    """
    This is a helper function to get a companies full
    name based on the stock symbol.

    Example:
        print(get_symbol("aapl"))
        console >> Apple Inc.

    :param symbol: This is our stock symbol that we use
        to query te api for the companies full name.
    :return: This is the company name
    """
    result = requests.get(
        "http://d.yimg.com/autoc."
        + "finance.yahoo.com/autoc?query={}&region=1&lang=en".format(symbol)
    ).json()

    for x in result["ResultSet"]["Result"]:
        if x["symbol"] == symbol:
            return x["name"]
        else:
            return "Not found."


def is_connected(url: str) -> bool:
    """
    This is a helper function to check if the client
    is connected to the internet.

    Example:
        print(is_connected("www.google.com"))
        console >> True

    :param url: We take a test url to check if we are
        able to create a valid connection.
    :return: We return a boolean that signifies our
        connection to the internet
    """
    try:
        sock = socket.create_connection((url, 80))
        if sock is not None:
            sock.close()
            return True
    except OSError:
        pass
    return False


def convert_stock(stock_symbol: str) -> str:
    """
    This function takes in a stock symbol as a parameter,
    queries an API for the companies full name and returns
    it

    Example:
        print(convert_stock("aapl"))

        console >> Apple Inc.

    :param stock_symbol: This is our input stock symbol
        to be converted
    :return: We return the full company name
    """
    if is_connected("www.google.com"):
        stock_symbol = stock_symbol.upper()
        return get_symbol(stock_symbol.upper())
    else:
        print("Connection Error: Client Not Connected to Internet")
        return ""


def unionize_dataframe_categories(
    *dataframes, column_names: Optional[Iterable[pd.CategoricalDtype]] = None
) -> List[pd.DataFrame]:
    """
    Given a group of dataframes which contain some categorical columns, for
    each categorical column present, find all the possible categories across
    all the dataframes which have that column.
    Update each dataframes' corresponding column with a new categorical object
    that contains the original data
    but has labels for all the possible categories from all dataframes.
    This is useful when concatenating a list of dataframes which all have the
    same categorical columns into one dataframe.

    If, for a given categorical column, all input dataframes do not have at
    least one instance of all the possible categories,
    Pandas will change the output dtype of that column from ``category`` to
    ``object``, losing out on dramatic speed gains you get from the former
    format.

    Usage example for concatenation of categorical column-containing
    dataframes:

    Instead of:

    .. code-block:: python

        concatenated_df = pd.concat([df1, df2, df3], ignore_index=True)

    which in your case has resulted in ``category`` -> ``object`` conversion,
    use:

    .. code-block:: python

        unionized_dataframes = unionize_dataframe_categories(df1, df2, df2)
        concatenated_df = pd.concat(unionized_dataframes, ignore_index=True)

    :param dataframes: The dataframes you wish to unionize the categorical
        objects for.
    :param column_names: If supplied, only unionize this subset of columns.
    :returns: A list of the category-unioned dataframes in the same order they
        were provided.
    :raises TypeError: if any inputs are not pandas DataFrames.
    """

    if any(not isinstance(df, pd.DataFrame) for df in dataframes):
        raise TypeError("Inputs must all be dataframes.")

    if column_names is None:
        # Find all columns across all dataframes that are categorical

        column_names = set()

        for df in dataframes:
            column_names = column_names.union(
                [
                    column_name
                    for column_name in df.columns
                    if isinstance(df[column_name].dtype, pd.CategoricalDtype)
                ]
            )

    else:
        column_names = [column_names]
    # For each categorical column, find all possible values across the DFs

    category_unions = {
        column_name: union_categoricals(
            [df[column_name] for df in dataframes if column_name in df.columns]
        )
        for column_name in column_names
    }

    # Make a shallow copy of all DFs and modify the categorical columns
    # such that they can encode the union of all possible categories for each.

    refactored_dfs = []

    for df in dataframes:
        df = df.copy(deep=False)

        for column_name, categorical in category_unions.items():
            if column_name in df.columns:
                df[column_name] = pd.Categorical(
                    df[column_name], categories=categorical.categories
                )

        refactored_dfs.append(df)

    return refactored_dfs


@pf.register_dataframe_method
def move(
    df: pd.DataFrame,
    source: Union[int, str],
    target: Union[int, str],
    position: str = "before",
    axis: int = 0,
) -> pd.DataFrame:
    """
    Move column or row to a position adjacent to another column or row in
    dataframe. Must have unique column names or indices.

    This operation does not reset the index of the dataframe. User must
    explicitly do so.

    Does not apply to multilevel dataframes.

    Functional usage syntax:

    .. code-block:: python

        df = move(df, source=3, target=15, position='after', axis=0)

    Method chaining syntax:

    .. code-block:: python

        import pandas as pd
        import janitor
        df = pd.DataFrame(...).move(source=3, target=15, position='after',
        axis=0)

    :param df: The pandas Dataframe object.
    :param source: column or row to move
    :param target: column or row to move adjacent to
    :param position: Specifies whether the Series is moved to before or
        after the adjacent Series. Values can be either 'before' or 'after';
        defaults to 'before'.
    :param axis: Axis along which the function is applied. 0 to move a
        row, 1 to move a column.
    :returns: The dataframe with the Series moved.
    :raises ValueError: if ``axis`` is not ``0`` or ``1``.
    :raises ValueError: if ``position`` is not ``before`` or ``after``.
    :raises ValueError: if  ``source`` row or column is not in dataframe.
    :raises ValueError: if ``target`` row or column is not in dataframe.
    """
    if axis not in [0, 1]:
        raise ValueError(f"Invalid axis '{axis}'. Can only be 0 or 1.")

    if position not in ["before", "after"]:
        raise ValueError(
            f"Invalid position '{position}'. Can only be 'before' or 'after'."
        )

    if axis == 0:
        names = list(df.index)

        if source not in names:
            raise ValueError(f"Source row '{source}' not in dataframe.")

        if target not in names:
            raise ValueError(f"Target row '{target}' not in dataframe.")

        names.remove(source)
        pos = names.index(target)

        if position == "after":
            pos += 1
        names.insert(pos, source)

        df = df.loc[names, :]
    else:
        names = list(df.columns)

        if source not in names:
            raise ValueError(f"Source column '{source}' not in dataframe.")

        if target not in names:
            raise ValueError(f"Target column '{target}' not in dataframe.")

        names.remove(source)
        pos = names.index(target)

        if position == "after":
            pos += 1
        names.insert(pos, source)

        df = df.loc[:, names]

    return df


@pf.register_dataframe_method
def clean_names(
    df: pd.DataFrame,
    strip_underscores: Optional[Union[str, bool]] = None,
    case_type: str = "lower",
    remove_special: bool = False,
    strip_accents: bool = True,
    preserve_original_columns: bool = True,
    enforce_string: bool = True,
    truncate_limit: int = None,
) -> pd.DataFrame:
    """
    Clean column names.

    Takes all column names, converts them to lowercase,
    then replaces all spaces with underscores.

    By default, column names are converted to string types.
    This can be switched off by passing in ``enforce_string=False``.

    This method does not mutate the original DataFrame.

    Functional usage syntax:

    .. code-block:: python

        df = clean_names(df)

    Method chaining syntax:

    .. code-block:: python

        import pandas as pd
        import janitor
        df = pd.DataFrame(...).clean_names()

    :Example of transformation:

    .. code-block:: python

        Columns before: First Name, Last Name, Employee Status, Subject
        Columns after: first_name, last_name, employee_status, subject

    :param df: The pandas DataFrame object.
    :param strip_underscores: (optional) Removes the outer underscores from all
        column names. Default None keeps outer underscores. Values can be
        either 'left', 'right' or 'both' or the respective shorthand 'l', 'r'
        and True.
    :param case_type: (optional) Whether to make columns lower or uppercase.
        Current case may be preserved with 'preserve',
        while snake case conversion (from CamelCase or camelCase only)
        can be turned on using "snake".
        Default 'lower' makes all characters lowercase.
    :param remove_special: (optional) Remove special characters from columns.
        Only letters, numbers and underscores are preserved.
    :param strip_accents: Whether or not to remove accents from
        columns names.
    :param preserve_original_columns: (optional) Preserve original names.
        This is later retrievable using `df.original_columns`.
    :param enforce_string: Whether or not to convert all column names
        to string type. Defaults to True, but can be turned off.
        Columns with >1 levels will not be converted by default.
    :param truncate_limit: (optional) Truncates formatted column names to
        the specified length. Default None does not truncate.
    :returns: A pandas DataFrame.
    """
    original_column_names = list(df.columns)

    if enforce_string:
        df = df.rename(columns=str)

    df = df.rename(columns=lambda x: _change_case(x, case_type))

    df = df.rename(columns=_normalize_1)

    if remove_special:
        df = df.rename(columns=_remove_special)

    if strip_accents:
        df = df.rename(columns=_strip_accents)

    df = df.rename(columns=lambda x: re.sub("_+", "_", x))  # noqa: PD005

    df = _strip_underscores(df, strip_underscores)

    df = df.rename(columns=lambda x: x[:truncate_limit])

    # Store the original column names, if enabled by user
    if preserve_original_columns:
        df.__dict__["original_columns"] = original_column_names
    return df


def _change_case(col: str, case_type: str) -> str:
    """Change case of a column name."""

    case_types = ["preserve", "upper", "lower", "snake"]
    if case_type.lower() not in case_types:
        raise JanitorError(f"case_type must be one of: {case_types}")

    if case_type.lower() != "preserve":
        if case_type.lower() == "upper":
            col = col.upper()
        elif case_type.lower() == "lower":
            col = col.lower()
        elif case_type.lower() == "snake":
            col = _camel2snake(col)

    return col


def _remove_special(col_name: Hashable) -> str:
    """Remove special characters from column name."""

    return "".join(
        item for item in str(col_name) if item.isalnum() or "_" in item
    )


_underscorer1 = re.compile(r"(.)([A-Z][a-z]+)")
_underscorer2 = re.compile("([a-z0-9])([A-Z])")


def _camel2snake(col_name: str) -> str:
    """Convert camelcase names to snake case.

    Implementation taken from: https://gist.github.com/jaytaylor/3660565
    by @jtaylor
    """
    subbed = _underscorer1.sub(r"\1_\2", col_name)  # noqa: PD005
    return _underscorer2.sub(r"\1_\2", subbed).lower()  # noqa: PD005


FIXES = [(r"[ /:,?()\.-]", "_"), (r"['’]", ""), (r"[\xa0]", "_")]


def _normalize_1(col_name: Hashable) -> str:
    """Perform normalization of column name."""

    result = str(col_name)
    for search, replace in FIXES:
        result = re.sub(search, replace, result)  # noqa: PD005
    return result


def _strip_accents(col_name: str) -> str:
    """Remove accents from a DataFrame column name.
    .. _StackOverflow: https://stackoverflow.com/questions/517923/what-is-the-best-way-to-remove-accents-in-a-python-unicode-strin
    """  # noqa: E501

    return "".join(
        letter
        for letter in unicodedata.normalize("NFD", col_name)
        if not unicodedata.combining(letter)
    )


@pf.register_dataframe_method
def remove_empty(df: pd.DataFrame) -> pd.DataFrame:
    """Drop all rows and columns that are completely null.

    This method also resets the index(by default) since it doesn't make sense
    to preserve the index of a completely empty row.

    This method mutates the original DataFrame.

    Implementation is inspired from `StackOverflow`_.

    .. _StackOverflow: https://stackoverflow.com/questions/38884538/python-pandas-find-all-rows-where-all-values-are-nan

    Functional usage syntax:

    .. code-block:: python

        df = remove_empty(df)

    Method chaining syntax:

    .. code-block:: python

        import pandas as pd
        import janitor
        df = pd.DataFrame(...).remove_empty()

    :param df: The pandas DataFrame object.

    :returns: A pandas DataFrame.
    """  # noqa: E501
    nanrows = df.index[df.isna().all(axis=1)]
    df = df.drop(index=nanrows).reset_index(drop=True)

    nancols = df.columns[df.isna().all(axis=0)]
    df = df.drop(columns=nancols)

    return df


@pf.register_dataframe_method
@deprecated_alias(columns="column_names")
def get_dupes(
    df: pd.DataFrame,
    column_names: Optional[Union[str, Iterable[str], Hashable]] = None,
) -> pd.DataFrame:
    """Return all duplicate rows.

    This method does not mutate the original DataFrame.

    Functional usage syntax:

    .. code-block:: python

        df = pd.DataFrame(...)
        df = get_dupes(df)

    Method chaining syntax:

    .. code-block:: python

        import pandas as pd
        import janitor
        df = pd.DataFrame(...).get_dupes()

    :param df: The pandas DataFrame object.
    :param column_names: (optional) A column name or an iterable
        (list or tuple) of column names. Following pandas API, this only
        considers certain columns for identifying duplicates. Defaults to using
        all columns.
    :returns: The duplicate rows, as a pandas DataFrame.
    """
    dupes = df.duplicated(subset=column_names, keep=False)
    return df[dupes == True]  # noqa: E712


def As_Categorical(
    categories: Optional[
        Union[List, Set, Tuple, pd.Series, np.ndarray]
    ] = None,
    order: Optional[str] = None,
) -> NamedTuple:
    """
    Helper function for `encode_categorical`. It makes creating the
    `categories` and `order` more explicit. Inspired by pd.NamedAgg.

    :param categories: list-like object to create new categorical column.
    :param order: string object that can be either "sort" or "appearance".
        If "sort", the `categories` argument will be sorted with np.sort;
        if "apperance", the `categories` argument will be used as is.
    :returns: A namedtuple of (`categories`, `order`).
    """
    AsCategorical = collections.namedtuple(
        "AsCategorical", ["categories", "order"], defaults=(None, None)
    )

    return AsCategorical._make((categories, order))


@pf.register_dataframe_method
@deprecated_alias(columns="column_names")
def encode_categorical(
    df: pd.DataFrame,
    column_names: Union[str, Iterable[str], Hashable] = None,
    **kwargs,
) -> pd.DataFrame:
    """Encode the specified columns with Pandas'
    `category dtype <http://pandas.pydata.org/pandas-docs/stable/user_guide/categorical.html>`_.

    Categories and order can be explicitly specified via the `kwargs` option, which is a
    pairing of column name and a tuple of (categories, order).

    The `janitor.As_Categorical` function is provided to make it clearer what the arguments
    to the function are.

    It is syntactic sugar around `pd.Categorical`.

    This method does not mutate the original DataFrame.

    .. note:: In versions < 0.20.11, this method mutates the original DataFrame.

    **Examples:**


    .. code-block:: python

               col1	col2	col3
        0	2.0	a	2020-01-01
        1	1.0	b	2020-01-02
        2	3.0	c	2020-01-03
        3	1.0	d	2020-01-04
        4	NaN	a	2020-01-05

        df.dtypes

        col1           float64
        col2            object
        col3    datetime64[ns]
        dtype: object

    Specific columns can be converted to category type:

    .. code-block:: python

        df = (pd.DataFrame(...)
                .encode_categorical(
                    column_names=['col1', 'col2', 'col3']
                    )
            )

        df.dtypes

        col1    category
        col2    category
        col3    category
        dtype: object

    Note that for the code above, the categories were inferred from
    the columns, and is unordered::

        df['col3']
        0   2020-01-01
        1   2020-01-02
        2   2020-01-03
        3   2020-01-04
        4   2020-01-05
        Name: col3, dtype: category
        Categories (5, datetime64[ns]):
        [2020-01-01, 2020-01-02, 2020-01-03, 2020-01-04, 2020-01-05]


    Explicit categories can be provided, and ordered via the ``kwargs``
    parameter::

        df = (pd.DataFrame(...)
                .as_categorical(
                    col1 = ([3, 2, 1, 4], "appearance"),
                    col2 = (['a','d','c','b'], "sort")
                    )
            )

        df['col1']
        0      2
        1      1
        2      3
        3      1
        4    NaN
        Name: col1, dtype: category
        Categories (4, int64): [3 < 2 < 1 < 4]

        df['col2']
        0    a
        1    b
        2    c
        3    d
        4    a
        Name: col2, dtype: category
        Categories (4, object): [a < b < c < d]

    When the `order` parameter is "appearance", the categories argument is used as-is;
    if the `order` is "sort", the categories argument is sorted in ascending order;
    if `order` is ``None``, then the categories argument is applied unordered.

    The ``janitor.As_Categorical`` function can also be used to make clearer
    what the arguments to the function are::

        df = (pd.DataFrame(...)
                .as_categorical(
                    col1 = As_Categorical(
                                categories = [3, 2, 1, 4],
                                order = "appearance"
                                ),
                    col2 = As_Categorical(
                                categories = ['a','d','c','b'],
                                order = "sort"
                                )
                    )
            )

    A User Warning will be generated if some or all of the unique values
    in the column are not present in the provided `categories` argument.

    .. code-block:: python

        df = (pd.DataFrame(...)
                .encode_categorical(
                    col1 = As_Categorical(
                            categories = [4, 5, 6],
                            order = "appearance"
                            )
            )

        UserWarning: None of the values in col1 are in [4, 5, 6];
                     this might create nulls for all your values
                     in the new categorical column.

        df['col1']
        0    NaN
        1    NaN
        2    NaN
        3    NaN
        4    NaN
        Name: col1, dtype: category
        Categories (3, int64): [4 < 5 < 6]


    .. note:: if ``categories`` is None in the ``kwargs`` tuple, then the
        values for `categories` are inferred from the column; if `order`
        is None, then the values for categories are applied unordered.

    .. note:: ``column_names`` and ``kwargs`` parameters cannot be used at
        the same time.

    Functional usage syntax:

    .. code-block:: python

        import pandas as pd
        import janitor as jn

    - With ``column_names``::

        categorical_cols = ['col1', 'col2', 'col4']
        df = jn.encode_categorical(
                    df,
                    columns = categorical_cols)  # one way

    - With ``kwargs``::

        df = jn.encode_categorical(
                    df,
                    col1 = (categories, order),
                    col2 = jn.As_Categorical(
                                categories = [values],
                                order="sort"/"appearance"/None
                                )
                )

    Method chaining syntax:

    - With ``column_names``::

        categorical_cols = ['col1', 'col2', 'col4']
        df = (pd.DataFrame(...)
                .encode_categorical(columns=categorical_cols)
            )

    - With ``kwargs``::

        df = (
            pd.DataFrame(...)
            .encode_categorical(
                col1 = (categories, order),
                col2 = jn.As_Categorical(
                            categories = [values],
                            order="sort"/"appearance"/None
                            )
        )


    :param df: The pandas DataFrame object.
    :param column_names: A column name or an iterable (list or
        tuple) of column names.
    :param kwargs: A pairing of column name to a tuple of (`categories`, `order`).
        There is also the `janitor.As_Categorical` function, which creates a
        namedtuple of (`categories`, `order`) to make it clearer what the arguments
        are. This is useful in creating categorical columns that are ordered, or
        if the user needs to explicitly specify the categories.
    :returns: A pandas DataFrame.
    :raises JanitorError: if a column specified within ``column_names``
        is not found in the DataFrame.
    :raises JanitorError: if ``column_names`` is not hashable
        nor iterable.
    :raises ValueError: if both ``column_names`` and ``kwargs`` are provided.
    """  # noqa: E501

    df = df.copy()

    if all((column_names, kwargs)):
        raise ValueError(
            """
            Only one of `column_names` or `kwargs`
            can be provided.
            """
        )
    # column_names deal with only category dtype (unordered)
    # kwargs takes care of scenarios where user wants an ordered category
    # or user supplies specific categories to create the categorical
    if column_names:
        if isinstance(column_names, (list, Tuple)):
            for col in column_names:
                if col not in df.columns:
                    raise JanitorError(
                        f"{col} missing from DataFrame columns!"
                    )
                df[col] = pd.Categorical(df[col])
        elif isinstance(column_names, Hashable):
            if column_names not in df.columns:
                raise JanitorError(
                    f"{column_names} missing from DataFrame columns!"
                )
            df[column_names] = pd.Categorical(df[column_names])
        else:
            raise JanitorError(
                "kwarg `column_names` must be hashable or iterable!"
            )
        return df

    df = _computations_as_categorical(df, **kwargs)
    return df


@pf.register_dataframe_method
@deprecated_alias(columns="column_names")
def label_encode(
    df: pd.DataFrame, column_names: Union[str, Iterable[str], Hashable]
) -> pd.DataFrame:
    """Convert labels into numerical data.

    This method will create a new column with the string "_enc" appended
    after the original column's name. Consider this to be syntactic sugar.

    This method behaves differently from `encode_categorical`. This method
    creates a new column of numeric data. `encode_categorical` replaces the
    dtype of the original column with a "categorical" dtype.

    This method mutates the original DataFrame.

    Functional usage syntax:

    .. code-block:: python

        df = label_encode(df, column_names="my_categorical_column")  # one way

    Method chaining syntax:

    .. code-block:: python

        import pandas as pd
        import janitor
        categorical_cols = ['col1', 'col2', 'col4']
        df = pd.DataFrame(...).label_encode(column_names=categorical_cols)

    :param df: The pandas DataFrame object.
    :param column_names: A column name or an iterable (list
        or tuple) of column names.
    :returns: A pandas DataFrame.
    """
    df = _label_encode(df, column_names)
    return df


@dispatch(pd.DataFrame, (list, tuple))
def _label_encode(df, column_names):
    le = LabelEncoder()
    check_column(df, column_names=column_names, present=True)
    for col in column_names:
        df[f"{col}_enc"] = le.fit_transform(df[col])
    return df


@dispatch(pd.DataFrame, str)  # noqa: F811
def _label_encode(df, column_names):  # noqa: F811
    le = LabelEncoder()
    check_column(df, column_names=column_names, present=True)
    df[f"{column_names}_enc"] = le.fit_transform(df[column_names])
    return df


@pf.register_dataframe_method
@deprecated_alias(old="old_column_name", new="new_column_name")
def rename_column(
    df: pd.DataFrame, old_column_name: str, new_column_name: str
) -> pd.DataFrame:
    """Rename a column in place.

    This method does not mutate the original DataFrame.

    Functional usage syntax:

    .. code-block:: python

        df = rename_column(df, "old_column_name", "new_column_name")

    Method chaining syntax:

    .. code-block:: python

        import pandas as pd
        import janitor
        df = pd.DataFrame(...).rename_column("old_column_name", "new_column_name")

    This is just syntactic sugar/a convenience function for renaming one column
    at a time. If you are convinced that there are multiple columns in need of
    changing, then use the :py:meth:`pandas.DataFrame.rename` method.

    :param df: The pandas DataFrame object.
    :param old_column_name: The old column name.
    :param new_column_name: The new column name.
    :returns: A pandas DataFrame with renamed columns.
    """  # noqa: E501
    check_column(df, [old_column_name])

    return df.rename(columns={old_column_name: new_column_name})


@pf.register_dataframe_method
def rename_columns(df: pd.DataFrame, new_column_names: Dict) -> pd.DataFrame:
    """Rename columns in place.

    Functional usage syntax:

    .. code-block:: python

        df = rename_columns(df, {"old_column_name": "new_column_name"})

    Method chaining syntax:

    .. code-block:: python

        import pandas as pd
        import janitor
        df = pd.DataFrame(...).rename_columns({"old_column_name": "new_column_name"})

    This is just syntactic sugar/a convenience function for renaming one column
    at a time. If you are convinced that there are multiple columns in need of
    changing, then use the :py:meth:`pandas.DataFrame.rename` method.

    :param df: The pandas DataFrame object.
    :param new_column_names: A dictionary of old and new column names.
    :returns: A pandas DataFrame with renamed columns.
    """  # noqa: E501
    check_column(df, list(new_column_names.keys()))

    return df.rename(columns=new_column_names)


@pf.register_dataframe_method
def reorder_columns(
    df: pd.DataFrame, column_order: Union[Iterable[str], pd.Index, Hashable]
) -> pd.DataFrame:
    """Reorder DataFrame columns by specifying desired order as list of col names.

    Columns not specified retain their order and follow after specified cols.

    Validates column_order to ensure columns are all present in DataFrame.

    This method does not mutate the original DataFrame.

    Functional usage syntax:

    Given `DataFrame` with column names `col1`, `col2`, `col3`:

    .. code-block:: python

        df = reorder_columns(df, ['col2', 'col3'])

    Method chaining syntax:

    .. code-block:: python

        import pandas as pd
        import janitor
        df = pd.DataFrame(...).reorder_columns(['col2', 'col3'])

    The column order of `df` is now `col2`, `col3`, `col1`.

    Internally, this function uses `DataFrame.reindex` with `copy=False`
    to avoid unnecessary data duplication.

    :param df: `DataFrame` to reorder
    :param column_order: A list of column names or Pandas `Index`
        specifying their order in the returned `DataFrame`.
    :returns: A pandas DataFrame with reordered columns.
    :raises IndexError: if a column within ``column_order`` is not found
        within the DataFrame.
    """
    check("column_order", column_order, [list, tuple, pd.Index])

    if any(col not in df.columns for col in column_order):
        raise IndexError(
            "A column in ``column_order`` was not found in the DataFrame."
        )

    # if column_order is a Pandas index, needs conversion to list:
    column_order = list(column_order)

    return df.reindex(
        columns=(
            column_order
            + [col for col in df.columns if col not in column_order]
        ),
        copy=False,
    )


@pf.register_dataframe_method
@deprecated_alias(columns="column_names")
def coalesce(
    df: pd.DataFrame,
    column_names: Iterable[Hashable],
    new_column_name: Optional[str] = None,
    delete_columns: bool = True,
) -> pd.DataFrame:
    """Coalesce two or more columns of data in order of column names provided.

    This method does not mutate the original DataFrame.

    Functional usage syntax:

    .. code-block:: python

        df = coalesce(df, columns=['col1', 'col2'], 'col3')

    Method chaining syntax:

    .. code-block:: python

        import pandas as pd
        import janitor
        df = pd.DataFrame(...).coalesce(['col1', 'col2'])

    The first example will create a new column called 'col3' with values from
    'col2' inserted where values from 'col1' are NaN, then delete the original
    columns. The second example will keep the name 'col1' in the new column.

    This is more syntactic diabetes! For R users, this should look familiar to
    `dplyr`'s `coalesce` function; for Python users, the interface
    should be more intuitive than the :py:meth:`pandas.Series.combine_first`
    method (which we're just using internally anyways).

    :param df: A pandas DataFrame.
    :param column_names: A list of column names.
    :param new_column_name: The new column name after combining.
    :param delete_columns: Whether to delete the columns being coalesced
    :returns: A pandas DataFrame with coalesced columns.
    """
    series = [df[c] for c in column_names]

    def _coalesce(series1, series2):
        return series1.combine_first(series2)

    if delete_columns:
        df = df.drop(columns=column_names)
    if not new_column_name:
        new_column_name = column_names[0]
    df[new_column_name] = reduce(_coalesce, series)  # noqa: F821
    return df


@pf.register_dataframe_method
@deprecated_alias(column="column_name")
def convert_excel_date(
    df: pd.DataFrame, column_name: Hashable
) -> pd.DataFrame:
    """Convert Excel's serial date format into Python datetime format.

    This method mutates the original DataFrame.

    Implementation is also from `Stack Overflow`.

    .. _Stack Overflow: https://stackoverflow.com/questions/38454403/convert-excel-style-date-with-pandas

    Functional usage syntax:

    .. code-block:: python

        df = convert_excel_date(df, column_name='date')

    Method chaining syntax:

    .. code-block:: python

        import pandas as pd
        import janitor
        df = pd.DataFrame(...).convert_excel_date('date')

    :param df: A pandas DataFrame.
    :param column_name: A column name.
    :returns: A pandas DataFrame with corrected dates.
    """  # noqa: E501
    df[column_name] = pd.TimedeltaIndex(
        df[column_name], unit="d"
    ) + dt.datetime(
        1899, 12, 30
    )  # noqa: W503
    return df


@pf.register_dataframe_method
@deprecated_alias(column="column_name")
def convert_matlab_date(
    df: pd.DataFrame, column_name: Hashable
) -> pd.DataFrame:
    """Convert Matlab's serial date number into Python datetime format.

    Implementation is also from `StackOverflow`_.

    .. _StackOverflow: https://stackoverflow.com/questions/13965740/converting-matlabs-datenum-format-to-python

    This method mutates the original DataFrame.

    Functional usage syntax:

    .. code-block:: python

        df = convert_matlab_date(df, column_name='date')

    Method chaining syntax:

    .. code-block:: python

        import pandas as pd
        import janitor
        df = pd.DataFrame(...).convert_matlab_date('date')

    :param df: A pandas DataFrame.
    :param column_name: A column name.
    :returns: A pandas DataFrame with corrected dates.
    """  # noqa: E501
    days = pd.Series([dt.timedelta(v % 1) for v in df[column_name]])
    df[column_name] = (
        df[column_name].astype(int).apply(dt.datetime.fromordinal)
        + days
        - dt.timedelta(days=366)
    )
    return df


@pf.register_dataframe_method
@deprecated_alias(column="column_name")
def convert_unix_date(df: pd.DataFrame, column_name: Hashable) -> pd.DataFrame:
    """Convert unix epoch time into Python datetime format.

    Note that this ignores local tz and convert all timestamps to naive
    datetime based on UTC!

    This method mutates the original DataFrame.

    Functional usage syntax:

    .. code-block:: python

        df = convert_unix_date(df, column_name='date')

    Method chaining syntax:

    .. code-block:: python

        import pandas as pd
        import janitor
        df = pd.DataFrame(...).convert_unix_date('date')

    :param df: A pandas DataFrame.
    :param column_name: A column name.
    :returns: A pandas DataFrame with corrected dates.
    """

    try:
        df[column_name] = pd.to_datetime(df[column_name], unit="s")
    except OutOfBoundsDatetime:  # Indicates time is in milliseconds.
        df[column_name] = pd.to_datetime(df[column_name], unit="ms")
    return df


@pf.register_dataframe_method
@deprecated_alias(columns="column_names")
def fill_empty(
    df: pd.DataFrame, column_names: Union[str, Iterable[str], Hashable], value
) -> pd.DataFrame:
    """Fill `NaN` values in specified columns with a given value.

    Super sugary syntax that wraps :py:meth:`pandas.DataFrame.fillna`.

    This method mutates the original DataFrame.

    Functional usage syntax:

    .. code-block:: python

        df = fill_empty(df, column_names=['col1', 'col2'], value=0)

    Method chaining syntax:

    .. code-block:: python

        import pandas as pd
        import janitor
        df = pd.DataFrame(...).fill_empty(column_names='col1', value=0)

    :param df: A pandas DataFrame.
    :param column_names: column_names: A column name or an iterable (list
        or tuple) of column names If a single column name is passed in, then
        only that column will be filled; if a list or tuple is passed in, then
        those columns will all be filled with the same value.
    :param value: The value that replaces the `NaN` values.
    :returns: A pandas DataFrame with `Nan` values filled.
    """
    check_column(df, column_names)
    return _fill_empty(df, column_names, value=value)


@dispatch(pd.DataFrame, (list, tuple))
def _fill_empty(df, column_names, value=None):
    """Fill empty function for the case that column_names is list or tuple."""
    fill_mapping = {c: value for c in column_names}
    return df.fillna(value=fill_mapping)


@dispatch(pd.DataFrame, str)  # noqa: F811
def _fill_empty(df, column_names, value=None):  # noqa: F811
    """Fill empty function for the case that column_names is a string."""
    fill_mapping = {column_names: value}
    return df.fillna(value=fill_mapping)


@pf.register_dataframe_method
@deprecated_alias(column="column_name")
def expand_column(
    df: pd.DataFrame, column_name: Hashable, sep: str, concat: bool = True
) -> pd.DataFrame:
    """Expand a categorical column with multiple labels into dummy-coded columns.

    Super sugary syntax that wraps :py:meth:`pandas.Series.str.get_dummies`.

    This method does not mutate the original DataFrame.

    Functional usage syntax:

    .. code-block:: python

        df = expand_column(df,
                           column_name='col_name',
                           sep=', ')  # note space in sep

    Method chaining syntax:

    .. code-block:: python

        import pandas as pd
        import janitor
        df = pd.DataFrame(...).expand_column(column_name='col_name',
                                             sep=', ')

    :param df: A pandas DataFrame.
    :param column_name: Which column to expand.
    :param sep: The delimiter. Example delimiters include `|`, `, `, `,` etc.
    :param concat: Whether to return the expanded column concatenated to
        the original dataframe (`concat=True`), or to return it standalone
        (`concat=False`).
    :returns: A pandas DataFrame with an expanded column.
    """
    expanded_df = df[column_name].str.get_dummies(sep=sep)
    if concat:
        df = df.join(expanded_df)
        return df
    return expanded_df


@pf.register_dataframe_method
@deprecated_alias(columns="column_names")
def concatenate_columns(
    df: pd.DataFrame,
    column_names: List[Hashable],
    new_column_name,
    sep: str = "-",
) -> pd.DataFrame:
    """Concatenates the set of columns into a single column.

    Used to quickly generate an index based on a group of columns.

    This method mutates the original DataFrame.

    Functional usage syntax:

    .. code-block:: python

        df = concatenate_columns(df,
                                 column_names=['col1', 'col2'],
                                 new_column_name='id',
                                 sep='-')

    Method chaining syntax:

    .. code-block:: python

        df = (pd.DataFrame(...).
              concatenate_columns(column_names=['col1', 'col2'],
                                  new_column_name='id',
                                  sep='-'))

    :param df: A pandas DataFrame.
    :param column_names: A list of columns to concatenate together.
    :param new_column_name: The name of the new column.
    :param sep: The separator between each column's data.
    :returns: A pandas DataFrame with concatenated columns.
    :raises JanitorError: if at least two columns are not provided
        within ``column_names``.
    """
    if len(column_names) < 2:
        raise JanitorError("At least two columns must be specified")
    for i, col in enumerate(column_names):
        if i == 0:
            df[new_column_name] = df[col].astype(str)
        else:
            df[new_column_name] = (
                df[new_column_name] + sep + df[col].astype(str)
            )

    return df


@pf.register_dataframe_method
@deprecated_alias(column="column_name")
def deconcatenate_column(
    df: pd.DataFrame,
    column_name: Hashable,
    sep: Optional[str] = None,
    new_column_names: Optional[Union[List[str], Tuple[str]]] = None,
    autoname: str = None,
    preserve_position: bool = False,
) -> pd.DataFrame:
    """De-concatenates a single column into multiple columns.

    The column to de-concatenate can be either a collection (list, tuple, ...)
    which can be separated out with ``pd.Series.tolist()``,
    or a string to slice based on ``sep``.

    To determine this behaviour automatically,
    the first element in the column specified is inspected.

    If it is a string, then ``sep`` must be specified.
    Else, the function assumes that it is an iterable type
    (e.g. ``list`` or ``tuple``),
    and will attempt to deconcatenate by splitting the list.

    Given a column with string values, this is the inverse of the
    ``concatenate_columns`` function.

    Used to quickly split columns out of a single column.

    The keyword argument ``preserve_position``
    takes ``True`` or ``False`` boolean
    that controls whether the ``new_column_names``
    will take the original position
    of the to-be-deconcatenated ``column_name``:

    - When `preserve_position=False` (default), `df.columns` change from
      `[..., column_name, ...]` to `[..., column_name, ..., new_column_names]`.
      In other words, the deconcatenated new columns are appended to the right
      of the original dataframe and the original `column_name` is NOT dropped.
    - When `preserve_position=True`, `df.column` change from
      `[..., column_name, ...]` to `[..., new_column_names, ...]`.
      In other words, the deconcatenated new column will REPLACE the original
      `column_name` at its original position, and `column_name` itself
      is dropped.

    The keyword argument ``autoname`` accepts a base string
    and then automatically creates numbered column names
    based off the base string.
    For example, if ``col`` is passed in
    as the argument to ``autoname``,
    and 4 columns are created,
    then the resulting columns will be named
    ``col1, col2, col3, col4``.
    Numbering is always 1-indexed, not 0-indexed,
    in order to make the column names human-friendly.

    This method does not mutate the original DataFrame.

    Functional usage syntax:

    .. code-block:: python

        df = deconcatenate_column(
                df, column_name='id', new_column_names=['col1', 'col2'],
                sep='-', preserve_position=True
        )

    Method chaining syntax:

    .. code-block:: python

        df = (pd.DataFrame(...).
                deconcatenate_column(
                    column_name='id', new_column_names=['col1', 'col2'],
                    sep='-', preserve_position=True
                ))

    :param df: A pandas DataFrame.
    :param column_name: The column to split.
    :param sep: The separator delimiting the column's data.
    :param new_column_names: A list of new column names post-splitting.
    :param autoname: A base name for automatically naming the new columns.
        Takes precedence over ``new_column_names`` if both are provided.
    :param preserve_position: Boolean for whether or not to preserve original
        position of the column upon de-concatenation, default to False
    :returns: A pandas DataFrame with a deconcatenated column.
    :raises ValueError: if ``column_name`` is not present in the
        DataFrame.
    :raises ValueError: if ``sep`` is not provided and the column values
        are of type ``str``.
    :raises ValueError: if either ``new_column_names`` or ``autoname``
        is not supplied.
    :raises JanitorError: if incorrect number of names is provided
        within ``new_column_names``.
    """

    if column_name not in df.columns:
        raise ValueError(f"column name {column_name} not present in DataFrame")

    if isinstance(df[column_name].iloc[0], str):
        if sep is None:
            raise ValueError(
                "`sep` must be specified if the column values "
                "are of type `str`."
            )
        df_deconcat = df[column_name].str.split(sep, expand=True)
    else:
        df_deconcat = pd.DataFrame(
            df[column_name].to_list(), columns=new_column_names, index=df.index
        )

    if new_column_names is None and autoname is None:
        raise ValueError(
            "One of `new_column_names` or `autoname` must be supplied."
        )

    if autoname:
        new_column_names = [
            f"{autoname}{i}" for i in range(1, df_deconcat.shape[1] + 1)
        ]

    if not len(new_column_names) == df_deconcat.shape[1]:
        raise JanitorError(
            f"you need to provide {len(df_deconcat.shape[1])} names "
            "to `new_column_names`"
        )

    df_deconcat.columns = new_column_names
    df_new = pd.concat([df, df_deconcat], axis=1)

    if preserve_position:
        df_original = df.copy()
        cols = list(df_original.columns)
        index_original = cols.index(column_name)

        for i, col_new in enumerate(new_column_names):
            cols.insert(index_original + i, col_new)

        df_new = df_new.select_columns(search_column_names=cols).drop(
            columns=column_name
        )

    return df_new


@pf.register_dataframe_method
@deprecated_alias(column="column_name")
def filter_string(
    df: pd.DataFrame,
    column_name: Hashable,
    search_string: str,
    complement: bool = False,
) -> pd.DataFrame:
    """Filter a string-based column according to whether it contains a substring.

    This is super sugary syntax that builds on top of
    `pandas.Series.str.contains`.

    Because this uses internally `pandas.Series.str.contains`, which allows a
    regex string to be passed into it, thus `search_string` can also be a regex
    pattern.

    This method does not mutate the original DataFrame.

    This function allows us to method chain filtering operations:

    .. code-block:: python

        df = (pd.DataFrame(...)
              .filter_string('column', search_string='pattern', complement=False)
              ...)  # chain on more data preprocessing.

    This stands in contrast to the in-place syntax that is usually used:

    .. code-block:: python

        df = pd.DataFrame(...)
        df = df[df['column'].str.contains('pattern')]]

    As can be seen here, the API design allows for a more seamless flow in
    expressing the filtering operations.

    Functional usage syntax:

    .. code-block:: python

        df = filter_string(df,
                           column_name='column',
                           search_string='pattern',
                           complement=False)

    Method chaining syntax:

    .. code-block:: python

        df = (pd.DataFrame(...)
              .filter_string(column_name='column',
                             search_string='pattern',
                             complement=False)
              ...)

    :param df: A pandas DataFrame.
    :param column_name: The column to filter. The column should contain strings.
    :param search_string: A regex pattern or a (sub-)string to search.
    :param complement: Whether to return the complement of the filter or not.
    :returns: A filtered pandas DataFrame.
    """  # noqa: E501
    criteria = df[column_name].str.contains(search_string)
    if complement:
        return df[~criteria]
    return df[criteria]


@pf.register_dataframe_method
def filter_on(
    df: pd.DataFrame, criteria: str, complement: bool = False
) -> pd.DataFrame:
    """Return a dataframe filtered on a particular criteria.

    This method does not mutate the original DataFrame.

    This is super-sugary syntax that wraps the pandas `.query()` API, enabling
    users to use strings to quickly specify filters for filtering their
    dataframe. The intent is that `filter_on` as a verb better matches the
    intent of a pandas user than the verb `query`.

    Let's say we wanted to filter students based on whether they failed an exam
    or not, which is defined as their score (in the "score" column) being less
    than 50.

    .. code-block:: python

        df = (pd.DataFrame(...)
              .filter_on('score < 50', complement=False)
              ...)  # chain on more data preprocessing.

    This stands in contrast to the in-place syntax that is usually used:

    .. code-block:: python

        df = pd.DataFrame(...)
        df = df[df['score'] < 3]

    As with the `filter_string` function, a more seamless flow can be expressed
    in the code.

    Functional usage syntax:

    .. code-block:: python

        df = filter_on(df,
                       'score < 50',
                       complement=False)

    Method chaining syntax:

    .. code-block:: python

        df = (pd.DataFrame(...)
              .filter_on('score < 50', complement=False))

    Credit to Brant Peterson for the name.

    :param df: A pandas DataFrame.
    :param criteria: A filtering criteria that returns an array or Series of
        booleans, on which pandas can filter on.
    :param complement: Whether to return the complement of the filter or not.
    :returns: A filtered pandas DataFrame.
    """
    if complement:
        return df.query("not " + criteria)
    return df.query(criteria)


@pf.register_dataframe_method
@deprecated_alias(column="column_name", start="start_date", end="end_date")
def filter_date(
    df: pd.DataFrame,
    column_name: Hashable,
    start_date: Optional[dt.date] = None,
    end_date: Optional[dt.date] = None,
    years: Optional[List] = None,
    months: Optional[List] = None,
    days: Optional[List] = None,
    column_date_options: Optional[Dict] = None,
    format: Optional[str] = None,  # skipcq: PYL-W0622
) -> pd.DataFrame:
    """Filter a date-based column based on certain criteria.

    This method does not mutate the original DataFrame.

    Dates may be finicky and this function builds on top of the "magic" from
    the pandas `to_datetime` function that is able to parse dates well.

    Additional options to parse the date type of your column may be found at
    the official pandas documentation:

    pandas.pydata.org/pandas-docs/stable/reference/api/pandas.to_datetime.html

    **Note:** This method will cast your column to a Timestamp!

    :param df: A pandas dataframe.
    :param column_name: The column which to apply the fraction transformation.
    :param start_date: The beginning date to use to filter the DataFrame.
    :param end_date: The end date to use to filter the DataFrame.
    :param years: The years to use to filter the DataFrame.
    :param months: The months to use to filter the DataFrame.
    :param days: The days to use to filter the DataFrame.
    :param column_date_options: 'Special options to use when parsing the date
        column in the original DataFrame. The options may be found at the
        official Pandas documentation.'
    :param format: 'If you're using a format for `start_date` or `end_date`
        that is not recognized natively by pandas' to_datetime function, you
        may supply the format yourself. Python date and time formats may be
        found at http://strftime.org/.'
    :returns: A filtered pandas DataFrame.

    **Note:** This only affects the format of the `start_date` and `end_date`
    parameters. If there's an issue with the format of the DataFrame being
    parsed, you would pass `{'format': your_format}` to `column_date_options`.

    """

    # TODO: need to convert this to notebook.
    #     :Setup:
    # .. code-block:: python

    #     import pandas as pd
    #     import janitor

    #     date_list = [
    #         [1, "01/28/19"], [2, "01/29/19"], [3, "01/30/19"],
    #         [4, "01/31/19"], [5, "02/01/19"], [6, "02/02/19"],
    #         [7, "02/03/19"], [8, "02/04/19"], [9, "02/05/19"],
    #         [10, "02/06/19"], [11, "02/07/20"], [12, "02/08/20"],
    #         [13, "02/09/20"], [14, "02/10/20"], [15, "02/11/20"],
    #         [16, "02/12/20"], [17, "02/07/20"], [18, "02/08/20"],
    #         [19, "02/09/20"], [20, "02/10/20"], [21, "02/11/20"],
    #         [22, "02/12/20"], [23, "03/08/20"], [24, "03/09/20"],
    #         [25, "03/10/20"], [26, "03/11/20"], [27, "03/12/20"]]

    #     example_dataframe = pd.DataFrame(date_list,
    #                                      columns = ['AMOUNT', 'DATE'])

    # :Example 1: Filter dataframe between two dates

    # .. code-block:: python

    #     start_date = "01/29/19"
    #     end_date = "01/30/19"

    #     example_dataframe.filter_date(
    #         'DATE', start_date=start_date, end_date=end_date
    #     )

    # :Output:

    # .. code-block:: python

    #        AMOUNT       DATE
    #     1       2 2019-01-29
    #     2       3 2019-01-30

    # :Example 2: Using a different date format for filtering

    # .. code-block:: python

    #     end_date = "01$$$30$$$19"
    #     format = "%m$$$%d$$$%y"

    #     example_dataframe.filter_date(
    #         'DATE', end_date=end_date, format=format
    #     )

    # :Output:

    # .. code-block:: python

    #        AMOUNT       DATE
    #     0       1 2019-01-28
    #     1       2 2019-01-29
    #     2       3 2019-01-30

    # :Example 3: Filtering by year

    # .. code-block:: python

    #     years = [2019]

    #     example_dataframe.filter_date('DATE', years=years)

    # :Output:

    # .. code-block:: python

    #        AMOUNT       DATE
    #     0       1 2019-01-28
    #     1       2 2019-01-29
    #     2       3 2019-01-30
    #     3       4 2019-01-31
    #     4       5 2019-02-01
    #     5       6 2019-02-02
    #     6       7 2019-02-03
    #     7       8 2019-02-04
    #     8       9 2019-02-05
    #     9      10 2019-02-06

    # :Example 4: Filtering by year and month

    # .. code-block:: python

    #     years = [2020]
    #     months = [3]

    #     example_dataframe.filter_date('DATE', years=years, months=months)

    # :Output:

    # .. code-block:: python

    #         AMOUNT       DATE
    #     22      23 2020-03-08
    #     23      24 2020-03-09
    #     24      25 2020-03-10
    #     25      26 2020-03-11
    #     26      27 2020-03-12

    # :Example 5: Filtering by year and day

    # .. code-block:: python

    #     years = [2020]
    #     days = range(10,12)

    #     example_dataframe.filter_date('DATE', years=years, days=days)

    # :Output:

    # .. code-block:: python

    #         AMOUNT       DATE
    #     13      14 2020-02-10
    #     14      15 2020-02-11
    #     19      20 2020-02-10
    #     20      21 2020-02-11
    #     24      25 2020-03-10
    #     25      26 2020-03-11

    def _date_filter_conditions(conditions):
        """Taken from: https://stackoverflow.com/a/13616382."""
        return reduce(np.logical_and, conditions)

    if column_date_options:
        df.loc[:, column_name] = pd.to_datetime(
            df.loc[:, column_name], **column_date_options
        )
    else:
        df.loc[:, column_name] = pd.to_datetime(df.loc[:, column_name])

    _filter_list = []

    if start_date:
        start_date = pd.to_datetime(start_date, format=format)
        _filter_list.append(df.loc[:, column_name] >= start_date)

    if end_date:
        end_date = pd.to_datetime(end_date, format=format)
        _filter_list.append(df.loc[:, column_name] <= end_date)

    if years:
        _filter_list.append(df.loc[:, column_name].dt.year.isin(years))

    if months:
        _filter_list.append(df.loc[:, column_name].dt.month.isin(months))

    if days:
        _filter_list.append(df.loc[:, column_name].dt.day.isin(days))

    if start_date and end_date and start_date > end_date:
        warnings.warn(
            f"Your start date of {start_date} is after your end date of "
            f"{end_date}. Is this intended?"
        )

    return df.loc[_date_filter_conditions(_filter_list), :]


@pf.register_dataframe_method
@deprecated_alias(column="column_name")
def filter_column_isin(
    df: pd.DataFrame,
    column_name: Hashable,
    iterable: Iterable,
    complement: bool = False,
) -> pd.DataFrame:
    """Filter a dataframe for values in a column that exist in another iterable.

    This method does not mutate the original DataFrame.

    Assumes exact matching; fuzzy matching not implemented.

    The below example syntax will filter the DataFrame such that we only get
    rows for which the "names" are exactly "James" and "John".

    .. code-block:: python

        df = (
            pd.DataFrame(...)
            .clean_names()
            .filter_column_isin(column_name="names", iterable=["James", "John"]
            )
        )

    This is the method chaining alternative to:

    .. code-block:: python

        df = df[df['names'].isin(['James', 'John'])]

    If "complement" is true, then we will only get rows for which the names
    are not James or John.

    :param df: A pandas DataFrame
    :param column_name: The column on which to filter.
    :param iterable: An iterable. Could be a list, tuple, another pandas
        Series.
    :param complement: Whether to return the complement of the selection or
        not.
    :returns: A filtered pandas DataFrame.
    :raises ValueError: if ``iterable`` does not have a length of ``1``
        or greater.
    """
    if len(iterable) == 0:
        raise ValueError(
            "`iterable` kwarg must be given an iterable of length 1 or greater"
        )
    criteria = df[column_name].isin(iterable)

    if complement:
        return df[~criteria]
    return df[criteria]


@pf.register_dataframe_method
@deprecated_alias(columns="column_names")
def remove_columns(
    df: pd.DataFrame, column_names: Union[str, Iterable[str], Hashable]
) -> pd.DataFrame:
    """Remove the set of columns specified in `column_names`.

    This method does not mutate the original DataFrame.

    Intended to be the method-chaining alternative to `del df[col]`.

    Method chaining syntax:

    .. code-block:: python

        df = pd.DataFrame(...).remove_columns(column_names=['col1', 'col2'])

    :param df: A pandas DataFrame
    :param column_names: The columns to remove.
    :returns: A pandas DataFrame.
    """
    return df.drop(columns=column_names)


def get_occurrences(df: iter, og_index=None) -> pd.DataFrame:
    """
    This is a helper function for our remove_dupes function.
    This function will return the first occurrences based on
    the order of a passed in iterator.

    :param df: This is our iterable object

    :param og_index: This is our index to be added back to the DataFrame

    :return: We return a pandas DataFrame object

    """
    test_list = {}
    for row in df:
        if not (row in test_list):
            test_list[row] = 0
    df = pd.DataFrame.from_dict(test_list.keys())
    if og_index is not None:
        df = df.set_index(og_index)
    return df


def remove_dupes(df: pd.DataFrame, keep="first") -> pd.DataFrame:
    """
    This function will remove duplicates in a pandas DataFrame,
    if the DataFrame contains two rows that are the exact
    same, the user can specify whether to keep the first
    or last occurrence of the row.

    Example:

        This is our test DataFrame:

            SalesMonth	Company1	Company2	Company3
        0	Jan	        150.0	     180.0	    400.0
        1	Feb	        200.0	    250.0	    500.0
        2	Feb	        200.0	    250.0	    500.0
        3	Mar	        300.0	    NaN	        600.0
        4	April	    400.0	    500.0	    675.0

        if we run remove dupes and wish to keep the first
        occurrence then row index 1 will be in the returned
        DataFrame, if keep is set to last then row
        index 2 will be in the returned DataFrame:

            df = remove_dupes(df,keep="first")

    :param df: This is our pandas DataFrame that we
            are removing the duplicate rows from

    :param keep: This is our value of either first
            or last that determines which row occurrences
            we want in the returned DataFrame

    :return: The returned object is a pandas DataFrame with the removed values

    """
    try:
        index = df.index.name
        df.insert(len(df.columns), index, df.index.values)
        iterable_df = df.itertuples(index=False)
        if keep == "last":
            df = get_occurrences(reversed(iterable_df), og_index=index)
        else:
            df = get_occurrences(iterable_df, og_index=index)
        return df
    except AttributeError:
        print(
            "AttributeError: Invalid Argument Type, Make Sure The First "
            + "Argument is a Pandas DataFrame"
        )
        return pd.DataFrame()


@pf.register_dataframe_method
@deprecated_alias(column="column_name")
def change_type(
    df: pd.DataFrame,
    column_name: Hashable,
    dtype: type,
    ignore_exception: bool = False,
) -> pd.DataFrame:
    """Change the type of a column.

    This method mutates the original DataFrame.

    Exceptions that are raised can be ignored. For example, if one has a mixed
    dtype column that has non-integer strings and integers, and you want to
    coerce everything to integers, you can optionally ignore the non-integer
    strings and replace them with ``NaN`` or keep the original value

    Intended to be the method-chaining alternative to:

        df[col] = df[col].astype(dtype)

    Method chaining syntax:

    .. code-block:: python

        df = pd.DataFrame(...).change_type('col1', str)

    :param df: A pandas dataframe.
    :param column_name: A column in the dataframe.
    :param dtype: The datatype to convert to. Should be one of the standard
        Python types, or a numpy datatype.
    :param ignore_exception: one of ``{False, "fillna", "keep_values"}``.
    :returns: A pandas DataFrame with changed column types.
    :raises ValueError: if unknown option provided for
        ``ignore_exception``.
    """
    if not ignore_exception:
        df[column_name] = df[column_name].astype(dtype)
    elif ignore_exception == "keep_values":
        df[column_name] = df[column_name].astype(dtype, errors="ignore")
    elif ignore_exception == "fillna":
        # returns None when conversion
        def convert(x, dtype):
            try:
                return dtype(x)
            except ValueError:
                return None

        df[column_name] = df[column_name].apply(lambda x: convert(x, dtype))
    else:
        raise ValueError("unknown option for ignore_exception")
    return df


@pf.register_dataframe_method
@deprecated_alias(col_name="column_name")
def add_column(
    df: pd.DataFrame,
    column_name: str,
    value: Union[List[Any], Tuple[Any], Any],
    fill_remaining: bool = False,
) -> pd.DataFrame:
    """Add a column to the dataframe.

    This method does not mutate the original DataFrame.

    Intended to be the method-chaining alternative to::

        df[column_name] = value

    Method chaining syntax adding a column with only a single value:

    .. code-block:: python

        # This will add a column with only one value.
        df = pd.DataFrame(...).add_column(column_name="new_column", 2)

    Method chaining syntax adding a column with more than one value:

    .. code-block:: python

        # This will add a column with an iterable of values.
        vals = [1, 2, 5, ..., 3, 4]  # of same length as the dataframe.
        df = pd.DataFrame(...).add_column(column_name="new_column", vals)

    :param df: A pandas DataFrame.
    :param column_name: Name of the new column. Should be a string, in order
        for the column name to be compatible with the Feather binary
        format (this is a useful thing to have).
    :param value: Either a single value, or a list/tuple of values.
    :param fill_remaining: If value is a tuple or list that is smaller than
        the number of rows in the DataFrame, repeat the list or tuple
        (R-style) to the end of the DataFrame.
    :returns: A pandas DataFrame with an added column.
    :raises ValueError: if attempting to add a column that already exists.
    :raises ValueError: if ``value`` has more elements that number of
        rows in the DataFrame.
    :raises ValueError: if attempting to add an iterable of values with
        a length not equal to the number of DataFrame rows.
    :raises ValueError: if ``value`` has length of ``0``.
    """
    # TODO: Convert examples to notebook.
    # :Setup:

    # .. code-block:: python

    #     import pandas as pd
    #     import janitor
    #     data = {
    #         "a": [1, 2, 3] * 3,
    #         "Bell__Chart": [1, 2, 3] * 3,
    #         "decorated-elephant": [1, 2, 3] * 3,
    #         "animals": ["rabbit", "leopard", "lion"] * 3,
    #         "cities": ["Cambridge", "Shanghai", "Basel"] * 3,
    #     }
    #     df = pd.DataFrame(data)

    # :Example 1: Create a new column with a single value:

    # .. code-block:: python

    #     df.add_column("city_pop", 100000)

    # :Output:

    # .. code-block:: python

    #        a  Bell__Chart  decorated-elephant  animals     cities  city_pop
    #     0  1            1                   1   rabbit  Cambridge    100000
    #     1  2            2                   2  leopard   Shanghai    100000
    #     2  3            3                   3     lion      Basel    100000
    #     3  1            1                   1   rabbit  Cambridge    100000
    #     4  2            2                   2  leopard   Shanghai    100000
    #     5  3            3                   3     lion      Basel    100000
    #     6  1            1                   1   rabbit  Cambridge    100000
    #     7  2            2                   2  leopard   Shanghai    100000
    #     8  3            3                   3     lion      Basel    100000

    # :Example 2: Create a new column with an iterator which fills to the
    # column
    # size:

    # .. code-block:: python

    #     df.add_column("city_pop", range(3), fill_remaining=True)

    # :Output:

    # .. code-block:: python

    #        a  Bell__Chart  decorated-elephant  animals     cities  city_pop
    #     0  1            1                   1   rabbit  Cambridge         0
    #     1  2            2                   2  leopard   Shanghai         1
    #     2  3            3                   3     lion      Basel         2
    #     3  1            1                   1   rabbit  Cambridge         0
    #     4  2            2                   2  leopard   Shanghai         1
    #     5  3            3                   3     lion      Basel         2
    #     6  1            1                   1   rabbit  Cambridge         0
    #     7  2            2                   2  leopard   Shanghai         1
    #     8  3            3                   3     lion      Basel         2

    # :Example 3: Add new column based on mutation of other columns:

    # .. code-block:: python

    #     df.add_column("city_pop", df.Bell__Chart - 2 * df.a)

    # :Output:

    # .. code-block:: python

    #        a  Bell__Chart  decorated-elephant  animals     cities  city_pop
    #     0  1            1                   1   rabbit  Cambridge        -1
    #     1  2            2                   2  leopard   Shanghai        -2
    #     2  3            3                   3     lion      Basel        -3
    #     3  1            1                   1   rabbit  Cambridge        -1
    #     4  2            2                   2  leopard   Shanghai        -2
    #     5  3            3                   3     lion      Basel        -3
    #     6  1            1                   1   rabbit  Cambridge        -1
    #     7  2            2                   2  leopard   Shanghai        -2
    #     8  3            3                   3     lion      Basel        -3

    df = df.copy()
    check("column_name", column_name, [str])

    if column_name in df.columns:
        raise ValueError(
            f"Attempted to add column that already exists: " f"{column_name}."
        )

    nrows = df.shape[0]

    if hasattr(value, "__len__") and not isinstance(
        value, (str, bytes, bytearray)
    ):
        # if `value` is a list, ndarray, etc.
        if len(value) > nrows:
            raise ValueError(
                "`value` has more elements than number of rows "
                f"in your `DataFrame`. vals: {len(value)}, "
                f"df: {nrows}"
            )
        if len(value) != nrows and not fill_remaining:
            raise ValueError(
                "Attempted to add iterable of values with length"
                " not equal to number of DataFrame rows"
            )

        if len(value) == 0:
            raise ValueError(
                "`value` has to be an iterable of minimum length 1"
            )
        len_value = len(value)
    elif fill_remaining:
        # relevant if a scalar val was passed, yet fill_remaining == True
        len_value = 1
        value = [value]

    nrows = df.shape[0]

    if fill_remaining:
        times_to_loop = int(np.ceil(nrows / len_value))

        fill_values = list(value) * times_to_loop

        df[column_name] = fill_values[:nrows]
    else:
        df[column_name] = value

    return df


@pf.register_dataframe_method
def add_columns(
    df: pd.DataFrame, fill_remaining: bool = False, **kwargs
) -> pd.DataFrame:
    """Add multiple columns to the dataframe.

    This method does not mutate the original DataFrame.

    Method to augment `add_column` with ability to add multiple columns in
    one go. This replaces the need for multiple `add_column` calls.

    Usage is through supplying kwargs where the key is the col name and the
    values correspond to the values of the new DataFrame column.

    Values passed can be scalar or iterable (list, ndarray, etc.)

    Usage example:

    .. code-block:: python

        x = 3
        y = np.arange(0, 10)
        df = pd.DataFrame(...).add_columns(x=x, y=y)

    :param df: A pandas dataframe.
    :param fill_remaining: If value is a tuple or list that is smaller than
        the number of rows in the DataFrame, repeat the list or tuple
        (R-style) to the end of the DataFrame. (Passed to `add_column`)
    :param kwargs: column, value pairs which are looped through in
        `add_column` calls.
    :returns: A pandas DataFrame with added columns.
    """
    # Note: error checking can pretty much be handled in `add_column`

    for col_name, values in kwargs.items():
        df = df.add_column(col_name, values, fill_remaining=fill_remaining)

    return df


@pf.register_dataframe_method
def limit_column_characters(
    df: pd.DataFrame, column_length: int, col_separator: str = "_"
) -> pd.DataFrame:
    """Truncate column sizes to a specific length.

    This method mutates the original DataFrame.

    Method chaining will truncate all columns to a given length and append
    a given separator character with the index of duplicate columns, except
    for the first distinct column name.

    :param df: A pandas dataframe.
    :param column_length: Character length for which to truncate all columns.
        The column separator value and number for duplicate column name does
        not contribute. Therefore, if all columns are truncated to 10
        characters, the first distinct column will be 10 characters and the
        remaining will be 12 characters (assuming a column separator of one
        character).
    :param col_separator: The separator to use for counting distinct column
        values. I think an underscore looks nicest, however a period is a
        common option as well. Supply an empty string (i.e. '') to remove the
        separator.
    :returns: A pandas DataFrame with truncated column lengths.
    """
    # :Example Setup:

    # .. code-block:: python

    #     import pandas as pd
    #     import janitor
    #     data_dict = {
    #         "really_long_name_for_a_column": range(10),
    #         "another_really_long_name_for_a_column": \
    #         [2 * item for item in range(10)],
    #         "another_really_longer_name_for_a_column": list("lllongname"),
    #         "this_is_getting_out_of_hand": list("longername"),
    #     }

    # :Example: Standard truncation:

    # .. code-block:: python

    #     example_dataframe = pd.DataFrame(data_dict)
    #     example_dataframe.limit_column_characters(7)

    # :Output:

    # .. code-block:: python

    #            really_  another another_1 this_is
    #     0        0        0         l       l
    #     1        1        2         l       o
    #     2        2        4         l       n
    #     3        3        6         o       g
    #     4        4        8         n       e
    #     5        5       10         g       r
    #     6        6       12         n       n
    #     7        7       14         a       a
    #     8        8       16         m       m
    #     9        9       18         e       e

    # :Example: Standard truncation with different separator character:

    # .. code-block:: python

    #     example_dataframe2 = pd.DataFrame(data_dict)
    #     example_dataframe2.limit_column_characters(7, ".")

    # .. code-block:: python

    #            really_  another another.1 this_is
    #     0        0        0         l       l
    #     1        1        2         l       o
    #     2        2        4         l       n
    #     3        3        6         o       g
    #     4        4        8         n       e
    #     5        5       10         g       r
    #     6        6       12         n       n
    #     7        7       14         a       a
    #     8        8       16         m       m
    #     9        9       18         e       e
    check("column_length", column_length, [int])
    check("col_separator", col_separator, [str])

    col_names = df.columns
    col_names = [col_name[:column_length] for col_name in col_names]

    col_name_set = set(col_names)
    col_name_count = {}

    # If no columns are duplicates, we can skip the loops below.
    if len(col_name_set) == len(col_names):
        df.columns = col_names
        return df

    for col_name_to_check in col_name_set:
        count = 0
        for idx, col_name in enumerate(col_names):
            if col_name_to_check == col_name:
                col_name_count[idx] = count
                count += 1

    final_col_names = []
    for idx, col_name in enumerate(col_names):
        if col_name_count[idx] > 0:
            col_name_to_append = (
                col_name + col_separator + str(col_name_count[idx])
            )
            final_col_names.append(col_name_to_append)
        else:
            final_col_names.append(col_name)

    df.columns = final_col_names
    return df


@pf.register_dataframe_method
def row_to_names(
    df: pd.DataFrame,
    row_number: int = None,
    remove_row: bool = False,
    remove_rows_above: bool = False,
) -> pd.DataFrame:
    """Elevates a row to be the column names of a DataFrame.

    This method mutates the original DataFrame.

    Contains options to remove the elevated row from the DataFrame along with
    removing the rows above the selected row.

    Method chaining usage:

    .. code-block:: python

        df = (
            pd.DataFrame(...)
            .row_to_names(
                row_number=0,
                remove_row=False,
                remove_rows_above=False,
            )
        )

    :param df: A pandas DataFrame.
    :param row_number: The row containing the variable names
    :param remove_row: Whether the row should be removed from the DataFrame.
        Defaults to False.
    :param remove_rows_above: Whether the rows above the selected row should
        be removed from the DataFrame. Defaults to False.
    :returns: A pandas DataFrame with set column names.
    """
    # :Setup:

    # .. code-block:: python

    #     import pandas as pd
    #     import janitor
    #     data_dict = {
    #         "a": [1, 2, 3] * 3,
    #         "Bell__Chart": [1, 2, 3] * 3,
    #         "decorated-elephant": [1, 2, 3] * 3,
    #         "animals": ["rabbit", "leopard", "lion"] * 3,
    #         "cities": ["Cambridge", "Shanghai", "Basel"] * 3
    #     }

    # :Example: Move first row to column names:

    # .. code-block:: python

    #     example_dataframe = pd.DataFrame(data_dict)
    #     example_dataframe.row_to_names(0)

    # :Output:

    # .. code-block:: python

    #        1  1  1   rabbit  Cambridge
    #     0  1  1  1   rabbit  Cambridge
    #     1  2  2  2  leopard   Shanghai
    #     2  3  3  3     lion      Basel
    #     3  1  1  1   rabbit  Cambridge
    #     4  2  2  2  leopard   Shanghai
    #     5  3  3  3     lion      Basel
    #     6  1  1  1   rabbit  Cambridge
    #     7  2  2  2  leopard   Shanghai

    # :Example: Move first row to column names and remove row:

    # .. code-block:: python

    #     example_dataframe = pd.DataFrame(data_dict)
    #     example_dataframe.row_to_names(0, remove_row=True)

    # :Output:

    # .. code-block:: python

    #        1  1  1   rabbit  Cambridge
    #     1  2  2  2  leopard   Shanghai
    #     2  3  3  3     lion      Basel
    #     3  1  1  1   rabbit  Cambridge
    #     4  2  2  2  leopard   Shanghai
    #     5  3  3  3     lion      Basel
    #     6  1  1  1   rabbit  Cambridge
    #     7  2  2  2  leopard   Shanghai
    #     8  3  3  3     lion      Basel

    # :Example: Move first row to column names, remove row, \
    # and remove rows above selected row:

    # .. code-block:: python

    #     example_dataframe = pd.DataFrame(data_dict)
    #     example_dataframe.row_to_names(2, remove_row=True, \
    #         remove_rows_above=True)

    # :Output:

    # .. code-block:: python

    #        3  3  3     lion      Basel
    #     3  1  1  1   rabbit  Cambridge
    #     4  2  2  2  leopard   Shanghai
    #     5  3  3  3     lion      Basel
    #     6  1  1  1   rabbit  Cambridge
    #     7  2  2  2  leopard   Shanghai
    #     8  3  3  3     lion      Basel

    check("row_number", row_number, [int])

    df.columns = df.iloc[row_number, :]
    df.columns.name = None

    if remove_row:
        df = df.drop(df.index[row_number])

    if remove_rows_above:
        df = df.drop(df.index[range(row_number)])

    return df


@pf.register_dataframe_method
@deprecated_alias(col_name="column_name")
def round_to_fraction(
    df: pd.DataFrame,
    column_name: Hashable = None,
    denominator: float = None,
    digits: float = np.inf,
) -> pd.DataFrame:
    """Round all values in a column to a fraction.

    This method mutates the original DataFrame.

    Taken from https://github.com/sfirke/janitor/issues/235.

    Also, optionally round to a specified number of digits.

    Method-chaining usage:

    .. code-block:: python

        # Round to two decimal places
        df = pd.DataFrame(...).round_to_fraction('a', 2)

    :param df: A pandas dataframe.
    :param column_name: Name of column to round to fraction.
    :param denominator: The denominator of the fraction for rounding
    :param digits: The number of digits for rounding after rounding to the
        fraction. Default is np.inf (i.e. no subsequent rounding)
    :returns: A pandas DataFrame with a column's values rounded.
    """
    # NOTE: THESE EXAMPLES SHOULD BE MOVED TO NOTEBOOKS.
    #     :Example Setup:

    # .. code-block:: python

    #     import pandas as pd
    #     import janitor
    #     data_dict = {
    #         "a": [1.23452345, 2.456234, 3.2346125] * 3,
    #         "Bell__Chart": [1/3, 2/7, 3/2] * 3,
    #         "decorated-elephant": [1/234, 2/13, 3/167] * 3,
    #         "animals": ["rabbit", "leopard", "lion"] * 3,
    #         "cities": ["Cambridge", "Shanghai", "Basel"] * 3,
    #     }

    # :Example: Rounding the first column to the nearest half:

    # .. code-block:: python

    # :Output:

    # .. code-block:: python

    #          a  Bell__Chart  decorated-elephant  animals     cities
    #     0  1.0     0.333333            0.004274   rabbit  Cambridge
    #     1  2.5     0.285714            0.153846  leopard   Shanghai
    #     2  3.0     1.500000            0.017964     lion      Basel
    #     3  1.0     0.333333            0.004274   rabbit  Cambridge
    #     4  2.5     0.285714            0.153846  leopard   Shanghai
    #     5  3.0     1.500000            0.017964     lion      Basel
    #     6  1.0     0.333333            0.004274   rabbit  Cambridge
    #     7  2.5     0.285714            0.153846  leopard   Shanghai
    #     8  3.0     1.500000            0.017964     lion      Basel

    # :Example: Rounding the first column to nearest third:

    # .. code-block:: python

    #     example_dataframe2 = pd.DataFrame(data_dict)
    #     example_dataframe2.round_to_fraction('a', 3)

    # :Output:

    # .. code-block:: python

    #               a  Bell__Chart  decorated-elephant  animals     cities
    #     0  1.333333     0.333333            0.004274   rabbit  Cambridge
    #     1  2.333333     0.285714            0.153846  leopard   Shanghai
    #     2  3.333333     1.500000            0.017964     lion      Basel
    #     3  1.333333     0.333333            0.004274   rabbit  Cambridge
    #     4  2.333333     0.285714            0.153846  leopard   Shanghai
    #     5  3.333333     1.500000            0.017964     lion      Basel
    #     6  1.333333     0.333333            0.004274   rabbit  Cambridge
    #     7  2.333333     0.285714            0.153846  leopard   Shanghai
    #     8  3.333333     1.500000            0.017964     lion      Basel

    # :Example 3: Rounding the first column to the nearest third and rounding \
    # each value to the 10,000th place:

    # .. code-block:: python

    #     example_dataframe2 = pd.DataFrame(data_dict)
    #     example_dataframe2.round_to_fraction('a', 3, 4)

    # :Output:

    # .. code-block:: python

    #             a  Bell__Chart  decorated-elephant  animals     cities
    #     0  1.3333     0.333333            0.004274   rabbit  Cambridge
    #     1  2.3333     0.285714            0.153846  leopard   Shanghai
    #     2  3.3333     1.500000            0.017964     lion      Basel
    #     3  1.3333     0.333333            0.004274   rabbit  Cambridge
    #     4  2.3333     0.285714            0.153846  leopard   Shanghai
    #     5  3.3333     1.500000            0.017964     lion      Basel
    #     6  1.3333     0.333333            0.004274   rabbit  Cambridge
    #     7  2.3333     0.285714            0.153846  leopard   Shanghai
    #     8  3.3333     1.500000            0.017964     lion      Basel

    if denominator:
        check("denominator", denominator, [float, int])

    if digits:
        check("digits", digits, [float, int])

    df[column_name] = round(df[column_name] * denominator, 0) / denominator
    if not np.isinf(digits):
        df[column_name] = round(df[column_name], digits)

    return df


@pf.register_dataframe_method
@deprecated_alias(col_name="column_name", dest_col_name="dest_column_name")
def transform_column(
    df: pd.DataFrame,
    column_name: Hashable,
    function: Callable,
    dest_column_name: Optional[str] = None,
    elementwise: bool = True,
) -> pd.DataFrame:
    """Transform the given column in-place using the provided function.

    Functions can be applied one of two ways:

    - Element-wise (default; ``elementwise=True``)
    - Column-wise  (alternative; ``elementwise=False``)

    If the function is applied "elementwise",
    then the first argument of the function signature
    should be the individual element of each function.
    This is the default behaviour of ``transform_column``,
    because it is easy to understand.
    For example:

    .. code-block:: python

        def elemwise_func(x):
            modified_x = ... # do stuff here
            return modified_x

        df.transform_column(column_name="my_column", function=elementwise_func)

    On the other hand, columnwise application of a function
    behaves as if the function takes in a pandas Series
    and emits back a sequence that is of identical length to the original.
    One place where this is desirable
    is to gain access to `pandas` native string methods,
    which are super fast!

    .. code-block:: python

        def columnwise_func(s: pd.Series) -> pd.Series:
            return s.str[0:5]

        df.transform_column(
            column_name="my_column",
            lambda s: s.str[0:5],
            elementwise=False
        )

    This method does not mutate the original DataFrame.

    Let's say we wanted to apply a log10 transform a column of data.

    Originally one would write code like this:

    .. code-block:: python

        # YOU NO LONGER NEED TO WRITE THIS!
        df[column_name] = df[column_name].apply(np.log10)

    With the method chaining syntax, we can do the following instead:

    .. code-block:: python

        df = (
            pd.DataFrame(...)
            .transform_column(column_name, np.log10)
        )

    With the functional syntax:

    .. code-block:: python

        df = pd.DataFrame(...)
        df = transform_column(df, column_name, np.log10)

    :param df: A pandas DataFrame.
    :param column_name: The column to transform.
    :param function: A function to apply on the column.
    :param dest_column_name: The column name to store the transformation result
        in. Defaults to None, which will result in the original column
        name being overwritten. If a name is provided here, then a new column
        with the transformed values will be created.
    :param elementwise: Whether to apply the function elementwise or not.
        If elementwise is True, then the function's first argument
        should be the data type of each datum in the column of data,
        and should return a transformed datum.
        If elementwise is False, then the function's should expect
        a pandas Series passed into it, and return a pandas Series.

    :returns: A pandas DataFrame with a transformed column.
    """
    if dest_column_name is None:
        dest_column_name = column_name

    if elementwise:
        result = df[column_name].apply(function)
    else:
        result = function(df[column_name])

    df = df.assign(**{dest_column_name: result})
    return df


@pf.register_dataframe_method
@deprecated_alias(columns="column_names", new_names="new_column_names")
def transform_columns(
    df: pd.DataFrame,
    column_names: Union[List[str], Tuple[str]],
    function: Callable,
    suffix: Optional[str] = None,
    elementwise: bool = True,
    new_column_names: Optional[Dict[str, str]] = None,
) -> pd.DataFrame:
    """Transform multiple columns through the same transformation.

    This method mutates the original DataFrame.

    Super syntactic sugar!

    Basically wraps `transform_column` and calls it repeatedly over all column
    names provided.

    User can optionally supply either a suffix to create a new set of columns
    with the specified suffix, or provide a dictionary mapping each original
    column name to its corresponding new column name. Note that all column
    names must be strings.

    A few examples below. Firstly, to just log10 transform a list of columns
    without creating new columns to hold the transformed values:

    .. code-block:: python

        df = (
            pd.DataFrame(...)
            .transform_columns(['col1', 'col2', 'col3'], np.log10)
        )

    Secondly, to add a '_log' suffix when creating a new column, which we think
    is going to be the most common use case:

    .. code-block:: python

        df = (
            pd.DataFrame(...)
            .transform_columns(
                ['col1', 'col2', 'col3'],
                np.log10,
                suffix="_log"
            )
        )

    Finally, to provide new names explicitly:

    .. code-block:: python

        df = (
            pd.DataFrame(...)
            .transform_column(
                ['col1', 'col2', 'col3'],
                np.log10,
                new_column_names={
                    'col1': 'transform1',
                    'col2': 'transform2',
                    'col3': 'transform3',
                    }
                )
        )

    :param df: A pandas DataFrame.
    :param column_names: An iterable of columns to transform.
    :param function: A function to apply on each column.
    :param suffix: (optional) Suffix to use when creating new columns to hold
        the transformed values.
    :param elementwise: Passed on to `transform_column`; whether or not
        to apply the transformation function elementwise (True)
        or columnwise (False).
    :param new_column_names: (optional) An explicit mapping of old column names
        to new column names.
    :returns: A pandas DataFrame with transformed columns.
    :raises ValueError: if both ``suffix`` and ``new_column_names`` are
        specified
    """
    dest_column_names = dict(zip(column_names, column_names))

    check("column_names", column_names, [list, tuple])

    if suffix is not None and new_column_names is not None:
        raise ValueError(
            "only one of suffix or new_column_names should be specified"
        )

    if suffix:  # If suffix is specified...
        check("suffix", suffix, [str])
        for col in column_names:
            dest_column_names[col] = col + suffix

    if new_column_names:  # If new_column_names is specified...
        check("new_column_names", new_column_names, [dict])
        dest_column_names = new_column_names

    # Now, transform columns.
    for old_col, new_col in dest_column_names.items():
        df = transform_column(
            df, old_col, function, new_col, elementwise=elementwise
        )

    return df


@pf.register_dataframe_method
@deprecated_alias(col_name="column_name")
def min_max_scale(
    df: pd.DataFrame,
    old_min=None,
    old_max=None,
    column_name=None,
    new_min=0,
    new_max=1,
) -> pd.DataFrame:
    """Scales data to between a minimum and maximum value.

    This method mutates the original DataFrame.

    If `minimum` and `maximum` are provided, the true min/max of the
    `DataFrame` or column is ignored in the scaling process and replaced with
    these values, instead.

    One can optionally set a new target minimum and maximum value using the
    `new_min` and `new_max` keyword arguments. This will result in the
    transformed data being bounded between `new_min` and `new_max`.

    If a particular column name is specified, then only that column of data
    are scaled. Otherwise, the entire dataframe is scaled.

    Method chaining syntax:

    .. code-block:: python

        df = pd.DataFrame(...).min_max_scale(column_name="a")

    Setting custom minimum and maximum:

    .. code-block:: python

        df = (
            pd.DataFrame(...)
            .min_max_scale(
                column_name="a",
                new_min=2,
                new_max=10
            )
        )

    Setting a min and max that is not based on the data, while applying to
    entire dataframe:

    .. code-block:: python

        df = (
            pd.DataFrame(...)
            .min_max_scale(
                old_min=0,
                old_max=14,
                new_min=0,
                new_max=1,
            )
        )

    The aforementioned example might be applied to something like scaling the
    isoelectric points of amino acids. While technically they range from
    approx 3-10, we can also think of them on the pH scale which ranges from
    1 to 14. Hence, 3 gets scaled not to 0 but approx. 0.15 instead, while 10
    gets scaled to approx. 0.69 instead.

    :param df: A pandas DataFrame.
    :param old_min: (optional) Overrides for the current minimum
        value of the data to be transformed.
    :param old_max: (optional) Overrides for the current maximum
        value of the data to be transformed.
    :param new_min: (optional) The minimum value of the data after
        it has been scaled.
    :param new_max: (optional) The maximum value of the data after
        it has been scaled.
    :param column_name: (optional) The column on which to perform scaling.
    :returns: A pandas DataFrame with scaled data.
    :raises ValueError: if ``old_max`` is not greater than ``old_min``.
    :raises ValueError: if ``new_max`` is not greater than ``new_min``.
    """
    if (
        (old_min is not None)
        and (old_max is not None)
        and (old_max <= old_min)
    ):
        raise ValueError("`old_max` should be greater than `old_min`")

    if new_max <= new_min:
        raise ValueError("`new_max` should be greater than `new_min`")

    new_range = new_max - new_min

    if column_name:
        if old_min is None:
            old_min = df[column_name].min()
        if old_max is None:
            old_max = df[column_name].max()
        old_range = old_max - old_min
        df[column_name] = (
            df[column_name] - old_min
        ) * new_range / old_range + new_min
    else:
        if old_min is None:
            old_min = df.min().min()
        if old_max is None:
            old_max = df.max().max()
        old_range = old_max - old_min
        df = (df - old_min) * new_range / old_range + new_min
    return df


@pf.register_dataframe_method
def collapse_levels(df: pd.DataFrame, sep: str = "_") -> pd.DataFrame:
    """Flatten multi-level column dataframe to a single level.

    This method mutates the original DataFrame.

    Given a `DataFrame` containing multi-level columns, flatten to single-
    level by string-joining the column labels in each level.

    After a `groupby` / `aggregate` operation where `.agg()` is passed a
    list of multiple aggregation functions, a multi-level `DataFrame` is
    returned with the name of the function applied in the second level.

    It is sometimes convenient for later indexing to flatten out this
    multi-level configuration back into a single level. This function does
    this through a simple string-joining of all the names across different
    levels in a single column.

    Method chaining syntax given two value columns `['max_speed', 'type']`:

    .. code-block:: python

        data = {"class": ["bird", "bird", "bird", "mammal", "mammal"],
                "max_speed": [389, 389, 24, 80, 21],
                "type": ["falcon", "falcon", "parrot", "Lion", "Monkey"]}

        df = (
            pd.DataFrame(data)
                .groupby('class')
                .agg(['mean', 'median'])
                .collapse_levels(sep='_')
        )

    Before applying ``.collapse_levels``, the ``.agg`` operation returns a
    multi-level column `DataFrame` whose columns are (level 1, level 2):

    .. code-block:: python

        [('class', ''), ('max_speed', 'mean'), ('max_speed', 'median'),
        ('type', 'mean'), ('type', 'median')]

    ``.collapse_levels`` then flattens the column names to:

    .. code-block:: python

        ['class', 'max_speed_mean', 'max_speed_median',
        'type_mean', 'type_median']

    :param df: A pandas DataFrame.
    :param sep: String separator used to join the column level names
    :returns: A flattened pandas DataFrame.
    """
    check("sep", sep, [str])

    # if already single-level, just return the DataFrame
    if not isinstance(df.columns.values[0], tuple):  # noqa: PD011
        return df

    df.columns = [
        sep.join([str(el) for el in tup if str(el) != ""])
        for tup in df.columns.values  # noqa: PD011
    ]

    return df


@pf.register_dataframe_method
@deprecated_alias(col_name="column_name", type="cleaning_style")
def currency_column_to_numeric(
    df: pd.DataFrame,
    column_name,
    cleaning_style: Optional[str] = None,
    cast_non_numeric: Optional[dict] = None,
    fill_all_non_numeric: Optional[Union[float, int]] = None,
    remove_non_numeric: bool = False,
) -> pd.DataFrame:
    """Convert currency column to numeric.

    This method does not mutate the original DataFrame.

    This method allows one to take a column containing currency values,
    inadvertently imported as a string, and cast it as a float. This is
    usually the case when reading CSV files that were modified in Excel.
    Empty strings (i.e. `''`) are retained as `NaN` values.

    :param df: The DataFrame
    :param column_name: The column to modify
    :param cleaning_style: What style of cleaning to perform. If None, standard
        cleaning is applied. Options are:

            * 'accounting':
            Replaces numbers in parentheses with negatives, removes commas.

    :param cast_non_numeric: A dict of how to coerce certain strings. For
        example, if there are values of 'REORDER' in the DataFrame,
        {'REORDER': 0} will cast all instances of 'REORDER' to 0.
    :param fill_all_non_numeric: Similar to `cast_non_numeric`, but fills all
        strings to the same value. For example,  fill_all_non_numeric=1, will
        make everything that doesn't coerce to a currency 1.
    :param remove_non_numeric: Will remove rows of a DataFrame that contain
        non-numeric values in the `column_name` column. Defaults to `False`.
    :returns: A pandas DataFrame.
    """
    # TODO: Convert this to a notebook.
    # :Example Setup:

    # .. code-block:: python

    #     import pandas as pd
    #     import janitor
    #     data = {
    #         "a": ["-$1.00", "", "REPAY"] * 2 + ["$23.00", "",
    # "Other Account"],
    #         "Bell__Chart": [1.234_523_45, 2.456_234, 3.234_612_5] * 3,
    #         "decorated-elephant": [1, 2, 3] * 3,
    #         "animals@#$%^": ["rabbit", "leopard", "lion"] * 3,
    #         "cities": ["Cambridge", "Shanghai", "Basel"] * 3,
    #     }
    #     df = pd.DataFrame(data)

    # :Example 1: Coerce numeric values in column to float:

    # .. code-block:: python

    #     df.currency_column_to_numeric("a")

    # :Output:

    # .. code-block:: python

    #           a  Bell__Chart  decorated-elephant animals@#$%^     cities
    #     0  -1.0     1.234523                   1       rabbit  Cambridge
    #     1   NaN     2.456234                   2      leopard   Shanghai
    #     2   NaN     3.234612                   3         lion      Basel
    #     3  -1.0     1.234523                   1       rabbit  Cambridge
    #     4   NaN     2.456234                   2      leopard   Shanghai
    #     5   NaN     3.234612                   3         lion      Basel
    #     6  23.0     1.234523                   1       rabbit  Cambridge
    #     7   NaN     2.456234                   2      leopard   Shanghai
    #     8   NaN     3.234612                   3         lion      Basel

    # :Example 2: Coerce numeric values in column to float, and replace a
    # string\
    # value with a specific value:

    # .. code-block:: python

    #     cast_non_numeric = {"REPAY": 22}
    #     df.currency_column_to_numeric("a", cast_non_numeric=cast_non_numeric)

    # :Output:

    # .. code-block:: python

    #           a  Bell__Chart  decorated-elephant animals@#$%^     cities
    #     0  -1.0     1.234523                   1       rabbit  Cambridge
    #     1   NaN     2.456234                   2      leopard   Shanghai
    #     2  22.0     3.234612                   3         lion      Basel
    #     3  -1.0     1.234523                   1       rabbit  Cambridge
    #     4   NaN     2.456234                   2      leopard   Shanghai
    #     5  22.0     3.234612                   3         lion      Basel
    #     6  23.0     1.234523                   1       rabbit  Cambridge
    #     7   NaN     2.456234                   2      leopard   Shanghai
    #     8   NaN     3.234612                   3         lion      Basel

    # :Example 3: Coerce numeric values in column to float, and replace all\
    #     string value with a specific value:

    # .. code-block:: python

    #     df.currency_column_to_numeric("a", fill_all_non_numeric=35)

    # :Output:

    # .. code-block:: python

    #           a  Bell__Chart  decorated-elephant animals@#$%^     cities
    #     0  -1.0     1.234523                   1       rabbit  Cambridge
    #     1   NaN     2.456234                   2      leopard   Shanghai
    #     2  35.0     3.234612                   3         lion      Basel
    #     3  -1.0     1.234523                   1       rabbit  Cambridge
    #     4   NaN     2.456234                   2      leopard   Shanghai
    #     5  35.0     3.234612                   3         lion      Basel
    #     6  23.0     1.234523                   1       rabbit  Cambridge
    #     7   NaN     2.456234                   2      leopard   Shanghai
    #     8  35.0     3.234612                   3         lion      Basel

    # :Example 4: Coerce numeric values in column to float, replace a string\
    #     value with a specific value, and replace remaining string values
    # with\
    #     a specific value:

    # .. code-block:: python

    #     df.currency_column_to_numeric("a", cast_non_numeric=cast_non_numeric,
    #     fill_all_non_numeric=35)

    # :Output:

    # .. code-block:: python

    #           a  Bell__Chart  decorated-elephant animals@#$%^     cities
    #     0  -1.0     1.234523                   1       rabbit  Cambridge
    #     1   NaN     2.456234                   2      leopard   Shanghai
    #     2  22.0     3.234612                   3         lion      Basel
    #     3  -1.0     1.234523                   1       rabbit  Cambridge
    #     4   NaN     2.456234                   2      leopard   Shanghai
    #     5  22.0     3.234612                   3         lion      Basel
    #     6  23.0     1.234523                   1       rabbit  Cambridge
    #     7   NaN     2.456234                   2      leopard   Shanghai
    #     8  35.0     3.234612                   3         lion      Basel

    # :Example 5: Coerce numeric values in column to float, and remove string\
    #     values:

    # .. code-block:: python

    #     df.currency_column_to_numeric("a", remove_non_numeric=True)

    # :Output:

    # .. code-block:: python

    #           a  Bell__Chart  decorated-elephant animals@#$%^     cities
    #     0  -1.0     1.234523                   1       rabbit  Cambridge
    #     1   NaN     2.456234                   2      leopard   Shanghai
    #     3  -1.0     1.234523                   1       rabbit  Cambridge
    #     4   NaN     2.456234                   2      leopard   Shanghai
    #     6  23.0     1.234523                   1       rabbit  Cambridge
    #     7   NaN     2.456234                   2      leopard   Shanghai

    # :Example 6: Coerce numeric values in column to float, replace a string\
    #     value with a specific value, and remove remaining string values:

    # .. code-block:: python

    #     df.currency_column_to_numeric("a", cast_non_numeric=cast_non_numeric,
    #     remove_non_numeric=True)

    # :Output:

    # .. code-block:: python

    #           a  Bell__Chart  decorated-elephant animals@#$%^     cities
    #     0  -1.0     1.234523                   1       rabbit  Cambridge
    #     1   NaN     2.456234                   2      leopard   Shanghai
    #     2  22.0     3.234612                   3         lion      Basel
    #     3  -1.0     1.234523                   1       rabbit  Cambridge
    #     4   NaN     2.456234                   2      leopard   Shanghai
    #     5  22.0     3.234612                   3         lion      Basel
    #     6  23.0     1.234523                   1       rabbit  Cambridge
    #     7   NaN     2.456234                   2      leopard   Shanghai

    check("column_name", column_name, [str])

    column_series = df[column_name]
    if cleaning_style == "accounting":
        df.loc[:, column_name] = df[column_name].apply(
            _clean_accounting_column
        )
        return df

    if cast_non_numeric:
        check("cast_non_numeric", cast_non_numeric, [dict])

    _make_cc_patrial = partial(
        _currency_column_to_numeric, cast_non_numeric=cast_non_numeric
    )

    column_series = column_series.apply(_make_cc_patrial)

    if remove_non_numeric:
        df = df.loc[column_series != "", :]

    # _replace_empty_string_with_none is applied here after the check on
    # remove_non_numeric since "" is our indicator that a string was coerced
    # in the original column
    column_series = _replace_empty_string_with_none(column_series)

    if fill_all_non_numeric is not None:
        check("fill_all_non_numeric", fill_all_non_numeric, [int, float])
        column_series = column_series.fillna(fill_all_non_numeric)

    column_series = _replace_original_empty_string_with_none(column_series)

    df = df.assign(**{column_name: pd.to_numeric(column_series)})

    return df


@pf.register_dataframe_method
@deprecated_alias(search_cols="search_column_names")
def select_columns(
    df: pd.DataFrame,
    search_column_names: Union[str, callable, Pattern, slice, list],
    invert: bool = False,
) -> pd.DataFrame:
    """
    Method-chainable selection of columns.

    Not applicable to MultiIndex columns.

    It accepts a string, shell-like glob strings (*string*),
    regex, slice, array-like object, or a list of the previous options.

    This method does not mutate the original DataFrame.

    Optional ability to invert selection of columns available as well.

    Examples
    --------

    ::

        import pandas as pd
        import janitor
        import numpy as np
        import datetime
        import re
        from janitor import patterns

        df = pd.DataFrame(
                {
                    "id": [0, 1],
                    "Name": ["ABC", "XYZ"],
                    "code": [1, 2],
                    "code1": [4, np.nan],
                    "code2": ["8", 5],
                    "type": ["S", "R"],
                    "type1": ["E", np.nan],
                    "type2": ["T", "U"],
                    "code3": pd.Series(["a", "b"], dtype="category"),
                    "type3": pd.to_datetime([np.datetime64("2018-01-01"),
                                            datetime.datetime(2018, 1, 1)]),
                }
            )

        df

           id Name  code  code1 code2 type type1 type2 code3    type3
        0   0  ABC     1    4.0     8    S     E     T     a 2018-01-01
        1   1  XYZ     2    NaN     5    R   NaN     U     b 2018-01-01


    - Select by string::

        df.select_columns("id")
           id
       0   0
       1   1

    Select via shell-like glob strings (*) is possible::

        df.select_columns("*type*")

           type type1 type2      type3
        0    S     E     T 2018-01-01
        1    R   NaN     U 2018-01-01

    - Select by slice::

        df.select_columns(slice("code1", "type1"))

           code1 code2 type type1
        0    4.0     8    S     E
        1    NaN     5    R   NaN

    - Select by callable (the callable is applied to every column
      and should return a single ``True`` or ``False`` per column)::

        df.select_columns(pd.api.types.is_datetime64_dtype)

               type3
        0 2018-01-01
        1 2018-01-01

        df.select_columns(lambda x: x.name.startswith("code") or
                                    x.name.endswith("1"))

           code  code1 code2 type1 code3
        0     1    4.0     8     E     a
        1     2    NaN     5   NaN     b

        df.select_columns(lambda x: x.isna().any())

             code1 type1
        0    4.0     E
        1    NaN   NaN

    - Select by regular expression::

        df.select_columns(re.compile("\\d+"))

           code1 code2 type1 type2 code3      type3
        0    4.0     8     E     T     a 2018-01-01
        1    NaN     5   NaN     U     b 2018-01-01

        # same as above, with janitor.patterns
        # simply a wrapper around re.compile

        df.select_columns(patterns("\\d+"))

           code1 code2 type1 type2 code3      type3
        0    4.0     8     E     T     a 2018-01-01
        1    NaN     5   NaN     U     b 2018-01-01

    - Select via a list (you can combine any of the previous options)::

        df.select_columns(["id", "code*", slice("code", "code2")])

           id  code  code1 code2 code3
        0   0     1    4.0     8     a
        1   1     2    NaN     5     b

    - You can also pass a list of booleans::

        df.select_columns([True, False, True, True, True,
                           False, False, False, True, False])

           id  code  code1 code2 code3
        0   0     1    4.0     8     a
        1   1     2    NaN     5     b

    - Setting ``invert`` to ``True``
      returns the complement of the columns provided::

        df.select_columns(["id", "code*", slice("code", "code2")],
                          invert = True)

           Name type type1 type2      type3
        0  ABC    S     E     T 2018-01-01
        1  XYZ    R   NaN     U 2018-01-01

    Functional usage example::

       import pandas as pd
       import janitor as jn

       df = pd.DataFrame(...)

       df = jn.select_columns(['a', 'b', 'col_*'],
                              invert=True)

    Method-chaining example:

    .. code-block:: python

        df = (pd.DataFrame(...)
              .select_columns(['a', 'b', 'col_*'],
              invert=True))


    :param df: A pandas DataFrame.
    :param search_column_names: Valid inputs include:

        - an exact column name to look for
        - a shell-style glob string (e.g., `*_thing_*`)
        - a regular expression
        - a callable which is applicable to each Series in the dataframe
        - a list of all the aforementioned options.
    :param invert: Whether or not to invert the selection.
        This will result in the selection of the complement of the columns
        provided.
    :returns: A pandas DataFrame with the specified columns selected.
    :raises KeyError: if one or more of the specified column names or
        search strings are not found in DataFrame columns.
    :raises ValueError: if the columns is a MultiIndex.

    .. # noqa: DAR402
    """

    # applicable for any
    # list-like object (ndarray, Series, pd.Index, ...)
    # excluding tuples, which are returned as is
    if is_list_like(search_column_names) and (
        not isinstance(search_column_names, tuple)
    ):
        search_column_names = [*search_column_names]

    full_column_list = _select_columns(search_column_names, df)

    if invert:
        return df.drop(columns=full_column_list)
    return df.loc[:, full_column_list]


@pf.register_dataframe_method
@deprecated_alias(column="column_name")
@deprecated_alias(statistic="statistic_column_name")
def impute(
    df: pd.DataFrame,
    column_name: Hashable,
    value: Optional[Any] = None,
    statistic_column_name: Optional[str] = None,
) -> pd.DataFrame:
    """Method-chainable imputation of values in a column.

    This method mutates the original DataFrame.

    Underneath the hood, this function calls the ``.fillna()`` method available
    to every pandas.Series object.

    Method-chaining example:

    .. code-block:: python

        import numpy as np
        import pandas as pd
        import janitor

        data = {
            "a": [1, 2, 3],
            "sales": np.nan,
            "score": [np.nan, 3, 2]}
        df = (
            pd.DataFrame(data)
            # Impute null values with 0
            .impute(column_name='sales', value=0.0)
            # Impute null values with median
            .impute(column_name='score', statistic_column_name='median')
        )

    Either one of ``value`` or ``statistic_column_name`` should be provided.

    If ``value`` is provided, then all null values in the selected column will
        take on the value provided.

    If ``statistic_column_name`` is provided, then all null values in the
    selected column will take on the summary statistic value of other non-null
    values.

    Currently supported statistics include:

    - ``mean`` (also aliased by ``average``)
    - ``median``
    - ``mode``
    - ``minimum`` (also aliased by ``min``)
    - ``maximum`` (also aliased by ``max``)

    :param df: A pandas DataFrame
    :param column_name: The name of the column on which to impute values.
    :param value: (optional) The value to impute.
    :param statistic_column_name: (optional) The column statistic to impute.
    :returns: An imputed pandas DataFrame.
    :raises ValueError: if both ``value`` and ``statistic`` are provided.
    :raises KeyError: if ``statistic`` is not one of ``mean``, ``average``
        ``median``, ``mode``, ``minimum``, ``min``, ``maximum``, or ``max``.
    """
    # Firstly, we check that only one of `value` or `statistic` are provided.
    if value is not None and statistic_column_name is not None:
        raise ValueError(
            "Only one of `value` or `statistic` should be provided"
        )

    # If statistic is provided, then we compute the relevant summary statistic
    # from the other data.
    funcs = {
        "mean": np.mean,
        "average": np.mean,  # aliased
        "median": np.median,
        "mode": mode,
        "minimum": np.min,
        "min": np.min,  # aliased
        "maximum": np.max,
        "max": np.max,  # aliased
    }
    if statistic_column_name is not None:
        # Check that the statistic keyword argument is one of the approved.
        if statistic_column_name not in funcs.keys():
            raise KeyError(f"`statistic` must be one of {funcs.keys()}")

        value = funcs[statistic_column_name](
            df[column_name].dropna().to_numpy()
        )
        # special treatment for mode, because scipy stats mode returns a
        # moderesult object.
        if statistic_column_name == "mode":
            value = value.mode[0]

    # The code is architected this way - if `value` is not provided but
    # statistic is, we then overwrite the None value taken on by `value`, and
    # use it to set the imputation column.
    if value is not None:
        df[column_name] = df[column_name].fillna(value)
    return df


@pf.register_dataframe_method
def then(df: pd.DataFrame, func: Callable) -> pd.DataFrame:
    """Add an arbitrary function to run in the ``pyjanitor`` method chain.

    This method does not mutate the original DataFrame.

    :param df: A pandas dataframe.
    :param func: A function you would like to run in the method chain.
        It should take one parameter and return one parameter, each being the
        DataFrame object. After that, do whatever you want in the middle.
        Go crazy.
    :returns: A pandas DataFrame.
    """
    df = func(df)
    return df


@pf.register_dataframe_method
def also(df: pd.DataFrame, func: Callable, *args, **kwargs) -> pd.DataFrame:
    """Add an arbitrary function with no return value to run in the
    ``pyjanitor`` method chain. This returns the input dataframe instead,
    not the output of `func`.

    This method does not mutate the original DataFrame.

    Example usage:

    .. code-block:: python

        df = (
            pd.DataFrame(...)
            .query(...)
            .also(lambda df: print(f"DataFrame shape is: {df.shape}"))
            .transform_column(...)
            .also(lambda df: df.to_csv("midpoint.csv"))
            .also(
                lambda df: print(
                    f"Column col_name has these values: {set(df['col_name'].unique())}"
                )
            )
            .group_add(...)
        )

    :param df: A pandas dataframe.
    :param func: A function you would like to run in the method chain.
        It should take one DataFrame object as a parameter and have no return.
        If there is a return, it will be ignored.
    :param args: Optional arguments for ``func``.
    :param kwargs: Optional keyword arguments for ``func``.
    :returns: The input pandas DataFrame.
    """  # noqa: E501
    func(df.copy(), *args, **kwargs)
    return df


@pf.register_dataframe_method
@deprecated_alias(column="column_name")
def dropnotnull(df: pd.DataFrame, column_name: Hashable) -> pd.DataFrame:
    """Drop rows that do not have null values in the given column.

    This method does not mutate the original DataFrame.

    Example usage:

    .. code-block:: python

        df = pd.DataFrame(...).dropnotnull('column3')

    :param df: A pandas DataFrame.
    :param column_name: The column name to drop rows from.
    :returns: A pandas DataFrame with dropped rows.
    """
    return df[pd.isna(df[column_name])]


@pf.register_dataframe_method
def find_replace(
    df: pd.DataFrame, match: str = "exact", **mappings
) -> pd.DataFrame:
    """Perform a find-and-replace action on provided columns.

    Depending on use case, users can choose either exact, full-value matching,
    or regular-expression-based fuzzy matching
    (hence allowing substring matching in the latter case).
    For strings, the matching is always case sensitive.

    For instance, given a dataframe containing orders at a coffee shop:

    .. code-block:: python

        df = pd.DataFrame({
            'customer': ['Mary', 'Tom', 'Lila'],
            'order': ['ice coffee', 'lemonade', 'regular coffee']
        })

    Our task is to replace values `'ice coffee'` and `'regular coffee'`
    of the `'order'` column into `'latte'`.

    Example 1 for exact matching

    .. code-block:: python

        # Functional usage
        df = find_replace(
            df,
            match='exact',
            order={'ice coffee': 'latte', 'regular coffee': 'latte'},
        )

        # Method chaining usage
        df = df.find_replace(
            match='exact'
            order={'ice coffee': 'latte', 'regular coffee': 'latte'},
        )

    Example 2: Regular-expression-based matching

    .. code-block:: python

        # Functional usage
        df = find_replace(
            df,
            match='regex',
            order={'coffee$': 'latte'},
        )

        # Method chaining usage
        df = df.find_replace(
            match='regex',
            order={'coffee$': 'latte'},
        )

    To perform a find and replace on the entire dataframe,
    pandas' ``df.replace()`` function provides the appropriate functionality.
    You can find more detail on the replace_ docs.

    This function only works with column names that have no spaces
    or punctuation in them.
    For example, a column name ``item_name`` would work with ``find_replace``,
    because it is a contiguous string that can be parsed correctly,
    but ``item name`` would not be parsed correctly by the Python interpreter.

    If you have column names that might not be compatible,
    we recommend calling on ``clean_names()`` as the first method call.
    If, for whatever reason, that is not possible,
    then ``_find_replace()`` is available as a function
    that you can do a pandas pipe_ call on.

    .. _replace: https://pandas.pydata.org/pandas-docs/stable/reference/api/pandas.DataFrame.replace.html
    .. _pipe: https://pandas.pydata.org/pandas-docs/stable/reference/api/pandas.DataFrame.pipe.html

    :param df: A pandas DataFrame.
    :param match: Whether or not to perform an exact match or not.
        Valid values are "exact" or "regex".
    :param mappings: keyword arguments corresponding to column names
        that have dictionaries passed in indicating what to find (keys)
        and what to replace with (values).
    :returns: A pandas DataFrame with replaced values.
    """  # noqa: E501
    for column_name, mapper in mappings.items():
        df = _find_replace(df, column_name, mapper, match=match)
    return df


def _find_replace(
    df: pd.DataFrame, column_name: str, mapper: Dict, match: str = "exact"
) -> pd.DataFrame:
    """Utility function for ``find_replace``.

    The code in here was the original implementation of ``find_replace``,
    but we decided to change out the front-facing API to accept
    kwargs + dictionaries for readability,
    and instead dispatch underneath to this function.
    This implementation was kept
    because it has a number of validations that are quite useful.

    :param df: A pandas DataFrame.
    :param column_name: The column on which the find/replace action is to be
        made. Must be a string.
    :param mapper: A dictionary that maps "thing to find" -> "thing to
        replace".  Note: Does not support null-value replacement.
    :param match: A string that dictates whether exact match or
        regular-expression-based fuzzy match will be used for finding patterns.
        Default to "exact". Can only be "exact" or "regex".
    :returns: A pandas DataFrame.
    :raises ValueError: is trying to use null replacement. Kindly use
        ``.fillna()`` instead.
    :raises ValueError: if ``match`` is not one of 'exact' or 'regex'.
    """
    if any(map(pd.isna, mapper.keys())):
        raise ValueError(
            "find_replace() does not support null replacement. "
            "Use DataFrame.fillna() instead."
        )
    if match.lower() not in ("exact", "regex"):
        raise ValueError("`match` can only be 'exact' or 'regex'.")

    if match.lower() == "exact":
        df[column_name] = df[column_name].apply(lambda x: mapper.get(x, x))
    if match.lower() == "regex":
        for k, v in mapper.items():
            condition = df[column_name].str.contains(k, regex=True)
            df.loc[condition, column_name] = v
    return df


@pf.register_dataframe_method
@deprecated_alias(target_col="target_column_name")
def update_where(
    df: pd.DataFrame,
    conditions: Any,
    target_column_name: Hashable,
    target_val: Any,
) -> pd.DataFrame:
    """
    Add multiple conditions to update a column in the dataframe.

    This method mutates the original DataFrame.

    Example usage:

    .. code-block:: python

        # The dataframe must be assigned to a variable first.
        data = {
            "a": [1, 2, 3, 4],
            "b": [5, 6, 7, 8],
            "c": [0, 0, 0, 0]
        }
        df = pd.DataFrame(data)
        df = (
            df
            .update_where(
                condition=("a > 2 and b < 8",
                target_column_name='c',
                target_val=10)
            )
        # a b  c
        # 1 5  0
        # 2 6  0
        # 3 7 10
        # 4 8  0

    :param df: The pandas DataFrame object.
    :param conditions: Conditions used to update a target column
        and target value.
    :param target_column_name: Column to be updated. If column does not exist
        in dataframe, a new column will be created; note that entries that do
        not get set in the new column will be null.
    :param target_val: Value to be updated
    :returns: An updated pandas DataFrame.
    :raises IndexError: if ``conditions`` does not have the same length as
        ``df``.
    :raises TypeError: if ``conditions`` is not a pandas-compatible string
        query.

    .. # noqa: DAR402
    """

    # use query mode if a string expression is passed
    if isinstance(conditions, str):
        conditions_index = df.query(conditions).index
    else:
        conditions_index = df.loc[conditions].index
    df.loc[conditions_index, target_column_name] = target_val

    return df


@pf.register_dataframe_method
@deprecated_alias(column="column_name")
def to_datetime(
    df: pd.DataFrame, column_name: Hashable, **kwargs
) -> pd.DataFrame:
    """Method-chainable to_datetime.

    This method mutates the original DataFrame.

    Functional usage syntax:

    .. code-block:: python

        df = to_datetime(df, 'col1', format='%Y%m%d')

    Method chaining syntax:

    .. code-block:: python

        import pandas as pd
        import janitor
        df = pd.DataFrame(...).to_datetime('col1', format='%Y%m%d')

    :param df: A pandas DataFrame.
    :param column_name: Column name.
    :param kwargs: provide any kwargs that pd.to_datetime can take.
    :returns: A pandas DataFrame with updated datetime data.
    """
    df[column_name] = pd.to_datetime(df[column_name], **kwargs)

    return df


@pf.register_dataframe_method
def trunc_datetime(datepart: str, timestamp: dt.datetime):
    """
    Truncate times down to a user-specified precision of
    year, month, day, hour, minute, or second.

    Call on datetime object to truncate it.
    Calling on existing df will not alter the contents
    of said df.

    Note: Truncating down to a Month or Day will yields 0s,
    as there is no 0 month or 0 day in most datetime systems.

    :param datepart: Truncation precision, Year, Month, Day,
        Hour, Minute, Second.
    :param timestamp: expecting a datetime from python datetime class (dt)

    :returns: a truncated datetime object to
        the precision specified by datepart.
    """
    recurrence = [0, 1, 1, 0, 0, 0]  # [Year, Month, Day, Hour, Minute, Second]
    datepart = datepart.upper()
    ENUM = {
        "YEAR": 0,
        "MONTH": 1,
        "DAY": 2,
        "HOUR": 3,
        "MINUTE:": 4,
        "SECOND": 5,
        0: timestamp.year,
        1: timestamp.month,
        2: timestamp.day,
        3: timestamp.hour,
        4: timestamp.minute,
        5: timestamp.second,
    }
    try:
        ENUM[datepart]
    except KeyError:
        print("Invalid truncation")
        print("Please enter Year, Month, Day, Hour, Minute, or Second")
        return

    for i in range(ENUM.get(datepart) + 1):
        print(ENUM.get(i))
        recurrence[i] = ENUM.get(i)

    return dt.datetime(
        recurrence[0],
        recurrence[1],
        recurrence[2],
        recurrence[3],
        recurrence[4],
        recurrence[5],
    )


@pf.register_dataframe_method
@deprecated_alias(new_column="new_column_name", agg_column="agg_column_name")
def groupby_agg(
    df: pd.DataFrame,
    by: Union[List, str],
    new_column_name: str,
    agg_column_name: str,
    agg: Union[Callable, str],
    dropna: bool = True,
) -> pd.DataFrame:
    """
    Shortcut for assigning a groupby-transform to a new column.

    This method does not mutate the original DataFrame.

    Without this function, we would have to write a verbose line:

    .. code-block:: python

        df = df.assign(...=df.groupby(...)[...].transform(...))

    Now, this function can be method-chained:

    .. code-block:: python

        import pandas as pd
        import janitor
        df = pd.DataFrame(...).groupby_agg(by='group',
                                           agg='mean',
                                           agg_column_name="col1"
                                           new_column_name='col1_mean_by_group',
                                           dropna = True/False)

    Examples::

        import pandas as pd
        import janitor as jn

            group  var1
        0      1     1
        1      1     1
        2      1     1
        3      1     1
        4      1     2
        5      2     1
        6      2     2
        7      2     2
        8      2     2
        9      2     3

    Let's get the count per `group` and `var1`::

        df.groupby_agg(
            by = ['group', 'var1'],
            agg = 'size',
            agg_column_name = 'var1',
            new_column_name = 'count'
        )

            group  var1  size
        0      1     1     4
        1      1     1     4
        2      1     1     4
        3      1     1     4
        4      1     2     1
        5      2     1     1
        6      2     2     3
        7      2     2     3
        8      2     2     3
        9      2     3     1

    If the data has null values,
    you can include the null values by passing `False` to `dropna`;
    this feature was introduced in Pandas 1.1::

            name   type  num  nulls
        0  black  chair    4    1.0
        1  black  chair    5    1.0
        2  black   sofa   12    NaN
        3    red   sofa    4    NaN
        4    red  plate    3    3.0

    Let's get the count, including the null values,
    grouping on `nulls` column::

        df.groupby_agg(
            by="nulls",
            new_column_name="num_count",
            agg_column_name="num",
            agg="size",
            dropna=False,
        )

            name   type  num  nulls  num_count
        0  black  chair    4    1.0          2
        1  black  chair    5    1.0          2
        2  black   sofa   12    NaN          2
        3    red   sofa    4    NaN          2
        4    red  plate    3    3.0          1

    :param df: A pandas DataFrame.
    :param by: Column(s) to groupby on, either a `str` or
               a `list` of `str`
    :param new_column_name: Name of the aggregation output column.
    :param agg_column_name: Name of the column to aggregate over.
    :param agg: How to aggregate.
    :param dropna: Whether or not to include null values,
        if present in the `by` column(s). Default is True.
    :returns: A pandas DataFrame.
    """
    df = df.copy()

    df[new_column_name] = df.groupby(by, dropna=dropna)[
        agg_column_name
    ].transform(agg)
    return df


@pf.register_dataframe_accessor("data_description")
class DataDescription:
    """High-level description of data present in this DataFrame.

    This is a custom data accessor.
    """

    def __init__(self, data):
        """Initialize DataDescription class."""
        self._data = data
        self._desc = {}

    def _get_data_df(self) -> pd.DataFrame:
        df = self._data

        data_dict = {}
        data_dict["column_name"] = df.columns.tolist()
        data_dict["type"] = df.dtypes.tolist()
        data_dict["count"] = df.count().tolist()
        data_dict["pct_missing"] = (1 - (df.count() / len(df))).tolist()
        data_dict["description"] = [self._desc.get(c, "") for c in df.columns]

        return pd.DataFrame(data_dict).set_index("column_name")

    @property
    def df(self) -> pd.DataFrame:
        """Get a table of descriptive information in a DataFrame format."""
        return self._get_data_df()

    def __repr__(self):
        """Human-readable representation of the `DataDescription` object."""
        return str(self._get_data_df())

    def display(self):
        """Print the table of descriptive information about this DataFrame."""
        print(self)

    def set_description(self, desc: Union[List, Dict]):
        """Update the description for each of the columns in the DataFrame.

        :param desc: The structure containing the descriptions to update
        :raises ValueError: if length of description list does not match
            number of columns in DataFrame.
        """
        if isinstance(desc, list):
            if len(desc) != len(self._data.columns):
                raise ValueError(
                    "Length of description list "
                    f"({len(desc)}) does not match number of columns in "
                    f"DataFrame ({len(self._data.columns)})"
                )

            self._desc = dict(zip(self._data.columns, desc))

        elif isinstance(desc, dict):
            self._desc = desc


@pf.register_dataframe_method
@deprecated_alias(from_column="from_column_name", to_column="to_column_name")
def bin_numeric(
    df: pd.DataFrame,
    from_column_name: Hashable,
    to_column_name: Hashable,
    num_bins: int = 5,
    labels: Optional[str] = None,
) -> pd.DataFrame:
    """Generate a new column that labels bins for a specified numeric column.

    This method mutates the original DataFrame.

    Makes use of pandas cut() function to bin data of one column, generating a
    new column with the results.

    .. code-block:: python

        import pandas as pd
        import janitor
        df = (
            pd.DataFrame(...)
            .bin_numeric(
                from_column_name='col1',
                to_column_name='col1_binned',
                num_bins=3,
                labels=['1-2', '3-4', '5-6']
                )
        )

    :param df: A pandas DataFrame.
    :param from_column_name: The column whose data you want binned.
    :param to_column_name: The new column to be created with the binned data.
    :param num_bins: The number of bins to be utilized.
    :param labels: Optionally rename numeric bin ranges with labels. Number of
        label names must match number of bins specified.
    :return: A pandas DataFrame.
    :raises ValueError: if number of labels do not match number of bins.
    """
    if not labels:
        df[str(to_column_name)] = pd.cut(
            df[str(from_column_name)], bins=num_bins
        )
    else:
        if not len(labels) == num_bins:
            raise ValueError("Number of labels must match number of bins.")

        df[str(to_column_name)] = pd.cut(
            df[str(from_column_name)], bins=num_bins, labels=labels
        )

    return df


@pf.register_dataframe_method
def drop_duplicate_columns(
    df: pd.DataFrame, column_name: Hashable, nth_index: int = 0
) -> pd.DataFrame:
    """Remove a duplicated column specified by column_name, its index.

    This method does not mutate the original DataFrame.

    Column order 0 is to remove the first column,
           order 1 is to remove the second column, and etc

    The corresponding tidyverse R's library is:
    `select(-<column_name>_<nth_index + 1>)`

    Method chaining syntax:

    .. code-block:: python

        df = pd.DataFrame({
            "a": range(10),
            "b": range(10),
            "A": range(10, 20),
            "a*": range(20, 30),
        }).clean_names(remove_special=True)

        # remove a duplicated second 'a' column
        df.drop_duplicate_columns(column_name="a", nth_index=1)



    :param df: A pandas DataFrame
    :param column_name: Column to be removed
    :param nth_index: Among the duplicated columns,
        select the nth column to drop.
    :return: A pandas DataFrame
    """
    cols = df.columns.to_list()
    col_indexes = [
        col_idx
        for col_idx, col_name in enumerate(cols)
        if col_name == column_name
    ]

    # given that a column could be duplicated,
    # user could opt based on its order
    removed_col_idx = col_indexes[nth_index]
    # get the column indexes without column that is being removed
    filtered_cols = [
        c_i for c_i, c_v in enumerate(cols) if c_i != removed_col_idx
    ]

    return df.iloc[:, filtered_cols]


@pf.register_dataframe_method
def take_first(
    df: pd.DataFrame,
    subset: Union[Hashable, Iterable[Hashable]],
    by: Hashable,
    ascending: bool = True,
) -> pd.DataFrame:
    """Take the first row within each group specified by `subset`.

    This method does not mutate the original DataFrame.

    .. code-block:: python

        import pandas as pd
        import janitor

        data = {
            "a": ["x", "x", "y", "y"],
            "b": [0, 1, 2, 3]
        }
        df = pd.DataFrame(data)

        df.take_first(subset="a", by="b")

    :param df: A pandas DataFrame.
    :param subset: Column(s) defining the group.
    :param by: Column to sort by.
    :param ascending: Whether or not to sort in ascending order, `bool`.
    :returns: A pandas DataFrame.
    """
    result = df.sort_values(by=by, ascending=ascending).drop_duplicates(
        subset=subset, keep="first"
    )

    return result


@pf.register_dataframe_method
def shuffle(
    df: pd.DataFrame, random_state=None, reset_index=True
) -> pd.DataFrame:
    """Shuffle the rows of the DataFrame.

    This method does not mutate the original DataFrame.

    Super-sugary syntax! Underneath the hood, we use ``df.sample(frac=1)``,
    with the option to set the random state.

    Example usage:

    .. code-block:: python

        df = pd.DataFrame(...).shuffle()

    :param df: A pandas DataFrame
    :param random_state: (optional) A seed for the random number generator.
    :param reset_index: (optional) Resets index to default integers
    :returns: A shuffled pandas DataFrame.
    """
    result = df.sample(frac=1, random_state=random_state)
    if reset_index:
        result = result.reset_index(drop=True)
    return result


@pf.register_dataframe_method
def join_apply(
    df: pd.DataFrame, func: Callable, new_column_name: str
) -> pd.DataFrame:
    """Join the result of applying a function across dataframe rows.

    This method does not mutate the original DataFrame.

    This is a convenience function that allows us to apply arbitrary functions
    that take any combination of information from any of the columns. The only
    requirement is that the function signature takes in a row from the
    DataFrame.

    The example below shows us how to sum the result of two columns into a new
    column.

    .. code-block:: python

        df = (
            pd.DataFrame({'a':[1, 2, 3], 'b': [2, 3, 4]})
            .join_apply(lambda x: 2 * x['a'] + x['b'], new_column_name="2a+b")
        )

    This following example shows us how to use conditionals in the same
    function.

    .. code-block:: python

        def take_a_if_even(x):
            if x['a'] % 2:
                return x['a']
            else:
                return x['b']

        df = (
            pd.DataFrame({'a': [1, 2, 3], 'b': [2, 3, 4]})
            .join_apply(take_a_if_even, 'a_if_even')
        )

    :param df: A pandas DataFrame
    :param func: A function that is applied elementwise across all rows of the
        DataFrame.
    :param new_column_name: New column name.
    :returns: A pandas DataFrame with new column appended.
    """
    df = df.copy().join(df.apply(func, axis=1).rename(new_column_name))
    return df


@pf.register_dataframe_method
def join_conditional(
    df: pd.DataFrame, left_column: str, right_column: str, join_operator: str
) -> pd.DataFrame:
    """
    Create a new DataFrame based on the
    comparison applied using the parameters listed

    This method does not change the original DataFrame.

     This function is supposed to emulate SQL and R's
     implementation of conditional or non-equi joins.
     This exact implementation though is based on the
     example found in the request issue, typically a
     conditional join is based on two tables. We may
     implement it like that just to keep it closer
     to the actual definition of the conditional join.

     Notes:
         - This is an unoptimized implementation
         - This function treats NaN as 0
         - join_conditional param only handles
             <, >, != comparators just like SQL and R's
             conditional joins / non-equi do
    ex:
     company_sales = {
         'SalesMonth': ['Jan', 'Feb', 'Mar', 'April'],
         'Company1': [150.0, 200.0, 300.0, 400.0],
         'Company2': [180.0, 250.0, np.nan, 500.0],
         'Company3': [400.0, 500.0, 600.0, 675.0]
     }
     df = pd.DataFrame.from_dict(company_sales)

     The input DataFrame will look as follows

         SalesMonth  Company1  Company2  Company3
     0        Jan     150.0     180.0     400.0
     1        Feb     200.0     250.0     500.0
     2        Mar     300.0       NaN     600.0
     3      April     400.0     500.0     675.0

     return_df = join_conditional(df, "Company1", "Company2", "<")

     The comparison that is occurring is for each row in the
     DataFrame, append row if Company 1 value < Company 2 value

     The resulting DataFrame will look as follows.

       SalesMonth  Company1  Company2  Company3
     0        Jan     150.0     180.0     400.0
     1        Feb     200.0     250.0     500.0
     2      April     400.0     500.0     675.0

    :param df: A pandas DataFrame.
    :param left_column: A string that represents the left side of
         the comparison e.g. 1 < 5; 1 being the left col
    :param right_column: A string that represents the right side of
         the comparison e.g. 5 being the right col in above ex
    :param join_operator: A string that represents the operator
         in the comparison e.g. < in the above ex.
    :returns: A pandas DataFrame with rows that matched our comparison.


    """

    return_df = pd.DataFrame(columns=df.columns.tolist())
    curr_in = 0
    for index, row in df.iterrows():
        if join_operator == ">":
            if row[left_column] > row[right_column]:
                return_df.loc[curr_in] = list(df.loc[index])
                curr_in += 1
        elif join_operator == "<":
            if row[left_column] < row[right_column]:
                return_df.loc[curr_in] = list(df.loc[index])
                curr_in += 1
        elif join_operator == "!=":
            if row[left_column] != row[right_column]:
                return_df.loc[curr_in] = list(df.loc[index])
                curr_in += 1
    return return_df


@pf.register_dataframe_method
def flag_nulls(
    df: pd.DataFrame,
    column_name: Optional[Hashable] = "null_flag",
    columns: Optional[Union[str, Iterable[str], Hashable]] = None,
) -> pd.DataFrame:
    """Creates a new column to indicate whether you have null values in a given
    row. If the columns parameter is not set, looks across the entire
    DataFrame, otherwise will look only in the columns you set.

    .. code-block:: python

        import pandas as pd
        import janitor as jn

        df = pd.DataFrame(
            {'a': [1, 2, None, 4],
             'b': [5.0, None, 7.0, 8.0]})

        df.flag_nulls()
        #  'a' | 'b'  | 'null_flag'
        #   1  | 5.0  |   0
        #   2  | NaN  |   1
        #  NaN | 7.0  |   1
        #   4  | 8.0  |   0

        jn.functions.flag_nulls(df)
        #  'a' | 'b'  | 'null_flag'
        #   1  | 5.0  |   0
        #   2  | NaN  |   1
        #  NaN | 7.0  |   1
        #   4  | 8.0  |   0

        df.flag_nulls(columns=['b'])
        #  'a' | 'b'  | 'null_flag'
        #   1  | 5.0  |   0
        #   2  | NaN  |   1
        #  NaN | 7.0  |   0
        #   4  | 8.0  |   0


    :param df: Input Pandas dataframe.
    :param column_name: Name for the output column. Defaults to 'null_flag'.
    :param columns: List of columns to look at for finding null values. If you
        only want to look at one column, you can simply give its name. If set
        to None (default), all DataFrame columns are used.
    :returns: Input dataframe with the null flag column.
    :raises ValueError: if ``column_name`` is already present in the
        DataFrame.
    :raises ValueError: if a column within ``columns`` is no present in
        the DataFrame.

    .. # noqa: DAR402
    """
    # Sort out columns input
    if isinstance(columns, str):
        columns = [columns]
    elif columns is None:
        columns = df.columns
    elif not isinstance(columns, Iterable):
        # catches other hashable types
        columns = [columns]

    # Input sanitation checks
    check_column(df, columns)
    check_column(df, [column_name], present=False)

    # This algorithm works best for n_rows >> n_cols. See issue #501
    null_array = np.zeros(len(df))
    for col in columns:
        null_array = np.logical_or(null_array, pd.isna(df[col]))

    df = df.copy()
    df[column_name] = null_array.astype(int)
    return df


@pf.register_dataframe_method
def count_cumulative_unique(
    df: pd.DataFrame,
    column_name: Hashable,
    dest_column_name: str,
    case_sensitive: bool = True,
) -> pd.DataFrame:
    """Generates a running total of cumulative unique values in a given column.

    Functional usage syntax:

    .. code-block:: python

        import pandas as pd
        import janitor as jn

        df = pd.DataFrame(...)

        df = jn.functions.count_cumulative_unique(
            df=df,
            column_name='animals',
            dest_column_name='animals_unique_count',
            case_sensitive=True
        )

    Method chaining usage example:

    .. code-block:: python

        import pandas as pd
        import janitor

        df = pd.DataFrame(...)

        df = df.count_cumulative_unique(
            column_name='animals',
            dest_column_name='animals_unique_count',
            case_sensitive=True
        )

    A new column will be created containing a running
    count of unique values in the specified column.
    If `case_sensitive` is `True`, then the case of
    any letters will matter (i.e., 'a' != 'A');
    otherwise, the case of any letters will not matter.

    This method mutates the original DataFrame.

    :param df: A pandas dataframe.
    :param column_name: Name of the column containing
        values from which a running count of unique values
        will be created.
    :param dest_column_name: The name of the new column containing the
        cumulative count of unique values that will be created.
    :param case_sensitive: Whether or not uppercase and lowercase letters
        will be considered equal (e.g., 'A' != 'a' if `True`).

    :returns: A pandas DataFrame with a new column containing a cumulative
        count of unique values from another column.
    """

    if not case_sensitive:
        # Make it so that the the same uppercase and lowercase
        # letter are treated as one unique value
        df[column_name] = df[column_name].astype(str).map(str.lower)

    df[dest_column_name] = (
        (
            df[[column_name]]
            .drop_duplicates()
            .assign(dummyabcxyz=1)
            .dummyabcxyz.cumsum()
        )
        .reindex(df.index)
        .ffill()
        .astype(int)
    )

    return df


@pf.register_series_method
def toset(series: pd.Series) -> Set:
    """Return a set of the values.

    These are each a scalar type, which is a Python scalar
    (for str, int, float) or a pandas scalar
    (for Timestamp/Timedelta/Interval/Period)

    Functional usage syntax:

    .. code-block:: python

        import pandas as pd
        import janitor as jn

        series = pd.Series(...)
        s = jn.functions.toset(series=series)

    Method chaining usage example:

    .. code-block:: python

        import pandas as pd
        import janitor

        series = pd.Series(...)
        s = series.toset()

    :param series: A pandas series.
    :returns: A set of values.
    """

    return set(series.tolist())


@pf.register_dataframe_method
def jitter(
    df: pd.DataFrame,
    column_name: Hashable,
    dest_column_name: str,
    scale: np.number,
    clip: Optional[Iterable[np.number]] = None,
    random_state: Optional[np.number] = None,
) -> pd.DataFrame:
    """Adds Gaussian noise (jitter) to the values of a column.

    Functional usage syntax:

    .. code-block:: python

        import pandas as pd
        import janitor as jn

        df = pd.DataFrame(...)

        df = jn.functions.jitter(
            df=df,
            column_name='values',
            dest_column_name='values_jitter',
            scale=1.0,
            clip=None,
            random_state=None,
        )

    Method chaining usage example:

    .. code-block:: python

        import pandas as pd
        import janitor

        df = pd.DataFrame(...)

        df = df.jitter(
            column_name='values',
            dest_column_name='values_jitter',
            scale=1.0,
            clip=None,
            random_state=None,
        )

    A new column will be created containing the values of the original column
    with Gaussian noise added.
    For each value in the column, a Gaussian distribution is created
    having a location (mean) equal to the value
    and a scale (standard deviation) equal to `scale`.
    A random value is then sampled from this distribution,
    which is the jittered value.
    If a tuple is supplied for `clip`,
    then any values of the new column less than `clip[0]`
    will be set to `clip[0]`,
    and any values greater than `clip[1]` will be set to `clip[1]`.
    Additionally, if a numeric value is supplied for `random_state`,
    this value will be used to set the random seed used for sampling.
    NaN values are ignored in this method.

    This method mutates the original DataFrame.

    :param df: A pandas dataframe.
    :param column_name: Name of the column containing
        values to add Gaussian jitter to.
    :param dest_column_name: The name of the new column containing the
        jittered values that will be created.
    :param scale: A positive value multiplied by the original
        column value to determine the scale (standard deviation) of the
        Gaussian distribution to sample from. (A value of zero results in
        no jittering.)
    :param clip: An iterable of two values (minimum and maximum) to clip
        the jittered values to, default to None.
    :param random_state: An integer or 1-d array value used to set the random
        seed, default to None.

    :returns: A pandas DataFrame with a new column containing Gaussian-
        jittered values from another column.
    :raises TypeError: if ``column_name`` is not numeric.
    :raises ValueError: if ``scale`` is not a numerical value
        greater than ``0``.
    :raises ValueError: if ``clip`` is not an iterable of length ``2``.
    :raises ValueError: if ``clip[0]`` is not less than ``clip[1]``.
    """

    # Check types
    check("scale", scale, [int, float])

    # Check that `column_name` is a numeric column
    if not np.issubdtype(df[column_name].dtype, np.number):
        raise TypeError(f"{column_name} must be a numeric column.")

    if scale <= 0:
        raise ValueError("`scale` must be a numeric value greater than 0.")
    values = df[column_name]
    if random_state is not None:
        np.random.seed(random_state)
    result = np.random.normal(loc=values, scale=scale)
    if clip:
        # Ensure `clip` has length 2
        if len(clip) != 2:
            raise ValueError("`clip` must be an iterable of length 2.")
        # Ensure the values in `clip` are ordered as min, max
        if clip[1] < clip[0]:
            raise ValueError("`clip[0]` must be less than `clip[1]`.")
        result = np.clip(result, *clip)
    df[dest_column_name] = result

    return df


@pf.register_dataframe_method
def sort_naturally(
    df: pd.DataFrame, column_name: str, **natsorted_kwargs
) -> pd.DataFrame:
    """Sort a DataFrame by a column using "natural" sorting.

    Natural sorting is distinct from
    the default lexiographical sorting provided by ``pandas``.
    For example, given the following list of items:

        ["A1", "A11", "A3", "A2", "A10"]

    lexicographical sorting would give us:


        ["A1", "A10", "A11", "A2", "A3"]

    By contrast, "natural" sorting would give us:

        ["A1", "A2", "A3", "A10", "A11"]

    This function thus provides "natural" sorting
    on a single column of a dataframe.

    To accomplish this, we do a natural sort
    on the unique values that are present in the dataframe.
    Then, we reconstitute the entire dataframe
    in the naturally sorted order.

    Natural sorting is provided by the Python package natsort_.

    .. _natsort: https://natsort.readthedocs.io/en/master/index.html

    All keyword arguments to ``natsort`` should be provided
    after the column name to sort by is provided.
    They are passed through to the ``natsorted`` function.

    Functional usage syntax:

    .. code-block:: python

        import pandas as pd
        import janitor as jn

        df = pd.DataFrame(...)

        df = jn.sort_naturally(
            df=df,
            column_name='alphanumeric_column',
        )

    Method chaining usage syntax:

    .. code-block:: python

        import pandas as pd
        import janitor

        df = pd.DataFrame(...)

        df = df.sort_naturally(
            column_name='alphanumeric_column',
        )

    :param df: A pandas DataFrame.
    :param column_name: The column on which natural sorting should take place.
    :param natsorted_kwargs: Keyword arguments to be passed
        to natsort's ``natsorted`` function.
    :returns: A sorted pandas DataFrame.
    """
    new_order = index_natsorted(df[column_name], **natsorted_kwargs)
    return df.iloc[new_order, :]


def sort_column_value_order(
    df: pd.DataFrame, column: str, column_value_order: dict, columns=None
) -> pd.DataFrame:
    """
    This function adds precedence to certain values in a specified column, then
    sorts based on that column and any other specified columns.

    Example:
                    SalesMonth	Company2	Company3
        Company1
        150.0	    Jan	        180.0	    400.0
        200.0	    Feb	        250.0	    500.0
        200.0	    Feb	        250.0	    500.0
        300.0	    Mar	        NaN	        600.0
        400.0	    April	    500.0	    675.0

        Given the current DataFrame, we want to order the sales month in desc
        order. To achieve this we would assign the later months with smaller
        values with the latest month, such as April with the precedence of 0.

        df = sort_column_value_order(
        df,
        'SalesMonth',
        {'April':1,'Mar':2,'Feb':3,'Jan':4}
        )

        The returned DataFrame will look as follows.

                    SalesMonth	Company2	Company3
        Company1
        400.0	    April	    500.0	    675.0
        300.0	    Mar	        NaN	        600.0
        200.0	    Feb	        250.0	    500.0
        200.0	    Feb	        250.0	    500.0
        150.0	    Jan	        180.0	    400.0

    :param df: This is our DataFrame that we are manipulating
    :param column: This is a column name as a string we are using to specify
        which column to sort by
    :param column_value_order: This is a dictionary of values that will
        represent precedence of the values in the specified column
    :param columns: This is a list of additional columns that we can sort by
    :return: This function returns a Pandas DataFrame
    """
    if len(column_value_order) > 0:
        if column in df.columns:
            df["cond_order"] = df[column].replace(column_value_order)
            if columns is None:
                new_df = df.sort_values("cond_order")
                del new_df["cond_order"]
            else:
                new_df = df.sort_values(columns + ["cond_order"])
                del new_df["cond_order"]
            return new_df
        else:
            print("ValueError: Column Name not in DataFrame")
            return pd.DataFrame()
    else:
        print("ValueError: column_value_order dictionary cannot be empty")
        return pd.DataFrame()


@pf.register_dataframe_method
def expand_grid(
    df: Optional[pd.DataFrame] = None,
    df_key: Optional[str] = None,
    others: Optional[Dict] = None,
) -> pd.DataFrame:
    """
    Creates a dataframe from a cartesian combination of all inputs.

    This works with a dictionary of name value pairs.

    It is also not restricted to dataframes;
    it can work with any list-like structure
    that is 1 or 2 dimensional.

    If method-chaining to a dataframe,
    a key to represent the column name in the output must be provided.


    Data types are preserved in this function,
    including Pandas' extension array dtypes.

    The output will always be a dataframe.

    Example:

    .. code-block:: python

        import pandas as pd
        import janitor as jn

        df = pd.DataFrame({"x":range(1,3), "y":[2,1]})
        others = {"z" : range(1,4)}

        df.expand_grid(df_key="df",others=others)

        # df_x |   df_y |   z
        #    1 |      2 |   1
        #    1 |      2 |   2
        #    1 |      2 |   3
        #    2 |      1 |   1
        #    2 |      1 |   2
        #    2 |      1 |   3

        # create a dataframe from all combinations in a dictionary
        data = {"x":range(1,4), "y":[1,2]}

        jn.expand_grid(others=data)

        #  x |   y
        #  1 |   1
        #  1 |   2
        #  2 |   1
        #  2 |   2
        #  3 |   1
        #  3 |   2

    .. note:: If a MultiIndex DataFrame or Series is passed, the index/columns
        will be discarded, and a single indexed dataframe will be returned.

    Functional usage syntax:

    .. code-block:: python

        import pandas as pd
        import janitor as jn

        df = pd.DataFrame(...)
        df = jn.expand_grid(df=df, df_key="...", others={...})

    Method-chaining usage syntax:

    .. code-block:: python

        import pandas as pd
        import janitor as jn

        df = pd.DataFrame(...).expand_grid(df_key="bla",others={...})

    Usage independent of a dataframe

    .. code-block:: python

        import pandas as pd
        from janitor import expand_grid

        df = expand_grid({"x":range(1,4), "y":[1,2]})

    :param df: A pandas dataframe.
    :param df_key: name of key for the dataframe.
        It becomes part of the column names of the dataframe.
    :param others: A dictionary that contains the data
        to be combined with the dataframe.
        If no dataframe exists, all inputs
        in others will be combined to create a dataframe.
    :returns: A pandas dataframe of all combinations of name value pairs.
    :raises TypeError: if `others` is not a dictionary
    :raises KeyError: if there is a dataframe and no key is provided.
    :raises ValueError: if `others` is empty.

    .. # noqa: DAR402

    """

    check("others", others, [dict])

    # if there is a dataframe, for the method chaining,
    # it must have a key, to create a name value pair
    if df is not None:
        df = df.copy()

        if not df_key:
            raise KeyError(
                """
                Using `expand_grid` as part of a DataFrame method chain
                requires that a string `df_key` be passed in.
                """
            )

        check("df_key", df_key, [str])

        others = {**{df_key: df}, **others}

    if not others:
        raise ValueError("""`others` cannot be empty.""")

    return _computations_expand_grid(others)


@pf.register_dataframe_method
@deprecated_alias(column="column_name")
def process_text(
    df: pd.DataFrame,
    column_name: str,
    new_column_names: Optional[Union[str, list]] = None,
    merge_frame: Optional[bool] = False,
    string_function: Optional[str] = None,
    **kwargs: str,
) -> pd.DataFrame:
    """
    Apply a Pandas string method to an existing column and return a dataframe.

    This function aims to make string cleaning easy, while chaining,
    by simply passing the string method name to the ``process_text`` function.
    This modifies an existing column and can also be used to create a new
    column.

    .. note:: In versions < 0.20.11, this function did not support the
        creation of new columns.

    A list of all the string methods in Pandas can be accessed `here
    <https://pandas.pydata.org/docs/user_guide/text.html#method-summary>`__.

    Example:

    .. code-block:: python

        import pandas as pd
        import janitor as jn

        df = pd.DataFrame({"text" : ["Ragnar",
                                    "sammywemmy",
                                    "ginger"],
                           "code" : [1, 2, 3]})

        df.process_text(column_name = "text",
                        string_function = "lower")

          text          code
        0 ragnar         1
        1 sammywemmy     2
        2 ginger         3

    For string methods with parameters, simply pass the keyword arguments::

        df.process_text(
            column_name = "text",
            string_function = "extract",
            pat = r"(ag)",
            expand = False,
            flags = re.IGNORECASE
            )

          text     code
        0 ag        1
        1 NaN       2
        2 NaN       3

    A new column can be created, leaving the existing column unmodified::

        df.process_text(
            column_name = "text",
            new_column_names = "new_text",
            string_function = "extract",
            pat = r"(ag)",
            flags = re.IGNORECASE
            )

          text           code     new_text
        0 Ragnar          1          ag
        1 sammywemmy      2          NaN
        2 ginger          3          NaN


    Functional usage syntax:

    .. code-block:: python

        import pandas as pd
        import janitor as jn

        df = pd.DataFrame(...)
        df = jn.process_text(
            df = df,
            column_name,
            new_column_names = None/string/list_of_strings,
            merge_frame = True/False,
            string_function = "string_func_name_here",
            kwargs
            )

    Method-chaining usage syntax:

    .. code-block:: python

        import pandas as pd
        import janitor as jn

        df = (
            pd.DataFrame(...)
            .process_text(
                column_name,
                new_column_names = None/string/list_of_strings,
                merge_frame = True/False
                string_function = "string_func_name_here",
                kwargs
                )
        )


    :param df: A pandas dataframe.
    :param column_name: String column to be operated on.
    :param new_column_names: Name(s) to assign to the new column(s) created
        from the text processing. `new_column_names` can be a string, if
        the result of the text processing is a Series or string; if the
        result of the text processing is a dataframe, then `new_column_names`
        is treated as a prefix for each of the columns in the new dataframe.
        `new_column_names` can also be a list of strings to act as new
        column names for the new dataframe. The existing `column_name`
        stays unmodified if `new_column_names` is not None.
    :param merge_frame: This comes into play if the result of the text
        processing is a dataframe. If `True`, the resulting dataframe
        will be merged with the original dataframe, else the resulting
        dataframe, not the original dataframe, will be returned.
    :param string_function: Pandas string method to be applied.
    :param kwargs: Keyword arguments for parameters of the `string_function`.
    :returns: A pandas dataframe with modified column(s).
    :raises KeyError: if ``string_function`` is not a Pandas string method.
    :raises TypeError: if wrong ``arg`` or ``kwarg`` is supplied.
    :raises ValueError: if `column_name` not found in dataframe.
    :raises ValueError: if `new_column_names` is not None and is found in
        dataframe.

    .. # noqa: DAR402
    """
    df = df.copy()

    check("column_name", column_name, [str])
    check_column(df, [column_name])

    # new_column_names should not already exist in the dataframe
    if new_column_names:
        check("new_column_names", new_column_names, [list, str])
        if isinstance(new_column_names, str):
            check_column(df, [new_column_names], present=False)
        else:
            check_column(df, new_column_names, present=False)

    if merge_frame:
        check("merge_frame", merge_frame, [bool])

    pandas_string_methods = [
        func.__name__
        for _, func in inspect.getmembers(pd.Series.str, inspect.isfunction)
        if not func.__name__.startswith("_")
    ]

    if not string_function:
        return df

    if string_function not in pandas_string_methods:
        raise KeyError(f"{string_function} is not a Pandas string method.")

    if string_function == "extractall" and merge_frame:
        # create unique indices
        # comes in handy for executing joins if there are
        # duplicated indices in the original dataframe
        df = df.set_index(np.arange(len(df)), append=True)  # extra_index_line

    result = getattr(df[column_name].str, string_function)(**kwargs)

    # TODO: Support for str.cat with `join` parameter
    # need a robust way to handle the results
    # if there is a `join` parameter, as this could create more
    # or less rows with varying indices or even duplicate indices

    return _process_text(
        result,
        df=df,
        column_name=column_name,
        new_column_names=new_column_names,
        merge_frame=merge_frame,
    )


@pf.register_dataframe_method
def fill_direction(
    df: pd.DataFrame,
    directions: Dict[Hashable, str] = None,
    limit: Optional[int] = None,
) -> pd.DataFrame:
    """
    Provide a method-chainable function for filling missing values
    in selected columns.

    Missing values are filled using the next or previous entry.
    The columns are paired with the directions in a dictionary.
    It is a wrapper for ``pd.Series.ffill`` and ``pd.Series.bfill``.

    .. code-block:: python

        import pandas as pd
        import numpy as np
        import janitor as jn

        df = pd.DataFrame({"text": ["ragnar", np.nan, "sammywemmy",
                                    np.nan, "ginger"],
                           "code" : [np.nan, 2, 3, np.nan, 5]})

        df

           text          code
        0 ragnar         NaN
        1 NaN            2.0
        2 sammywemmy     3.0
        3 NaN            NaN
        4 ginger         5.0



    Fill on a single column::

        df.fill_direction({"text" : "up"})

           text          code
        0 ragnar         NaN
        1 sammywemmy     2.0
        2 sammywemmy     3.0
        3 ginger         NaN
        4 ginger         5.0

    Fill on multiple columns::

        df.fill_direction({"text" : "down", "code" : "down"})

           text          code
        0 ragnar         NaN
        1 ragnar         2.0
        2 sammywemmy     3.0
        3 sammywemmy     3.0
        4 ginger         5.0

    Fill multiple columns in different directions::

        df.fill_direction({"text" : "up", "code" : "down"})

           text          code
        0 ragnar         NaN
        1 sammywemmy     2.0
        2 sammywemmy     3.0
        3 ginger         3.0
        4 ginger         5.0

    Functional usage syntax:

    .. code-block:: python

        import pandas as pd
        import janitor as jn

        df = pd.DataFrame(...)
        df = jn.fill_direction(
            df = df,
            directions = {column_1 : direction_1,
                          column_2 : direction_2,
                          ...},
            limit = None # limit must be None or greater than 0
            )

    Method-chaining usage syntax:

    .. code-block:: python

        import pandas as pd
        import janitor as jn

        df = (
            pd.DataFrame(...)
            .fill_direction(
            directions = {column_1 : direction_1,
                          column_2 : direction_2,
                          ...},
            limit = None # limit must be None or greater than 0
            )
        )

    :param df: A pandas dataframe.
    :param directions: Key - value pairs of columns and directions. Directions
        can be either `down` (default), `up`, `updown` (fill up then down) and
        `downup` (fill down then up).
    :param limit: number of consecutive null values to forward/backward fill.
        Value must `None` or greater than 0.
    :returns: A pandas dataframe with modified column(s).
    :raises ValueError: if column supplied is not in the dataframe.
    :raises ValueError: if direction supplied is not one of `down`, `up`,
        `updown`, or `downup`.

    .. # noqa: DAR402
    """
    df = df.copy()
    if not directions:
        return df

    check("directions", directions, [dict])

    if limit is not None:
        check("limit", limit, [int])
        # pandas raises error if limit is not greater than zero
        # so no need for a check on pyjanitor's end

    check_column(df, directions)

    for _, direction in directions.items():
        if direction not in {"up", "down", "updown", "downup"}:
            raise ValueError(
                """
                The direction should be a string and should be one of
                `up`, `down`, `updown`, or `downup`.
                """
            )

    # TODO: option to specify limit per column; current implementation
    # is one `limit` for all the columns. Might need refactoring, or an
    # API change.
    for column, direction in directions.items():
        if direction == "up":
            df.loc[:, column] = df.loc[:, column].bfill(limit=limit)
        elif direction == "down":
            df.loc[:, column] = df.loc[:, column].ffill(limit=limit)
        elif direction == "updown":
            df.loc[:, column] = (
                df.loc[:, column].bfill(limit=limit).ffill(limit=limit)
            )
        else:  # downup
            df.loc[:, column] = (
                df.loc[:, column].ffill(limit=limit).bfill(limit=limit)
            )
    return df


@pf.register_dataframe_method
def groupby_topk(
    df: pd.DataFrame,
    groupby_column_name: Hashable,
    sort_column_name: Hashable,
    k: int,
    sort_values_kwargs: Dict = None,
) -> pd.DataFrame:
    """
    Return top `k` rows from a groupby of a set of columns.

    Returns a dataframe that has the top `k` values grouped by `groupby_column_name`
    and sorted by `sort_column_name`.
    Additional parameters to the sorting (such as ascending=True)
    can be passed using `sort_values_kwargs`.

    List of all sort_values() parameters can be found here_.

    .. _here: https://pandas.pydata.org/pandas-docs/stable/reference/api/pandas.DataFrame.sort_values.html


    .. code-block:: python

        import pandas as pd
        import janitor as jn

        df = pd.DataFrame({'age' : [20, 22, 24, 23, 21, 22],
                           'ID' : [1,2,3,4,5,6],
                           'result' : ["pass", "fail", "pass",
                                       "pass", "fail", "pass"]})

        # Ascending top 3:
        df.groupby_topk('result', 'age', 3)
        #       age  ID  result
        #result
        #fail   21   5   fail
        #       22   2   fail
        #pass   20   1   pass
        #       22   6   pass
        #       23   4   pass

        #Descending top 2:
        df.groupby_topk('result', 'age', 2, {'ascending':False})
        #       age  ID result
        #result
        #fail   22   2   fail
        #       21   5   fail
        #pass   24   3   pass
        #       23   4   pass

    Functional usage syntax:

    .. code-block:: python

        import pandas as pd
        import janitor as jn

        df = pd.DataFrame(...)
        df = jn.groupby_topk(
            df = df,
            groupby_column_name = 'groupby_column',
            sort_column_name = 'sort_column',
            k = 5
            )

    Method-chaining usage syntax:

    .. code-block:: python

        import pandas as pd
        import janitor as jn

        df = (
            pd.DataFrame(...)
            .groupby_topk(
            df = df,
            groupby_column_name = 'groupby_column',
            sort_column_name = 'sort_column',
            k = 5
            )
        )

    :param df: A pandas dataframe.
    :param groupby_column_name: Column name to group input dataframe `df` by.
    :param sort_column_name: Name of the column to sort along the
        input dataframe `df`.
    :param k: Number of top rows to return from each group after sorting.
    :param sort_values_kwargs: Arguments to be passed to sort_values function.
    :returns: A pandas dataframe with top `k` rows that are grouped by
        `groupby_column_name` column with each group sorted along the
        column `sort_column_name`.
    :raises ValueError: if `k` is less than 1.
    :raises ValueError: if `groupby_column_name` not in dataframe `df`.
    :raises ValueError: if `sort_column_name` not in dataframe `df`.
    :raises KeyError: if `inplace:True` is present in `sort_values_kwargs`.
    """  # noqa: E501

    # Convert the default sort_values_kwargs from None to empty Dict
    sort_values_kwargs = sort_values_kwargs or {}

    # Check if groupby_column_name and sort_column_name exists in the dataframe
    check_column(df, [groupby_column_name, sort_column_name])

    # Check if k is greater than 0.
    if k < 1:
        raise ValueError(
            "Numbers of rows per group to be returned must be greater than 0."
        )

    # Check if inplace:True in sort values kwargs because it returns None
    if (
        "inplace" in sort_values_kwargs.keys()
        and sort_values_kwargs["inplace"]
    ):
        raise KeyError("Cannot use `inplace=True` in `sort_values_kwargs`.")

    return df.groupby(groupby_column_name).apply(
        lambda d: d.sort_values(sort_column_name, **sort_values_kwargs).head(k)
    )


@pf.register_dataframe_method
def complete(
    df: pd.DataFrame,
    columns: List[Union[List, Tuple, Dict, str]] = None,
    by: Optional[Union[list, str]] = None,
) -> pd.DataFrame:
    """
    This function turns implicit missing values into explicit missing values.

    It is modeled after tidyr's `complete` function, and is a wrapper around
    `expand_grid`, `pd.DataFrame.reindex`, `pd.DataFrame.join`
    and `pd.DataFrame.fillna`.

    Combinations of column names or a list/tuple of column names, or even a
    dictionary of column names and new values are possible.

    It can also handle duplicated data.

    `Source <https://tidyr.tidyverse.org/reference/complete.html#examples>`_

    .. code-block:: python

        import pandas as pd
        import janitor as jn

            group	item_id	    item_name	value1	value2
        0	1	    1	        a	1	4
        1	2	    2	        b	2	5
        2	1	    2	        b	3	6

    To find all the unique combinations of `group`, `item_id`, and `item_name`,
    including combinations not present in the data, each variable should be
    passed in a list to the `columns` parameter::

        df.complete(columns = ['group', 'item_id', 'item_name'])

              group	item_id	    item_name	value1	value2
        0	1	    1	        a	1.0	4.0
        1	1	    1	        b	NaN	NaN
        2	1	    2	        a	NaN	NaN
        3	1	    2	        b	3.0	6.0
        4	2	    1	        a	NaN	NaN
        5	2	    1	        b	NaN	NaN
        6	2	    2	        a	NaN	NaN
        7	2	    2	        b	2.0	5.0

    To expose just the missing values based only on the existing data,
    `item_id` and `item_name` can be wrapped in a tuple, while `group`
    is passed in as a separate variable::

        df.complete(columns = ["group", ("item_id", "item_name")])
            group	item_id	    item_name	value1	   value2
        0	1	    1	        a	  1.0	    4.0
        1	1	    2	        b	  3.0	    6.0
        2	2	    1	        a	  NaN 	    NaN
        3	2	    2	        b	  2.0	    5.0

    Let's look at another example:

    `Source Data <http://imachordata.com/2016/02/05/you-complete-me/>`_

    .. code-block:: python

            Year      Taxon         Abundance
        0   1999    Saccharina         4
        1   2000    Saccharina         5
        2   2004    Saccharina         2
        3   1999     Agarum            1
        4   2004     Agarum            8

    Note that Year 2000 and Agarum pairing is missing. Let's make it
    explicit::

        df.complete(columns = ['Year', 'Taxon'])

           Year      Taxon     Abundance
        0  1999     Agarum         1.0
        1  1999     Saccharina     4.0
        2  2000     Agarum         NaN
        3  2000     Saccharina     5.0
        4  2004     Agarum         8.0
        5  2004     Saccharina     2.0

    The null value can be replaced with the Pandas `fillna` argument::

        df.complete(columns = ['Year', 'Taxon']).fillna(0)

           Year      Taxon     Abundance
        0  1999     Agarum         1.0
        1  1999     Saccharina     4.0
        2  2000     Agarum         0.0
        3  2000     Saccharina     5.0
        4  2004     Agarum         8.0
        5  2004     Saccharina     2.0

    What if we wanted the explicit missing values for all the years from
    1999 to 2004? Easy - simply pass a dictionary pairing the column name
    with the new values::

        new_year_values = lambda year: range(year.min(), year.max() + 1)

        df.complete(columns = [{"Year": new_year_values}, "Taxon"])

            Year       Taxon  Abundance
        0   1999      Agarum        1.0
        1   1999  Saccharina        4.0
        2   2000      Agarum        NaN
        3   2000  Saccharina        5.0
        4   2001      Agarum        NaN
        5   2001  Saccharina        NaN
        6   2002      Agarum        NaN
        7   2002  Saccharina        NaN
        8   2003      Agarum        NaN
        9   2003  Saccharina        NaN
        10  2004      Agarum        8.0
        11  2004  Saccharina        2.0

    It is also possible to expose missing values within a groupby,
    by using the `by` parameter::

          state  year  value
        0    CA  2010      1
        1    CA  2013      3
        2    HI  2010      1
        3    HI  2012      2
        4    HI  2016      3
        5    NY  2009      2
        6    NY  2013      5

    Let's get all the missing years per state::

        df.complete(
<<<<<<< HEAD
            columns = [{'year': lambda df: np.arange(df.year.min(),
                                               df.year.max()+1)}],
=======
            columns = [{'year': new_year_values}],
>>>>>>> 93203b86
            by='state'
        )

            state  year  value
        0     CA  2010    1.0
        1     CA  2011    NaN
        2     CA  2012    NaN
        3     CA  2013    3.0
        4     HI  2010    1.0
        5     HI  2011    NaN
        6     HI  2012    2.0
        7     HI  2013    NaN
        8     HI  2014    NaN
        9     HI  2015    NaN
        10    HI  2016    3.0
        11    NY  2009    2.0
        12    NY  2010    NaN
        13    NY  2011    NaN
        14    NY  2012    NaN
        15    NY  2013    5.0

    .. note:: MultiIndex columns are not supported.

    Functional usage syntax:

    .. code-block:: python

        import pandas as pd
        import janitor as jn

        df = pd.DataFrame(...)

        df = jn.complete(
            df = df,
            columns= [
                column_label,
                (column1, column2, ...),
                {column1: new_values, ...}
            ],
            by = label/list_of_labels
        )

    Method chaining syntax:

    .. code-block:: python

        df = (
            pd.DataFrame(...)
            .complete(columns=[
                column_label,
                (column1, column2, ...),
                {column1: new_values, ...},
            ],
            by = label/list_of_labels
        )

    :param df: A pandas dataframe.
    :param columns: This is a list containing the columns to be
        completed. It could be column labels (string type),
        a list/tuple of column labels, or a dictionary that pairs
        column labels with new values.
    :param by: label or list of labels to group by.
        The explicit missing values are returned per group.
    :returns: A pandas dataframe with modified column(s).
    :raises TypeError: if `columns` is not a list.
    :raises ValueError: if entry in `columns` is not a
        str/dict/list/tuple.
    :raises ValueError: if entry in `columns` is a dict/list/tuple
        and is empty.

    .. # noqa: DAR402
    """

    if not columns:
        return df

    df = df.copy()

    df = _computations_complete(df, columns, by)

    return df


def patterns(regex_pattern: Union[str, Pattern]) -> Pattern:
    """
    This function converts a string into a compiled regular expression;
    it can be used to select columns in the index or columns_names
    arguments of ``pivot_longer`` function.

    :param regex_pattern: string to be converted to compiled regular
        expression.
    :returns: A compile regular expression from provided
        ``regex_pattern``.
    """
    check("regular expression", regex_pattern, [str, Pattern])

    return re.compile(regex_pattern)


@pf.register_dataframe_method
def pivot_longer(
    df: pd.DataFrame,
    index: Optional[Union[List, Tuple, str, Pattern]] = None,
    column_names: Optional[Union[List, Tuple, str, Pattern]] = None,
    names_to: Optional[Union[List, Tuple, str]] = "variable",
    values_to: Optional[str] = "value",
    column_level: Optional[Union[int, str]] = None,
    names_sep: Optional[Union[str, Pattern]] = None,
    names_pattern: Optional[Union[List, Tuple, str, Pattern]] = None,
    sort_by_appearance: Optional[bool] = False,
    ignore_index: Optional[bool] = True,
) -> pd.DataFrame:
    """
    Unpivots a DataFrame from 'wide' to 'long' format.

    This method does not mutate the original DataFrame.

    It is a wrapper around `pd.melt` and is meant to serve as a single point
    for transformations that require `pd.melt` or `pd.wide_to_long`.

    It is modeled after the `pivot_longer` function in R's tidyr package, and
    offers more functionality and flexibility than `pd.wide_to_long`.

    This function is useful to massage a DataFrame into a format where
    one or more columns are considered measured variables, and all other
    columns are considered as identifier variables.

    All measured variables are “unpivoted” (and typically duplicated) along the
    row axis.

    See the `Example notebooks <https://pyjanitor.readthedocs.io/notebooks/>`_
    for a more in depth exploration of `pivot_longer`.


    Example 1: The following DataFrame contains heartrate data for patients
    treated with two different drugs, 'a' and 'b'.

    .. code-block:: python

              name   a   b
        0   Wilbur  67  56
        1  Petunia  80  90
        2  Gregory  64  50

    The column names 'a' and 'b' are actually the names of a measured variable
    (i.e. the name of a drug), but the values are a different measured variable
    (heartrate). We would like to unpivot these 'a' and 'b' columns into a
    'drug' column and a 'heartrate' column.

    .. code-block:: python

        df = (pd.DataFrame(...)
              .pivot_longer(
                  column_names = ['a', 'b'],
                  names_to = 'drug',
                  values_to = 'heartrate',
                  sort_by_appearance = True
                  )
            )

              name drug  heartrate
        0   Wilbur    a         67
        1   Wilbur    b         56
        2  Petunia    a         80
        3  Petunia    b         90
        4  Gregory    a         64
        5  Gregory    b         50

    Note how the data is stacked in order of first appearance. If, however,
    you do not care for order of appearance, and want to wring out some
    more performance, you can set `sort_by_appearance` to ``False`` (the
    default is ``False``).

    .. code-block:: python

        df = (pd.DataFrame(...)
              .pivot_longer(
                  column_names = ['a', 'b'],
                  names_to = 'drug',
                  values_to = 'heartrate',
                  sort_by_appearance = False
                  )
            )

                name     drug  heartrate
        0	Wilbur	   a	67
        1	Petunia	   a	80
        2	Gregory    a	64
        3	Wilbur	   b	56
        4	Petunia	   b	90
        5	Gregory	   b	50

    You can set `ignore_index` to ``False``, if you wish to reuse the index
    from the source dataframe (the index will be repeated as many times as
    necessary):

    .. code-block:: python

        df = (pd.DataFrame(...)
              .pivot_longer(
                  column_names = ['a', 'b'],
                  names_to = 'drug',
                  values_to = 'heartrate',
                  sort_by_appearance = False,
                  ignore_index = False
                  )
            )

                name     drug  heartrate
        0	Wilbur	   a	67
        1	Petunia	   a	80
        2	Gregory    a	64
        0	Wilbur	   b	56
        1	Petunia	   b	90
        2	Gregory	   b	50

    MultiIndex dataframes are unpivoted in the same form that you would
    expect from pandas' `melt`:

    .. code-block:: python

            A  B  C
            D  E  F
        0   a  1  2
        1   b  3  4
        2   c  5  6

        df = (pd.DataFrame(...)
               .pivot_longer(
                   index = [("A", "D")],
                   names_to = ["first", "second"]
                   )
            )

             (A, D)  first   second   value
        0	a	B	E	1
        1	b	B	E	3
        2	c	B	E	5
        3	a	C	F	2
        4	b	C	F	4
        5	c	C	F	6

    You can also unpivot on a specific level:

    .. code-block:: python

        df = (pd.DataFrame(...)
              .pivot_longer(
                  index = "A",
                  names_to = "first",
                  column_level = 0
                  )
            )

           A      first  value
        0  a        B      1
        1  b        B      3
        2  c        B      5


    Example 2: The dataframe below has year and month variables embedded within
    the column names.

    .. code-block:: python

              col1	    2019-12	 2020-01	 2020-02
        0	a	   -1.085631	-1.506295	-2.426679
        1	b	    0.997345	-0.578600	-0.428913
        2	c	    0.282978	 1.651437	 1.265936

    Pivot_longer can conveniently reshape the dataframe into long format, with
    new columns for the year and month. You simply pass in the new column names
    to `names_to`, and pass the hyphen '-' to the `names_sep` argument.

    .. code-block:: python

        df = (pd.DataFrame(...)
              .pivot_longer(
                  index = 'col1',
                  names_to = ('year', 'month'),
                  names_sep = '-',
                  sort_by_appearance = True
                  )
            )

           col1 year   month      value
        0    a  2019     12     -1.085631
        1    a  2020     01     -1.506295
        2    a  2020     02     -2.426679
        3    b  2019     12      0.997345
        4    b  2020     01     -0.578600
        5    b  2020     02     -0.428913
        6    c  2019     12      0.282978
        7    c  2020     01      1.651437
        8    c  2020     02      1.265936

    Example 3: The dataframe below has names embedded in it
    (‘measure1’, ‘measure2’) that we would love to reuse as column names.

    .. code-block:: python

            treat1-measure1     treat1-measure2 treat2-measure1 treat2-measure2
        0                1              4                   2               5
        1                2              5                   3               4

    For this, we use the `.value` variable, which signals to `pivot_longer`
    to treat the part of the column names corresponding to `.value` as new
    column names. The `.value` variable is similar to `stubnames` in pandas'
    ``wide_to_long`` function, but with more flexibility.

    .. code-block:: python

        df = (pd.DataFrame(...)
              .pivot_longer(
                  names_to = ("group", '.value'),
                  names_sep = '-',
                  sort_by_appearance = True
                  )
            )

            group  measure1  measure2
        0  treat1         1         4
        1  treat2         2         5
        2  treat1         2         5
        3  treat2         3         4

    Let's break down the `.value` idea. When `.value` is used, `pivot_longer`
    creates a pairing. In the example above, we get a pairing
    ``{"group":["treat1", "treat2"], ".value":["measure1", "measure2"]}``. All
    the values associated with `.value` become new column names, while those
    not associated with `.value`(`treat1` and `treat2`) become values in a
    new column `group`. `values_to` is overridden during this process.

    .. note:: The values not associated with ".value" (in the example above,
        this is the `group` column) are returned as object dtypes. You can
        change it to your preferred dtype using pandas' ``astype`` method.

    Example 4: You can also unpivot from wide to long using regular expressions

    .. code-block:: python

            n_1  n_2  n_3  pct_1  pct_2  pct_3
        0   10   20   30   0.1    0.2    0.3

        df = (pd.DataFrame(...)
              .pivot_longer(
                  names_to = (".value", "name"),
                  names_pattern = "(.*)_(.)"
                  )
            )

            name    n  pct
        0     1  10.0  0.1
        1     2  20.0  0.2
        2     3  30.0  0.3

    The same idea of `.value` works here as well. Based on the capturing groups
    in the regex in `names_pattern`, we have two pairings -->
    ``{".value":["n", "pct"], "name":[1,2,3]}``. Just like in the previous
    example, the values associated with `.value` become new column names,
    while those not associated with `.value` become values in the new column
    ``name``.

    Note that there are no limits to the pairing; however, you can only have
    one `.value` in ``names_to``.

    Example 5: You can also pass a list/tuple of regular expressions that match
    specific patterns to ``names_pattern``, along with a list/tuple of new
    names to ``names_to``; this can come in handy if `.value` falls short:

    .. code-block:: python

          GameID   Date	        Visitor	     Score_V	   Home	        Score_H
        0  1     9/10/2020   Houston Texans     20    Kansas City Chiefs   34
        1  2     9/13/2020   Seattle Seahawks   38    Atlanta Falcons      25

    .. code-block:: python

        df = (pd.DataFrame(...)
              .pivot_longer(
                    ['GameID','Date'],
                    names_to=("Team","Score"),
                    names_pattern=("^Visitor|Home", "^Score"))
            )

               GameID       Date              Team       Score
        0       1       9/10/2020      Houston Texans     20
        1       2       9/13/2020    Seattle Seahawks     38
        2       1       9/10/2020  Kansas City Chiefs     34
        3       2       9/13/2020     Atlanta Falcons     25

    Note that in the code above, the number of entries in both `names_to` and
    `names_pattern` must match. Essentially, what the code does is look for
    columns that start with `Visitor` or `Home` (using the regex supplied) and
    puts all the values associated with these columns under a new column name
    `Team`. It then looks for columns that start with `Score` and collate all
    the values associated with these columns to a single column named `Score`.

    You can also take advantage of `janitor.patterns` function,
    or the `select_columns` syntax,
    which allows selection of columns via a regular expression;
    this can come in handy if you have a lot of column names
    to pass to the `index` or `column_names`  parameters,
    and you do not wish to manually type them all.

    .. code-block:: python

             name    wk1   wk2   wk3   wk4
        0    Alice     5     9    20    22
        1    Bob       7    11    17    33
        2    Carla     6    13    39    40

        df = (pd.DataFrame(...)
              .pivot_longer(index = janitor.patterns("^(?!wk)"))
              )

             name   variable  value
        0   Alice      wk1      5
        1     Bob      wk1      7
        2   Carla      wk1      6
        3   Alice      wk2      9
        4     Bob      wk2     11
        5   Carla      wk2     13
        6   Alice      wk3     20
        7     Bob      wk3     17
        8   Carla      wk3     39
        9   Alice      wk4     22
        10    Bob      wk4     33
        11  Carla      wk4     40

    .. note:: Unpivoting a dataframe with MultiIndex columns, when
        either `names_sep` or `names_pattern` is provided is not
        supported.


    Functional usage syntax:

    .. code-block:: python

        import pandas as pd
        import janitor as jn

        df = pd.DataFrame(...)
        df = jn.pivot_longer(
            df = df,
            index = [column1, column2, ...],
            column_names = [column3, column4, ...],
            names_to = new_column_name,
            names_sep = string/regular expression,
            names_pattern = string/regular expression,
            values_to= new_column_name,
            column_level=None/int/str,
            sort_by_appearance = True/False,
            ignore_index = True/False,
        )

    Method chaining syntax:

    .. code-block:: python

        df = (
            pd.DataFrame(...)
            .pivot_longer(
                index = [column1, column2, ...],
                column_names = [column3, column4, ...],
                names_to = new_column_name,
                names_sep = string/regular expression,
                names_pattern = string/regular expression,
                values_to= new_column_name,
                column_level=None/int/str,
                sort_by_appearance = True/False,
                ignore_index = True/False,
            )
        )

    :param df: A pandas dataframe.
    :param index: Name(s) of columns to use as identifier variables.
        Should be either a single column name, or a list/tuple of
        column names. The `janitor.select_columns` syntax is supported here,
        allowing for flexible and dynamic column selection.
        Index should be a list of tuples if the columns are a MultiIndex.
    :param column_names: Name(s) of columns to unpivot. Should be either
        a single column name or a list/tuple of column names.
        The `janitor.select_columns` syntax is supported here,
        allowing for flexible and dynamic column selection.
        Column_names should be a list of tuples
        if the columns are a MultiIndex.
    :param names_to: Name of new column as a string that will contain
        what were previously the column names in `column_names`.
        The default is `variable` if no value is provided. It can
        also be a list/tuple of strings that will serve as new column
        names, if `name_sep` or `names_pattern` is provided.
        If `.value` is in `names_to`, new column names will be extracted
        from part of the existing column names and `values_to` will be
        replaced.
    :param names_sep: Determines how the column name is broken up, if
        `names_to` contains multiple values. It takes the same
        specification as pandas' `str.split` method, and can be a string
        or regular expression. `names_sep` does not work with MultiIndex
        columns.
    :param names_pattern: Determines how the column name is broken up.
        It can be a regular expression containing matching groups (it takes
        the same specification as pandas' `str.extract` method), or a
        list/tuple of regular expressions. If it is a single regex, the
        number of groups must match the length of ``names_to`` ( if the
        length of ``names_to`` is 3, then the number of groups must be 3.
        If ``names_to`` is a string, then there should be only one group
        in ``names_pattern``). For a list/tuple of regular expressions,
        ``names_to`` must also be a list/tuple and the lengths of both
        arguments must match(if the length of `names_to` is 4, then the
        length of `names_pattern` must also be 4). The entries in both
        arguments must also match positionally, i.e  if
        ``names_to = ("name1", "name2", "name3")``, then ``names_pattern``
        should be ("regex1", "regex2", "regex3"), with "name1" pairing
        "regex1", "name2" pairing "regex2", and "name3" pairing "regex3".
        `names_pattern` does not work with MultiIndex columns.
    :param values_to: Name of new column as a string that will contain what
        were previously the values of the columns in `column_names`.
    :param column_level: If columns are a MultiIndex, then use this level to
        unpivot the dataframe. Provided for compatibility with pandas' melt,
        and applies only if neither `names_sep` nor `names_pattern` is
        provided.
    :param sort_by_appearance: Default `False`. Boolean value that determines
        the final look of the dataframe. If `True`, the unpivoted dataframe
        will be stacked in order of first appearance. See examples for more
        details. `pivot_longer` is usually more performant if
        `sort_by_appearance` is ``False``.
    :param ignore_index: Default `True`. If True, original index is ignored.
        If False, the original index is retained and the Index labels will be
        repeated as necessary.
    :returns: A pandas DataFrame that has been unpivoted from wide to long
        format.
    :raises TypeError: if `index` or `column_names` is not a string, or a
        list/tuple of column names, or a `janitor.patterns` function.
    :raises TypeError: if `names_to` or `column_names` is not a string, or a
        list/tuple of strings.
    :raises TypeError: if `names_sep` is not a string or regular expression.
    :raises TypeError: if `names_pattern` is not a regular expression, or a
        list/tuple of regular expressions.
    :raises TypeError: if `values_to` is not a string.
    :raises TypeError: if `sort_by_appearance` is not a boolean.
    :raises TypeError: if `ignore_index` is not a boolean.
    :raises ValueError: if `names_to` is a string or a list/tuple of length 1,
        and `names_sep` is provided.
    :raises ValueError: if `names_to` is a string, and the number of extracted
        columns is greater than 1.
    :raises ValueError: if `names_to` is a list/tuple, and its length does not
        match the number of extracted columns.
    :raises ValueError: if the dataframe contains MultiIndex columns, and
        `index` or `column_names` is not a list of tuples.
    :raises ValueError: if the dataframe contains MultiIndex columns, and
        either `names_sep` or `names_pattern` is provided.

    .. # noqa: DAR402
    """

    # this code builds on the wonderful work of @benjaminjack’s PR
    # https://github.com/benjaminjack/pyjanitor/commit/e3df817903c20dd21634461c8a92aec137963ed0

    df = df.copy()

    (
        df,
        index,
        column_names,
        names_to,
        values_to,
        column_level,
        names_sep,
        names_pattern,
        sort_by_appearance,
        ignore_index,
    ) = _data_checks_pivot_longer(
        df,
        index,
        column_names,
        names_to,
        values_to,
        column_level,
        names_sep,
        names_pattern,
        sort_by_appearance,
        ignore_index,
    )

    df = _computations_pivot_longer(
        df,
        index,
        column_names,
        names_to,
        values_to,
        column_level,
        names_sep,
        names_pattern,
        sort_by_appearance,
        ignore_index,
    )

    return df


@pf.register_dataframe_method
def pivot_wider(
    df: pd.DataFrame,
    index: Optional[Union[Sequence[str], str]] = None,
    names_from: Optional[Union[Sequence[str], str]] = None,
    values_from: Optional[Union[Sequence[str], str]] = None,
    names_sort: Optional[bool] = True,
    flatten_levels: Optional[bool] = True,
    names_from_position: Optional[str] = "first",
    names_prefix: Optional[str] = None,
    names_sep: Optional[str] = "_",
    aggfunc: Optional[Union[str, list, dict, Callable]] = None,
    fill_value: Optional[Union[int, float, str]] = None,
) -> pd.DataFrame:
    """
    Reshapes data from long to wide form. The number of columns are
    increased, while decreasing the number of rows.

    It is the inverse of the `pivot_longer` method, and is a
    wrapper around `pd.DataFrame.pivot` method.

    This method does not mutate the original DataFrame.

    Reshaping to wide form :

    .. code-block:: python

             name variable  value
        0   Alice      wk1      5
        1   Alice      wk2      9
        2   Alice      wk3     20
        3   Alice      wk4     22
        4     Bob      wk1      7
        5     Bob      wk2     11
        6     Bob      wk3     17
        7     Bob      wk4     33
        8   Carla      wk1      6
        9   Carla      wk2     13
        10  Carla      wk3     39
        11  Carla      wk4     40

        df = (
            pd.DataFrame(...)
            .pivot_wider(
                index = "name",
                names_from = "variable",
                values_from = "value"
            )

             name    wk1   wk2   wk3   wk4
        0    Alice     5     9    20    22
        1    Bob       7    11    17    33
        2    Carla     6    13    39    40

    Pivoting on multiple columns is possible :

    .. code-block:: python

            name    n  pct
        0     1  10.0  0.1
        1     2  20.0  0.2
        2     3  30.0  0.3

        df = (
            pd.DataFrame(...)
            .assign(num = 0)
            .pivot_wider(
                index = "num",
                names_from = "name",
                values_from = ["n", "pct"],
                names_sep = "_"
             )
         )

            num n_1  n_2  n_3  pct_1  pct_2  pct_3
        0   0   10   20   30   0.1    0.2    0.3

    Aggregations are also possible with the ``aggfunc`` parameter::

        df = pd.DataFrame([{'id': 'a', 'name': 'Adam', 'value': 5},
                           {'id': 'b', 'name': 'Eve', 'value': 6},
                           {'id': 'c', 'name': 'Adam', 'value': 4},
                           {'id': 'a', 'name': 'Eve', 'value': 3},
                           {'id': 'd', 'name': 'Seth', 'value': 2},
                           {'id': 'b', 'name': 'Adam', 'value': 4},
                           {'id': 'a', 'name': 'Adam', 'value': 2}])

        id  name    value
        a   Adam    5
        b   Eve     6
        c   Adam    4
        a   Eve     3
        d   Seth    2
        b   Adam    4
        a   Adam    2

        df.pivot_wider(
            index = "id",
            names_from = "name",
            aggfunc = np.sum,
            values_from = "value",
            flatten_levels = True,
            fill_value = 0
            )

            id  Adam  Eve  Seth
        0   a     7    3     0
        1   b     4    6     0
        2   c     4    0     0
        3   d     0    0     2


    .. note:: You may choose not to collapse the levels by passing `False`
        to the ``flatten_levels`` argument.

    .. note:: A ValueError is raised if the index is not unique and
        `aggfunc` is None.

    Functional usage syntax:

    .. code-block:: python

        import pandas as pd
        import janitor as jn

        df = pd.DataFrame(...)

        df = jn.pivot_wider(
            df = df,
            index = [column1, column2, ...],
            names_from = [column3, column4, ...],
            value_from = [column5, column6, ...],
            names_sort = True/False,
            names_prefix = string,
            names_sep = string,
            flatten_levels = True/False,
            names_from_position = "first"/"last",
            aggfunc,
            fill_value = fill_value
        )

    Method chaining syntax:

    .. code-block:: python

        df = (
            pd.DataFrame(...)
            .pivot_wider(
                index = [column1, column2, ...],
                names_from = [column3, column4, ...],
                value_from = [column5, column6, ...],
                names_sort = True/False,
                names_prefix = string,
                names_sep = string,
                flatten_levels = True/False,
                names_from_position = "first"/"last",
                aggfunc,
                fill_value = fill_value
                )
        )

    :param df: A pandas dataframe.
    :param index: Name(s) of columns to use as identifier variables.
        Should be either a single column name, or a list of column names.
        The `janitor.select_columns` syntax is supported here,
        allowing for flexible and dynamic column selection.
        If `index` is not provided, the current dataframe's index is used.
    :param names_from: Name(s) of column(s) to use to make the new
        dataframe's columns. Should be either a single column name, or a
        list of column names.
        The `janitor.select_columns` syntax is supported here,
        allowing for flexible and dynamic column selection.
        A label or labels must be provided for ``names_from``.
    :param values_from: Name(s) of column(s) that will be used for populating
        the new dataframe's values. Should be either a single column name,
        or a list of column names.
        The `janitor.select_columns` syntax is supported here,
        allowing for flexible and dynamic column selection.
        If ``values_from`` is not specified,
        all remaining columns will be used. If `flatten_levels` is ``False``,
        a MultiIndex dataframe is created.
    :param names_sort: Default is `True`. Sorts columns by order of
        appearance.
        Set as `True` to get the columns sorted lexicographicially,
        or if the columns are of category type.
    :param flatten_levels: Default is `True`. If `False`, the dataframe stays
        as a MultiIndex.
    :param names_from_position: By default, the values in ``names_from`` stay
        at the front of the new column names. This can be changed to "last";
        this places the values in ``names_from``
        at the tail of the column names.
    :param names_prefix: String to be added to the front of each output column.
        Can be handy if the values in ``names_from`` are numeric data types.
        Applicable only if ``flatten_levels`` is True.
    :param names_sep: If ``names_from`` or ``values_from`` contain multiple
        variables, this will be used to join their values into a single string
        to use as a column name. Default is ``_``.
        Applicable only if ``flatten_levels`` is ``True``.
    :param aggfunc: An aggregate function. It can be a function, a string,
        list of functions, or a dictionary, pairing column name with aggregate
        function.
    :param fill_value: Scalar value to replace missing values with
        (after pivoting).
    :returns: A pandas DataFrame that has been unpivoted from long to wide
        form.
    :raises TypeError: if `index` or `names_from` is not a string, or a list of
        strings.
    :raises ValueError: if `names_from` is None.
    :raises TypeError: if `names_sep` is not a string.
    :raises TypeError: if `values_from` is not a string or a list of strings.
    :raises TypeError: if `names_sort` is not a boolean.
    :raises TypeError: if `flatten_levels` is not a boolean.
    :raises ValueError: if values in `index` or `names_from` or `values_from`
        do not exist in the dataframe.
    :raises ValueError: if the combination of `index` and `names_from` is not
        unique and ``aggfunc`` is ``None``.


    .. # noqa: DAR402
    """

    df = df.copy()

    (
        df,
        index,
        names_from,
        values_from,
        names_sort,
        flatten_levels,
        names_from_position,
        names_prefix,
        names_sep,
        aggfunc,
        fill_value,
    ) = _data_checks_pivot_wider(
        df,
        index,
        names_from,
        values_from,
        names_sort,
        flatten_levels,
        names_from_position,
        names_prefix,
        names_sep,
        aggfunc,
        fill_value,
    )

    df = _computations_pivot_wider(
        df,
        index,
        names_from,
        values_from,
        names_sort,
        flatten_levels,
        names_from_position,
        names_prefix,
        names_sep,
        aggfunc,
        fill_value,
    )

    return df<|MERGE_RESOLUTION|>--- conflicted
+++ resolved
@@ -5511,12 +5511,8 @@
     Let's get all the missing years per state::
 
         df.complete(
-<<<<<<< HEAD
-            columns = [{'year': lambda df: np.arange(df.year.min(),
-                                               df.year.max()+1)}],
-=======
+
             columns = [{'year': new_year_values}],
->>>>>>> 93203b86
             by='state'
         )
 
