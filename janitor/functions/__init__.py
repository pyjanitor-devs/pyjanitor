--- conflicted
+++ resolved
@@ -76,14 +76,10 @@
 from .transform_columns import transform_column, transform_columns
 from .truncate_datetime import truncate_datetime_dataframe
 from .update_where import update_where
-<<<<<<< HEAD
-from .utils import patterns, unionize_dataframe_categories, DropLabel, SD
-=======
 from .utils import (
     patterns,
     unionize_dataframe_categories,
     DropLabel,
     get_index_labels,
     col,
-)
->>>>>>> c4c65707
+)