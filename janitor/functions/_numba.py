--- conflicted
+++ resolved
@@ -517,155 +517,4 @@
             start += 1
             counter -= 1
 
-<<<<<<< HEAD
-    return left_index, right_index
-
-
-@njit()
-def _get_regions(
-    left_c: np.ndarray,
-    left_index: np.ndarray,
-    right_c: np.ndarray,
-    right_index: np.ndarray,
-    strict: int,
-    op_code: int,
-) -> tuple:
-    """
-    Get the regions where left_c and right_c converge.
-    Strictly for non-equi joins,
-    specifically  -->  >, >= , <, <= operators.
-    """
-    # The idea is to group values within regions.
-    # An example:
-    # left_array: [2, 5, 7]
-    # right_array: [0, 3, 7]
-    # if the join is left_array <= right_array
-    # we should have pairs (0), (2,3),(5,7),(5,7)
-    # since no value is less than 0, we can discard that
-    # our final regions should be
-    #  (2,3) --->  0
-    #  (5,7) --->  1
-    #  (7,7) --->  1
-    #  based on the regions, we can see that any value in
-    #  region 0 will be less than 1 ---> 2 <= 3, 7
-    #  region 1 values are the end ---> 5 <= 7 & 7 <= 7
-    #  if the join is left_array >= right_array
-    #  then the left_array is sorted in descending order
-    #  and the final pairs should be :
-    #  (7, 7), (5, 3), (2, 0)
-    # our final regions should be
-    #  (7,7) --->  0
-    #  (5,3) --->  1
-    #  (2,0) --->  2
-    #  based on the regions, we can see that any value in
-    #  region 0 will be greater than 1 and 2 ---> 7 >= 7, 5, 0
-    #  region 1 values will be greater than 2 ---> 5 >= 3, 0
-    #  region 2 values are the end ----> 2 >= 0
-    #  this concept becomes more relevant when two non equi conditions
-    #  are present ---> l1 < r1 & l2 > r2
-    #  For two non equi conditions, the matches are where
-    #  the regions from group A (l1 < r1)
-    #  are also lower than the regions from group B (l2 < r2)
-    #  This implementation is based on the algorithm outlined here:
-    #  https://www.scitepress.org/papers/2018/68268/68268.pdf
-    indices = _search_indices(left_c, right_c, strict, op_code)
-    left_region = np.empty(left_c.size, dtype=np.intp)
-    left_region[:] = -1
-    max_indices = indices.max() + 1
-    if max_indices < left_index.size:
-        left_region = left_region[:max_indices]
-        left_index = left_index[:max_indices]
-    mask = indices == -1
-    if mask.all():
-        return None
-    if mask.any():
-        right_index = right_index[~mask]
-        indices = indices[~mask]
-    left_region[indices] = 1
-    mask = left_region == 1
-    count_unique_indices = np.bincount(indices)
-    count_unique_indices = np.count_nonzero(count_unique_indices)
-    left_region[mask] = np.arange(count_unique_indices)
-    start = left_region[-1]
-    arr = np.arange(left_region.size)[::-1]
-    for num in arr:
-        if left_region[num] != -1:
-            start = left_region[num]
-        else:
-            left_region[num] = start
-    right_region = left_region[indices]
-    return left_index, right_index, left_region, right_region
-
-
-@njit(parallel=True)
-def _search_indices(
-    left_c: np.ndarray, right_c: np.ndarray, strict: int, op_code: int
-) -> np.ndarray:
-    """
-    Get search indices for non-equi joins
-    """
-    indices = np.empty(right_c.size, dtype=np.intp)
-    for num in prange(right_c.size):
-        value = right_c[num]
-        if strict:
-            high = _searchsorted_left(left_c, value, op_code)
-        else:
-            high = _searchsorted_right(left_c, value, op_code)
-        indices[num] = high
-
-    return indices
-
-
-# the binary search functions below are modifications
-# of python's bisect function, with a simple aim of
-# getting regions.
-# region should always be at the far end left or right
-# e.g for [2, 3, 3, 4], 3 (if <) should be position 0
-# if (<=), position should be 1
-# for [4, 3, 2, 2], 3 (if >) should be position 0
-# if >=, position should be 1
-@njit()
-def _searchsorted_left(arr: np.ndarray, value: int, op_code: int) -> int:
-    """
-    Modification of Python's bisect_left function.
-    Used to get the relevant region
-    within the _get_regions function.
-    """
-    high = len(arr)
-    low = 0
-    while low < high:
-        mid = (low + high) // 2
-        if op_code:
-            check = arr[mid] < value
-        else:
-            check = arr[mid] > value
-        if check:
-            low = mid + 1
-        else:
-            high = mid
-    return high - 1
-
-
-@njit()
-def _searchsorted_right(arr: np.ndarray, value: int, op_code: int) -> int:
-    """
-    Modification of Python's bisect_right function.
-    Used to get the relevant region
-    within the _get_regions function.
-    """
-    high = len(arr)
-    low = 0
-    while low < high:
-        mid = (low + high) // 2
-        if op_code:
-            check = value < arr[mid]
-        else:
-            check = value > arr[mid]
-        if check:
-            high = mid
-        else:
-            low = mid + 1
-    return low - 1
-=======
-    return left_index, right_index
->>>>>>> 84b1c990
+    return left_index, right_index