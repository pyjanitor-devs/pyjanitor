--- conflicted
+++ resolved
@@ -3,10 +3,6 @@
 from __future__ import annotations
 
 import unicodedata
-<<<<<<< HEAD
-=======
-from typing import Optional, Union
->>>>>>> 05effaf4
 
 import pandas as pd
 import pandas_flavor as pf
@@ -173,7 +169,6 @@
 
 
 def _clean_names(
-<<<<<<< HEAD
     obj: pd.Index | pd.Series,
     strip_underscores: str | bool,
     case_type: str,
@@ -182,16 +177,6 @@
     enforce_string: bool,
     truncate_limit: int,
 ) -> pd.Index | pd.Series:
-=======
-    obj: Union[pd.Index, pd.Series],
-    strip_underscores: Optional[Union[str, bool]] = None,
-    case_type: str = "lower",
-    remove_special: bool = False,
-    strip_accents: bool = False,
-    enforce_string: bool = False,
-    truncate_limit: int = None,
-) -> Union[pd.Index, pd.Series]:
->>>>>>> 05effaf4
     """
     Generic function to clean labels in a pandas object.
     """
@@ -216,15 +201,10 @@
 
 
 def _change_case(
-<<<<<<< HEAD
     obj: pd.Index | pd.Series,
     case_type: str,
 ) -> pd.Index | pd.Series:
-=======
-    obj: Union[pd.Index, pd.Series],
-    case_type: str,
-) -> Union[pd.Index, pd.Series]:
->>>>>>> 05effaf4
+
     """Change case of labels in obj."""
     case_types = {"preserve", "upper", "lower", "snake"}
     case_type = case_type.lower()
@@ -246,35 +226,20 @@
     )
 
 
-<<<<<<< HEAD
 def _normalize_1(obj: pd.Index | pd.Series) -> pd.Index | pd.Series:
-=======
-def _normalize_1(
-    obj: Union[pd.Index, pd.Series]
-) -> Union[pd.Index, pd.Series]:
->>>>>>> 05effaf4
+
     """Perform normalization of labels in obj."""
     FIXES = [(r"[ /:,?()\.-]", "_"), (r"['’]", ""), (r"[\xa0]", "_")]
     for search, replace in FIXES:
         obj = obj.str.replace(pat=search, repl=replace, regex=True)
-<<<<<<< HEAD
-=======
 
     return obj
->>>>>>> 05effaf4
-
-    return obj
-
-<<<<<<< HEAD
+
 
 def _strip_accents(
     obj: pd.Index | pd.Series,
 ) -> pd.Index | pd.Series:
-=======
-def _strip_accents(
-    obj: Union[pd.Index, pd.Series],
-) -> Union[pd.Index, pd.Series]:
->>>>>>> 05effaf4
+
     """Remove accents from a label.
 
     Inspired from [StackOverflow][so].
@@ -293,15 +258,10 @@
 
 
 def _strip_underscores_func(
-<<<<<<< HEAD
     obj: pd.Index | pd.Series,
     strip_underscores: str | bool = None,
 ) -> pd.Index | pd.Series:
-=======
-    obj: Union[pd.Index, pd.Series],
-    strip_underscores: Union[str, bool] = None,
-) -> Union[pd.Index, pd.Series]:
->>>>>>> 05effaf4
+
     """Strip underscores."""
     underscore_options = {None, "left", "right", "both", "l", "r", True}
     if strip_underscores not in underscore_options:
