--- conflicted
+++ resolved
@@ -323,7 +323,6 @@
     Raise error if column type is not any of numeric or datetime or string.
     """
 
-<<<<<<< HEAD
     if (
         (op == _JoinOperator.STRICTLY_EQUAL.value)
         and use_numba
@@ -336,27 +335,7 @@
             "when use_numba is set to True"
         )
 
-    permitted_types = {
-        is_datetime64_dtype,
-        is_numeric_dtype,
-        is_string_dtype,
-    }
-    for func in permitted_types:
-        # change is based on this PR
-        # https://github.com/pandas-dev/pandas/pull/52527/files
-        if isinstance(left_column.dtype, pd.CategoricalDtype) or func(
-            left_column
-        ):
-            break
-    else:
-        raise TypeError(
-            "conditional_join only supports "
-            "string, category, numeric, or date dtypes (without timezone) - "
-            f"'{left_column.name} is of type {left_column.dtype}."
-        )
-=======
     is_categorical_dtype = isinstance(left_column.dtype, pd.CategoricalDtype)
->>>>>>> 4da9a904
 
     if not is_categorical_dtype:
         permitted_types = {
@@ -368,7 +347,7 @@
             if func(left_column.dtype):
                 break
         else:
-            raise ValueError(
+            raise TypeError(
                 "conditional_join only supports "
                 "string, category, numeric, or "
                 "date dtypes (without timezone) - "
