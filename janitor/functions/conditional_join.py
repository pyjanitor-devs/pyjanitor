from __future__ import annotations
import operator
from typing import Union, Any, Optional, Hashable, Literal
import numpy as np
import pandas as pd
import pandas_flavor as pf
import warnings
from pandas.core.dtypes.common import (
    is_datetime64_dtype,
    is_dtype_equal,
    is_extension_array_dtype,
    is_numeric_dtype,
    is_string_dtype,
)

from pandas.core.reshape.merge import _MergeOperation

from janitor.utils import check, check_column, find_stack_level
from janitor.functions.utils import (
    _JoinOperator,
    _generic_func_cond_join,
    _keep_output,
    less_than_join_types,
    greater_than_join_types,
    col,
)

warnings.simplefilter("always", DeprecationWarning)


@pf.register_dataframe_method
def conditional_join(
    df: pd.DataFrame,
    right: Union[pd.DataFrame, pd.Series],
    *conditions: Any,
    how: Literal["inner", "left", "right", "outer"] = "inner",
    sort_by_appearance: bool = False,
    df_columns: Optional[Any] = slice(None),
    right_columns: Optional[Any] = slice(None),
    keep: Literal["first", "last", "all"] = "all",
    use_numba: bool = False,
    indicator: Optional[Union[bool, str]] = False,
) -> pd.DataFrame:
    """The conditional_join function operates similarly to `pd.merge`,
    but allows joins on inequality operators,
    or a combination of equi and non-equi joins.

    Joins solely on equality are not supported.

    If the join is solely on equality, `pd.merge` function
    covers that; if you are interested in nearest joins, or rolling joins,
    then `pd.merge_asof` covers that.
    There is also pandas' IntervalIndex, which is efficient for range joins,
    especially if the intervals do not overlap.

    Column selection in `df_columns` and `right_columns` is possible using the
    [`select_columns`][janitor.functions.select.select_columns] syntax.

<<<<<<< HEAD
    Performance might be improved by setting `use_numba` to `True`.
=======
    For strictly non-equi joins,
    involving either `>`, `<`, `>=`, `<=` operators,
    performance might be improved
    by setting `use_numba` to `True`.
>>>>>>> 0712c95e
    This assumes that `numba` is installed.

    This function returns rows, if any, where values from `df` meet the
    condition(s) for values from `right`. The conditions are passed in
    as a variable argument of tuples, where the tuple is of
    the form `(left_on, right_on, op)`; `left_on` is the column
    label from `df`, `right_on` is the column label from `right`,
    while `op` is the operator.
    The `col` class is also supported in the `conditional_join` syntax.
    For multiple conditions, the and(`&`)
    operator is used to combine the results of the individual conditions.

    The operator can be any of `==`, `!=`, `<=`, `<`, `>=`, `>`.

    The join is done only on the columns.

    For non-equi joins, only numeric and date columns are supported.

    `inner`, `left`, `right` and `outer` joins are supported.

    If the columns from `df` and `right` have nothing in common,
    a single index column is returned; else, a MultiIndex column
    is returned.

    Examples:
        >>> import pandas as pd
        >>> import janitor
        >>> df1 = pd.DataFrame({"value_1": [2, 5, 7, 1, 3, 4]})
        >>> df2 = pd.DataFrame({"value_2A": [0, 3, 7, 12, 0, 2, 3, 1],
        ...                     "value_2B": [1, 5, 9, 15, 1, 4, 6, 3],
        ...                    })
        >>> df1
           value_1
        0        2
        1        5
        2        7
        3        1
        4        3
        5        4
        >>> df2
           value_2A  value_2B
        0         0         1
        1         3         5
        2         7         9
        3        12        15
        4         0         1
        5         2         4
        6         3         6
        7         1         3
        >>> df1.conditional_join(
        ...     df2,
        ...     ("value_1", "value_2A", ">"),
        ...     ("value_1", "value_2B", "<")
        ... )
           value_1  value_2A  value_2B
        0        2         1         3
        1        5         3         6
        2        3         2         4
        3        4         3         5
        4        4         3         6
        >>> df1.conditional_join(
        ...     df2,
        ...     col("value_1") > col("value_2A"),
        ...     col("value_1") < col("value_2B")
        ... )
           value_1  value_2A  value_2B
        0        2         1         3
        1        5         3         6
        2        3         2         4
        3        4         3         5
        4        4         3         6

    !!! abstract "Version Changed"

        - 0.24.0
            - Added `df_columns`, `right_columns`, `keep` and `use_numba` parameters.
        - 0.24.1
            - Added `indicator` parameter.
        - 0.25.0
            - `col` class supported.
<<<<<<< HEAD
            - Numba support for equi join
=======
            - Outer join supported. `sort_by_appearance` deprecated.
>>>>>>> 0712c95e

    Args:
        df: A pandas DataFrame.
        right: Named Series or DataFrame to join to.
        conditions: Variable argument of tuple(s) of the form
            `(left_on, right_on, op)`, where `left_on` is the column
            label from `df`, `right_on` is the column label from `right`,
            while `op` is the operator.
            The `col` class is also supported. The operator can be any of
            `==`, `!=`, `<=`, `<`, `>=`, `>`. For multiple conditions,
            the and(`&`) operator is used to combine the results
            of the individual conditions.
        how: Indicates the type of join to be performed.
            It can be one of `inner`, `left`, `right` or `outer`.
        sort_by_appearance: If `how = inner` and
            `sort_by_appearance = False`, there
            is no guarantee that the original order is preserved.
            Usually, this offers more performance.
            If `how = left`, the row order from the left dataframe
            is preserved; if `how = right`, the row order
            from the right dataframe is preserved.
            !!!warning "Deprecated in 0.25.0"
        df_columns: Columns to select from `df` in the final output dataframe.
            Column selection is based on the
            [`select_columns`][janitor.functions.select.select_columns] syntax.
            It is also possible to rename the output columns via a dictionary.
        right_columns: Columns to select from `right` in the final output dataframe.
            Column selection is based on the
            [`select_columns`][janitor.functions.select.select_columns] syntax.
            It is also possible to rename the output columns via a dictionary.
<<<<<<< HEAD
        keep: Choose whether to return the first match,
            last match or all matches. Default is `all`.
        use_numba: Use numba, if installed, to accelerate the computation.
=======
        keep: Choose whether to return the first match, last match or all matches.
        use_numba: Uses numba, if installed. This might offer more performance,
            and applies only to non-equi joins.
>>>>>>> 0712c95e
        indicator: If `True`, adds a column to the output DataFrame
            called `_merge` with information on the source of each row.
            The column can be given a different name by providing a string argument.
            The column will have a Categorical type with the value of `left_only`
            for observations whose merge key only appears in the left DataFrame,
            `right_only` for observations whose merge key
            only appears in the right DataFrame, and `both` if the observation’s
            merge key is found in both DataFrames.

    Returns:
        A pandas DataFrame of the two merged Pandas objects.
    """  # noqa: E501

    return _conditional_join_compute(
        df,
        right,
        conditions,
        how,
        sort_by_appearance,
        df_columns,
        right_columns,
        keep,
        use_numba,
        indicator,
    )


def _check_operator(op: str):
    """
    Check that operator is one of
    `>`, `>=`, `==`, `!=`, `<`, `<=`.

    Used in `conditional_join`.
    """
    sequence_of_operators = {op.value for op in _JoinOperator}
    if op not in sequence_of_operators:
        raise ValueError(
            "The conditional join operator "
            f"should be one of {sequence_of_operators}"
        )


def _conditional_join_preliminary_checks(
    df: pd.DataFrame,
    right: Union[pd.DataFrame, pd.Series],
    conditions: tuple,
    how: str,
    sort_by_appearance: bool,
    df_columns: Any,
    right_columns: Any,
    keep: str,
    use_numba: bool,
    indicator: Union[bool, str],
) -> tuple:
    """
    Preliminary checks for conditional_join are conducted here.

    Checks include differences in number of column levels,
    length of conditions, existence of columns in dataframe, etc.
    """

    check("right", right, [pd.DataFrame, pd.Series])

    df = df[:]
    right = right[:]

    if isinstance(right, pd.Series):
        if not right.name:
            raise ValueError(
                "Unnamed Series are not supported for conditional_join."
            )
        right = right.to_frame()

    if df.columns.nlevels != right.columns.nlevels:
        raise ValueError(
            "The number of column levels "
            "from the left and right frames must match. "
            "The number of column levels from the left dataframe "
            f"is {df.columns.nlevels}, while the number of column levels "
            f"from the right dataframe is {right.columns.nlevels}."
        )

    if not conditions:
        raise ValueError("Kindly provide at least one join condition.")

    conditions = [
        cond.join_args if isinstance(cond, col) else cond
        for cond in conditions
    ]
    for condition in conditions:
        check("condition", condition, [tuple])
        len_condition = len(condition)
        if len_condition != 3:
            raise ValueError(
                "condition should have only three elements; "
                f"{condition} however is of length {len_condition}."
            )

    for left_on, right_on, op in conditions:
        check("left_on", left_on, [Hashable])
        check("right_on", right_on, [Hashable])
        check("operator", op, [str])
        check_column(df, [left_on])
        check_column(right, [right_on])
        _check_operator(op)

    if all(
        (op == _JoinOperator.STRICTLY_EQUAL.value for *_, op in conditions)
    ):
        raise ValueError("Equality only joins are not supported.")

    check("how", how, [str])

    if how not in {"inner", "left", "right", "outer"}:
        raise ValueError(
            "'how' should be one of 'inner', 'left', 'right' or 'outer'."
        )

    if sort_by_appearance:
        warnings.warn(
            "The keyword argument "
            "'sort_by_appearance' of 'conditional_join' is deprecated.",
            DeprecationWarning,
            stacklevel=find_stack_level(),
        )
    check("sort_by_appearance", sort_by_appearance, [bool])

    if (df.columns.nlevels > 1) and (
        isinstance(df_columns, dict) or isinstance(right_columns, dict)
    ):
        raise ValueError(
            "Column renaming with a dictionary is not supported "
            "for MultiIndex columns."
        )

    check("keep", keep, [str])

    if keep not in {"all", "first", "last"}:
        raise ValueError("'keep' should be one of 'all', 'first', 'last'.")

    check("use_numba", use_numba, [bool])

    check("indicator", indicator, [bool, str])

    return (
        df,
        right,
        conditions,
        how,
        sort_by_appearance,
        df_columns,
        right_columns,
        keep,
        use_numba,
        indicator,
    )


def _conditional_join_type_check(
    left_column: pd.Series, right_column: pd.Series, op: str, use_numba: bool
) -> None:
    """
    Raise error if column type is not any of numeric or datetime or string.
    """

    if (
        (op == _JoinOperator.STRICTLY_EQUAL.value)
        and use_numba
        and not is_numeric_dtype(left_column)
        and not is_datetime64_dtype(left_column)
    ):
        raise TypeError(
            "Only numeric and datetime types "
            "are supported in an equi-join "
            "when use_numba is set to True"
        )

    is_categorical_dtype = isinstance(left_column.dtype, pd.CategoricalDtype)

    if not is_categorical_dtype:
        permitted_types = {
            is_datetime64_dtype,
            is_numeric_dtype,
            is_string_dtype,
        }
        for func in permitted_types:
            if func(left_column.dtype):
                break
        else:
            raise TypeError(
                "conditional_join only supports "
                "string, category, numeric, or "
                "date dtypes (without timezone) - "
                f"'{left_column.name} is of type "
                f"{left_column.dtype}."
            )

    if is_categorical_dtype:
        if not left_column.array._categories_match_up_to_permutation(
            right_column.array
        ):
            raise TypeError(
                f"'{left_column.name}' and '{right_column.name}' "
                "should have the same categories, and the same order."
            )
    elif not is_dtype_equal(left_column, right_column):
        raise TypeError(
            f"Both columns should have the same type - "
            f"'{left_column.name}' has {left_column.dtype} type;"
            f"'{right_column.name}' has {right_column.dtype} type."
        )

    if (
        (op != _JoinOperator.STRICTLY_EQUAL.value)
        and not is_numeric_dtype(left_column)
        and not is_datetime64_dtype(left_column)
    ):
        raise TypeError(
            "non-equi joins are supported "
            "only for datetime and numeric dtypes. "
            f"{left_column.name} in condition "
            f"({left_column.name}, {right_column.name}, {op}) "
            f"has a dtype {left_column.dtype}."
        )

    return None


def _conditional_join_compute(
    df: pd.DataFrame,
    right: pd.DataFrame,
    conditions: list,
    how: str,
    sort_by_appearance: bool,
    df_columns: Any,
    right_columns: Any,
    keep: str,
    use_numba: bool,
    indicator: Union[bool, str],
) -> pd.DataFrame:
    """
    This is where the actual computation
    for the conditional join takes place.
    """

    (
        df,
        right,
        conditions,
        how,
        sort_by_appearance,
        df_columns,
        right_columns,
        keep,
        use_numba,
        indicator,
    ) = _conditional_join_preliminary_checks(
        df,
        right,
        conditions,
        how,
        sort_by_appearance,
        df_columns,
        right_columns,
        keep,
        use_numba,
        indicator,
    )

    eq_check = False
    le_lt_check = False
    for condition in conditions:
        left_on, right_on, op = condition
        _conditional_join_type_check(
            df[left_on], right[right_on], op, use_numba
        )
        if op == _JoinOperator.STRICTLY_EQUAL.value:
            eq_check = True
        elif op in less_than_join_types.union(greater_than_join_types):
            le_lt_check = True

    df.index = range(len(df))
    right.index = range(len(right))

    if len(conditions) > 1:
        if eq_check:
            result = _multiple_conditional_join_eq(
                df, right, conditions, keep, use_numba
            )
        elif le_lt_check:
            result = _multiple_conditional_join_le_lt(
                df, right, conditions, keep, use_numba
            )
        else:
            result = _multiple_conditional_join_ne(df, right, conditions, keep)
    else:
        left_on, right_on, op = conditions[0]
        if use_numba:
            from janitor.functions._numba import _numba_single_join

            result = _numba_single_join(
                left=df[left_on],
                right=right[right_on],
                op=op,
                keep=keep,
            )
        else:
            result = _generic_func_cond_join(
                left=df[left_on],
                right=right[right_on],
                op=op,
                multiple_conditions=False,
                keep=keep,
            )

    if result is None:
        result = np.array([], dtype=np.intp), np.array([], dtype=np.intp)

    return _create_frame(
        df,
        right,
        *result,
        how,
        df_columns,
        right_columns,
        indicator,
    )


operator_map = {
    _JoinOperator.STRICTLY_EQUAL.value: operator.eq,
    _JoinOperator.LESS_THAN.value: operator.lt,
    _JoinOperator.LESS_THAN_OR_EQUAL.value: operator.le,
    _JoinOperator.GREATER_THAN.value: operator.gt,
    _JoinOperator.GREATER_THAN_OR_EQUAL.value: operator.ge,
    _JoinOperator.NOT_EQUAL.value: operator.ne,
}


def _generate_indices(
    left_index: np.ndarray,
    right_index: np.ndarray,
    conditions: list[tuple[pd.Series, pd.Series, str]],
) -> tuple:
    """
    Run a for loop to get the final indices.
    This iteratively goes through each condition,
    builds a boolean array,
    and gets indices for rows that meet the condition requirements.
    `conditions` is a list of tuples, where a tuple is of the form:
    `(Series from df, Series from right, operator)`.
    """

    for condition in conditions:
        left, right, op = condition
        left = left._values[left_index]
        right = right._values[right_index]
        op = operator_map[op]
        mask = op(left, right)
        if not mask.any():
            return None
        if is_extension_array_dtype(mask):
            mask = mask.to_numpy(dtype=bool, na_value=False)
        if not mask.all():
            left_index = left_index[mask]
            right_index = right_index[mask]

    return left_index, right_index


def _multiple_conditional_join_ne(
    df: pd.DataFrame,
    right: pd.DataFrame,
    conditions: list[tuple[pd.Series, pd.Series, str]],
    keep: str,
) -> tuple:
    """
    Get indices for multiple conditions,
    where all the operators are `!=`.

    Returns a tuple of (left_index, right_index)
    """
    # currently, there is no optimization option here
    # not equal typically combines less than
    # and greater than, so a lot more rows are returned
    # than just less than or greater than
    first, *rest = conditions
    left_on, right_on, op = first

    indices = _generic_func_cond_join(
        df[left_on],
        right[right_on],
        op,
        multiple_conditions=False,
        keep="all",
    )
    if indices is None:
        return None

    rest = (
        (df[left_on], right[right_on], op) for left_on, right_on, op in rest
    )

    indices = _generate_indices(*indices, rest)

    if not indices:
        return None

    return _keep_output(keep, *indices)


def _multiple_conditional_join_eq(
    df: pd.DataFrame,
    right: pd.DataFrame,
    conditions: list,
    keep: str,
    use_numba: bool,
) -> tuple:
    """
    Get indices for multiple conditions,
    if any of the conditions has an `==` operator.

    Returns a tuple of (left_index, right_index)
    """

    if use_numba:
        from janitor.functions._numba import _numba_equi_join

        eqs = [
            (left_on, right_on, op)
            for left_on, right_on, op in conditions
            if op == _JoinOperator.STRICTLY_EQUAL.value
        ]

        if len(eqs) > 1:
            raise ValueError(
                "Only a single equi-join is supported "
                "when use_numba is set to True."
            )
        eqs = eqs[0]
        le_lt = None
        ge_gt = None

        for condition in conditions:
            *_, op = condition
            if op in less_than_join_types:
                if le_lt:
                    continue
                le_lt = condition
            elif op in greater_than_join_types:
                if ge_gt:
                    continue
                ge_gt = condition
            if le_lt and ge_gt:
                break
        if not le_lt and not ge_gt:
            raise ValueError(
                "At least one less than or greater than "
                "join condition should be present when an equi-join "
                "is present, and use_numba is set to True."
            )
        rest = [
            condition
            for condition in conditions
            if condition not in {eqs, le_lt, ge_gt}
        ]

        right_columns = [eqs[1]]
        df_columns = [eqs[0]]
        if ge_gt:
            if ge_gt[1] not in right_columns:
                right_columns.append(ge_gt[1])
            if ge_gt[0] not in df_columns:
                df_columns.append(ge_gt[0])
        if le_lt:
            if le_lt[1] not in right_columns:
                right_columns.append(le_lt[1])
            if le_lt[0] not in df_columns:
                df_columns.append(le_lt[0])

        right_df = right.loc(axis=1)[right_columns]
        left_df = df.loc(axis=1)[df_columns]
        any_nulls = left_df.isna().any(axis=1)
        if any_nulls.all(axis=None):
            return None
        if any_nulls.any():
            left_df = left_df.loc[~any_nulls]
        any_nulls = right_df.isna().any(axis=1)
        if any_nulls.all(axis=None):
            return None
        if any_nulls.any():
            right_df = right.loc[~any_nulls]
        right_df = right_df.sort_values(right_columns)
        indices = _numba_equi_join(left_df, right_df, eqs, ge_gt, le_lt)

        if not rest or (indices is None):
            return indices

        rest = (
            (df[left_on], right[right_on], op)
            for left_on, right_on, op in rest
        )

        indices = _generate_indices(*indices, rest)

        if not indices:
            return None

        return _keep_output(keep, *indices)

    eqs = [
        (left_on, right_on)
        for left_on, right_on, op in conditions
        if op == _JoinOperator.STRICTLY_EQUAL.value
    ]
    left_on, right_on = zip(*eqs)
    left_on = [*left_on]
    right_on = [*right_on]

    rest = (
        (df[left_on], right[right_on], op)
        for left_on, right_on, op in conditions
        if op != _JoinOperator.STRICTLY_EQUAL.value
    )

    left_index, right_index = _MergeOperation(
        df,
        right,
        left_on=left_on,
        right_on=right_on,
        sort=False,
    )._get_join_indexers()

    if not left_index.size:
        return None

    indices = _generate_indices(left_index, right_index, rest)

    if not indices:
        return None

    return _keep_output(keep, *indices)


def _multiple_conditional_join_le_lt(
    df: pd.DataFrame,
    right: pd.DataFrame,
    conditions: list,
    keep: str,
    use_numba: bool,
) -> tuple:
    """
    Get indices for multiple conditions,
    where `>/>=` or `</<=` is present,
    and there is no `==` operator.

    Returns a tuple of (df_index, right_index)
    """
    if use_numba:
        from janitor.functions._numba import (
            _numba_dual_join,
            _numba_single_join,
        )

        gt_lt = [
            condition
            for condition in conditions
            if condition[-1] != _JoinOperator.NOT_EQUAL.value
        ]
        conditions = [
            condition
            for condition in conditions
            if condition[-1] == _JoinOperator.NOT_EQUAL.value
        ]
        if len(gt_lt) == 1:
            left_on, right_on, op = gt_lt[0]
            indices = _numba_single_join(
                df[left_on], right[right_on], op, keep="all"
            )
        else:
            indices = _numba_dual_join(df, right, gt_lt)
    else:
        # there is an opportunity for optimization for range joins
        # which is usually `lower_value < value < upper_value`
        # or `lower_value < a` and `b < upper_value`
        # intervalindex is not used here, as there are scenarios
        # where there will be overlapping intervals;
        # intervalindex does not offer an efficient way to get
        # the indices for overlaps
        # also, intervalindex covers only the first option
        # i.e => `lower_value < value < upper_value`
        # it does not extend to range joins for different columns
        # i.e => `lower_value < a` and `b < upper_value`
        # the option used for range joins is a simple form
        # dependent on sorting and extensible to overlaps
        # as well as the second option:
        # i.e =>`lower_value < a` and `b < upper_value`
        # range joins are also the more common types of non-equi joins
        # the other joins do not have an optimisation opportunity
        # within this space, as far as I know,
        # so a blowup of all the rows is unavoidable.

        # first step is to get two conditions, if possible
        # where one has a less than operator
        # and the other has a greater than operator
        # get the indices from that
        # and then build the remaining indices,
        # using _generate_indices function
        # the aim of this for loop is to see if there is
        # the possiblity of a range join, and if there is,
        # then use the optimised path
        le_lt = None
        ge_gt = None
        # keep the first match for le_lt or ge_gt
        for condition in conditions:
            *_, op = condition
            if op in less_than_join_types:
                if le_lt:
                    continue
                le_lt = condition
            elif op in greater_than_join_types:
                if ge_gt:
                    continue
                ge_gt = condition
            if le_lt and ge_gt:
                break

        # optimised path
        if le_lt and ge_gt:
            conditions = [
                condition
                for condition in conditions
                if condition not in (ge_gt, le_lt)
            ]

            indices = _range_indices(df, right, ge_gt, le_lt)

        # no optimised path
        # blow up the rows and prune
        else:
            if le_lt:
                conditions = [
                    condition for condition in conditions if condition != le_lt
                ]
                left_on, right_on, op = le_lt
            else:
                conditions = [
                    condition for condition in conditions if condition != ge_gt
                ]
                left_on, right_on, op = ge_gt

            indices = _generic_func_cond_join(
                df[left_on],
                right[right_on],
                op,
                multiple_conditions=False,
                keep="all",
            )
    if not indices:
        return None

    if conditions:
        conditions = (
            (df[left_on], right[right_on], op)
            for left_on, right_on, op in conditions
        )

        indices = _generate_indices(*indices, conditions)
        if not indices:
            return None

    return _keep_output(keep, *indices)


def _range_indices(
    df: pd.DataFrame,
    right: pd.DataFrame,
    first: tuple,
    second: tuple,
):
    """
    Retrieve index positions for range/interval joins.

    Idea inspired by article:
    https://www.vertica.com/blog/what-is-a-range-join-and-why-is-it-so-fastba-p223413/

    Returns a tuple of (left_index, right_index)
    """
    # summary of code for range join:
    # get the positions where start_left is >/>= start_right
    # then within the positions,
    # get the positions where end_left is </<= end_right
    # this should reduce the search space

    left_on, right_on, op = first
    left_c = df[left_on]
    right_c = right[right_on]
    left_on, right_on, _ = second
    # get rid of any nulls
    # this is helpful as we can convert extension arrays
    # to numpy arrays safely
    # and simplify the search logic below
    any_nulls = df[left_on].isna()
    if any_nulls.any():
        left_c = left_c[~any_nulls]
    any_nulls = right[right_on].isna()
    if any_nulls.any():
        right_c = right_c[~any_nulls]

    outcome = _generic_func_cond_join(
        left=left_c,
        right=right_c,
        op=op,
        multiple_conditions=True,
        keep="all",
    )

    if outcome is None:
        return None

    left_index, right_index, search_indices = outcome
    left_on, right_on, op = second
    right_c = right.loc[right_index, right_on]
    left_c = df.loc[left_index, left_on]
    # if True, we can use a binary search
    # for more performance, instead of a linear search
    fastpath = right_c.is_monotonic_increasing
    if fastpath:
        outcome = _generic_func_cond_join(
            left=left_c,
            right=right_c,
            op=op,
            multiple_conditions=False,
            keep="first",
        )
        if outcome is None:
            return None
        left_c, pos = outcome
    else:
        # the aim here is to get the first match
        # where the left array is </<= than the right array
        # this is solved by getting the cumulative max
        # thus ensuring that the first match is obtained
        # via a binary search
        # this allows us to avoid the less efficient linear search
        # of using a for loop with a break to get the first match
        outcome = _generic_func_cond_join(
            left=left_c,
            right=right_c.cummax(),
            op=op,
            multiple_conditions=True,
            keep="all",
        )
        if outcome is None:
            return None
        left_c, right_index, pos = outcome
    if left_c.size < left_index.size:
        keep_rows = np.isin(left_index, left_c, assume_unique=True)
        search_indices = search_indices[keep_rows]
        left_index = left_c
    # no point searching within (a, b)
    # if a == b
    # since range(a, b) yields none
    keep_rows = pos < search_indices

    if not keep_rows.any():
        return None

    if not keep_rows.all():
        left_index = left_index[keep_rows]
        pos = pos[keep_rows]
        search_indices = search_indices[keep_rows]

    repeater = search_indices - pos
    if (repeater == 1).all():
        # no point running a comparison op
        # if the width is all 1
        # this also implies that the intervals
        # do not overlap on the right side
        return left_index, right_index[pos]

    right_index = [
        right_index[start:end] for start, end in zip(pos, search_indices)
    ]

    right_index = np.concatenate(right_index)
    left_index = np.repeat(left_index, repeater)

    if fastpath:
        return left_index, right_index
    # here we search for actual positions
    # where left_c is </<= right_c
    # safe to index the arrays, since we are picking the positions
    # which are all in the original `df` and `right`
    # doing this allows some speed gains
    # while still ensuring correctness
    left_c = df[left_on]._values[left_index]
    right_c = right[right_on]._values[right_index]
    ext_arr = is_extension_array_dtype(left_c)
    op = operator_map[op]
    mask = op(left_c, right_c)

    if ext_arr:
        mask = mask.to_numpy(dtype=bool, na_value=False)

    if not mask.all():
        left_index = left_index[mask]
        right_index = right_index[mask]

    return left_index, right_index


def _cond_join_select_columns(columns: Any, df: pd.DataFrame):
    """
    Select columns in a DataFrame.
    Optionally rename the columns while selecting.
    Returns a Pandas DataFrame.
    """

    if isinstance(columns, dict):
        df = df.select_columns([*columns])
        df.columns = [columns.get(name, name) for name in df]
    else:
        df = df.select_columns(columns)

    return df


def _create_multiindex_column(df: pd.DataFrame, right: pd.DataFrame):
    """
    Create a MultiIndex column for conditional_join.
    """
    header = [np.array(["left"]).repeat(df.columns.size)]
    columns = [
        df.columns.get_level_values(n) for n in range(df.columns.nlevels)
    ]
    header.extend(columns)
    df.columns = pd.MultiIndex.from_arrays(header)
    header = [np.array(["right"]).repeat(right.columns.size)]
    columns = [
        right.columns.get_level_values(n) for n in range(right.columns.nlevels)
    ]
    header.extend(columns)
    right.columns = pd.MultiIndex.from_arrays(header)
    return df, right


def _create_frame(
    df: pd.DataFrame,
    right: pd.DataFrame,
    left_index: np.ndarray,
    right_index: np.ndarray,
    how: str,
    df_columns: Any,
    right_columns: Any,
    indicator: Union[bool, str],
):
    """
    Create final dataframe
    """
    if (df_columns is None) and (right_columns is None):
        raise ValueError("df_columns and right_columns cannot both be None.")
    if (df_columns is not None) and (df_columns != slice(None)):
        df = _cond_join_select_columns(df_columns, df)
    if (right_columns is not None) and (right_columns != slice(None)):
        right = _cond_join_select_columns(right_columns, right)
    if df_columns is None:
        df = pd.DataFrame([])
    elif right_columns is None:
        right = pd.DataFrame([])

    if not df.columns.intersection(right.columns).empty:
        df, right = _create_multiindex_column(df, right)

    def _add_indicator(
        indicator: Union[bool, str],
        how: str,
        column_length: int,
        columns: pd.Index,
    ):
        """Adds a categorical column to the DataFrame,
        mapping the rows to either the left or right source DataFrames.

        Args:
            indicator: Indicator column name or True for default name "_merge".
            how: Type of join operation ("inner", "left", "right").
            column_length: Length of the categorical column.
            columns: Columns of the final DataFrame.

        Returns:
            A tuple containing the indicator column name
            and a Categorical array
            representing the indicator values for each row.

        """
        mapping = {"left": "left_only", "right": "right_only", "inner": "both"}
        categories = ["left_only", "right_only", "both"]
        if isinstance(indicator, bool):
            indicator = "_merge"
        if indicator in columns:
            raise ValueError(
                "Cannot use name of an existing column for indicator column"
            )
        nlevels = columns.nlevels
        if nlevels > 1:
            indicator = [indicator] + [""] * (nlevels - 1)
            indicator = tuple(indicator)
        if not column_length:
            arr = pd.Categorical([], categories=categories)
        else:
            arr = pd.Categorical(
                [mapping[how]],
                categories=categories,
            )
            if column_length > 1:
                arr = arr.repeat(column_length)
        return indicator, arr

    def _inner(
        df: pd.DataFrame,
        right: pd.DataFrame,
        left_index: np.ndarray,
        right_index: np.ndarray,
        indicator: Union[bool, str],
    ):
        """Computes an inner joined DataFrame.

        Args:
            df: The left DataFrame to join.
            right: The right DataFrame to join.
            left_index: indices from df for rows that match right.
            right_index: indices from right for rows that match df.
            indicator: Indicator column name or True for default name "_merge".

        Returns:
            An inner joined DataFrame.
        """
        frame = {key: value._values[left_index] for key, value in df.items()}
        r_frame = {
            key: value._values[right_index] for key, value in right.items()
        }
        frame.update(r_frame)
        if indicator:
            indicator, arr = _add_indicator(
                indicator=indicator,
                how="inner",
                column_length=left_index.size,
                columns=df.columns.union(right.columns),
            )
            frame[indicator] = arr
        return pd.DataFrame(frame, copy=False)

    if how == "inner":
        return _inner(df, right, left_index, right_index, indicator)

    if how != "outer":
        if how == "left":
            if not right.empty:
                right = right.take(right_index)
            right.index = left_index
        else:
            if not df.empty:
                df = df.take(left_index)
            df.index = right_index

        df = df.merge(
            right,
            left_index=True,
            right_index=True,
            indicator=indicator,
            how=how,
            copy=False,
            sort=False,
        )
        df.index = range(len(df))
        return df

    both = _inner(df, right, left_index, right_index, indicator)
    contents = []
    columns = df.columns.union(right.columns)
    left_index = np.setdiff1d(df.index, left_index)
    if left_index.size:
        df = df.take(left_index)
        if indicator:
            l_indicator, arr = _add_indicator(
                indicator=indicator,
                how="left",
                column_length=left_index.size,
                columns=columns,
            )
            df[l_indicator] = arr
        contents.append(df)

    contents.append(both)

    right_index = np.setdiff1d(right.index, right_index)
    if right_index.size:
        right = right.take(right_index)
        if indicator:
            r_indicator, arr = _add_indicator(
                indicator=indicator,
                how="right",
                column_length=right_index.size,
                columns=columns,
            )
            right[r_indicator] = arr
        contents.append(right)

    return pd.concat(
        contents, axis=0, copy=False, sort=False, ignore_index=True
    )<|MERGE_RESOLUTION|>--- conflicted
+++ resolved
@@ -56,14 +56,7 @@
     Column selection in `df_columns` and `right_columns` is possible using the
     [`select_columns`][janitor.functions.select.select_columns] syntax.
 
-<<<<<<< HEAD
     Performance might be improved by setting `use_numba` to `True`.
-=======
-    For strictly non-equi joins,
-    involving either `>`, `<`, `>=`, `<=` operators,
-    performance might be improved
-    by setting `use_numba` to `True`.
->>>>>>> 0712c95e
     This assumes that `numba` is installed.
 
     This function returns rows, if any, where values from `df` meet the
@@ -144,11 +137,8 @@
             - Added `indicator` parameter.
         - 0.25.0
             - `col` class supported.
-<<<<<<< HEAD
+            - Outer join supported. `sort_by_appearance` deprecated.
             - Numba support for equi join
-=======
-            - Outer join supported. `sort_by_appearance` deprecated.
->>>>>>> 0712c95e
 
     Args:
         df: A pandas DataFrame.
@@ -179,15 +169,8 @@
             Column selection is based on the
             [`select_columns`][janitor.functions.select.select_columns] syntax.
             It is also possible to rename the output columns via a dictionary.
-<<<<<<< HEAD
-        keep: Choose whether to return the first match,
-            last match or all matches. Default is `all`.
         use_numba: Use numba, if installed, to accelerate the computation.
-=======
         keep: Choose whether to return the first match, last match or all matches.
-        use_numba: Uses numba, if installed. This might offer more performance,
-            and applies only to non-equi joins.
->>>>>>> 0712c95e
         indicator: If `True`, adds a column to the output DataFrame
             called `_merge` with information on the source of each row.
             The column can be given a different name by providing a string argument.
