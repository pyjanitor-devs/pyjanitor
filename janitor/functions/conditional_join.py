import operator
from enum import Enum
from typing import Union

import numpy as np
import pandas as pd
import pandas_flavor as pf
from pandas.core.construction import extract_array
from pandas.core.dtypes.common import (
    is_categorical_dtype,
    is_datetime64_dtype,
    is_dtype_equal,
    is_extension_array_dtype,
    is_numeric_dtype,
    is_string_dtype,
)
from pandas.core.reshape.merge import _MergeOperation

from janitor.utils import check, check_column


@pf.register_dataframe_method
def conditional_join(
    df: pd.DataFrame,
    right: Union[pd.DataFrame, pd.Series],
    *conditions,
    keep: str = "all",
    how: str = "inner",
    sort_by_appearance: bool = False,
) -> pd.DataFrame:
    """

    This is a convenience function that operates similarly to `pd.merge`,
    but allows joins on inequality operators,
    or a combination of equi and non-equi joins.

    Join solely on equality are not supported.

    If the join is solely on equality, `pd.merge` function
    covers that; if you are interested in nearest joins, or rolling joins,
    `pd.merge_asof` covers that. There is also the IntervalIndex,
    which is usually more efficient for range joins, especially if
    the intervals do not overlap.

    This function returns rows, if any, where values from `df` meet the
    condition(s) for values from `right`. The conditions are passed in
    as a variable argument of tuples, where the tuple is of
    the form `(left_on, right_on, op)`; `left_on` is the column
    label from `df`, `right_on` is the column label from `right`,
    while `op` is the operator. For multiple conditions, the and(`&`)
    operator is used to combine the results of the individual conditions.

    The operator can be any of `==`, `!=`, `<=`, `<`, `>=`, `>`.

    A binary search is used to get the relevant rows for non-equi joins;
    this avoids a cartesian join, and makes the process less memory intensive.

    For equi-joins, Pandas internal merge function is used.

    The join is done only on the columns.
    MultiIndex columns are not supported.

    For non-equi joins, only numeric and date columns are supported.

    Only `inner`, `left`, and `right` joins are supported.

    If the columns from `df` and `right` have nothing in common,
    a single index column is returned; else, a MultiIndex column
    is returned.

    Example:

        >>> import pandas as pd
        >>> import janitor
        >>> df1 = pd.DataFrame({"value_1": [2, 5, 7, 1, 3, 4]})
        >>> df2 = pd.DataFrame({"value_2A": [0, 3, 7, 12, 0, 2, 3, 1],
        ...                     "value_2B": [1, 5, 9, 15, 1, 4, 6, 3],
        ...                    })
        >>> df1
           value_1
        0        2
        1        5
        2        7
        3        1
        4        3
        5        4
        >>> df2
           value_2A  value_2B
        0         0         1
        1         3         5
        2         7         9
        3        12        15
        4         0         1
        5         2         4
        6         3         6
        7         1         3
        >>> df1.conditional_join(
        ...     df2,
        ...     ("value_1", "value_2A", ">="),
        ...     ("value_1", "value_2B", "<=")
        ... )
            value_1  value_2A  value_2B
        0         2         1         3
        1         2         2         4
        2         5         3         5
        3         5         3         6
        4         7         7         9
        5         1         0         1
        6         1         0         1
        7         1         1         3
        8         3         1         3
        9         3         2         4
        10        3         3         5
        11        3         3         6
        12        4         2         4
        13        4         3         5
        14        4         3         6


    :param df: A pandas DataFrame.
    :param right: Named Series or DataFrame to join to.
    :param conditions: Variable argument of tuple(s) of the form
        `(left_on, right_on, op)`, where `left_on` is the column
        label from `df`, `right_on` is the column label from `right`,
        while `op` is the operator. The operator can be any of
        `==`, `!=`, `<=`, `<`, `>=`, `>`. For multiple conditions,
        the and(`&`) operator is used to combine the results
        of the individual conditions.
    :param keep: Whether to keep the first match, the last, or
        return all matches. Default is `all`.
    :param how: Indicates the type of join to be performed.
        It can be one of `inner`, `left`, `right`.
        Full join is not supported. Defaults to `inner`.
    :param sort_by_appearance: Default is `False`.
        This is useful for strictly non-equi joins,
        where the user wants the original order maintained.
        If True, values from `df` and `right`
        that meet the join condition will be returned
        in the final dataframe in the same order
        that they were before the join.
    :returns: A pandas DataFrame of the two merged Pandas objects.
    """

    return _conditional_join_compute(
        df, right, conditions, keep, how, sort_by_appearance
    )


class _JoinOperator(Enum):
    """
    List of operators used in conditional_join.
    """

    GREATER_THAN = ">"
    LESS_THAN = "<"
    GREATER_THAN_OR_EQUAL = ">="
    LESS_THAN_OR_EQUAL = "<="
    STRICTLY_EQUAL = "=="
    NOT_EQUAL = "!="


class _JoinTypes(Enum):
    """
    List of join types for conditional_join.
    """

    INNER = "inner"
    LEFT = "left"
    RIGHT = "right"


class _keepTypes(Enum):
    """
    List of types for keep for conditional_join.
    """

    FIRST = "first"
    LAST = "last"
    ALL = "all"


operator_map = {
    _JoinOperator.STRICTLY_EQUAL.value: operator.eq,
    _JoinOperator.LESS_THAN.value: operator.lt,
    _JoinOperator.LESS_THAN_OR_EQUAL.value: operator.le,
    _JoinOperator.GREATER_THAN.value: operator.gt,
    _JoinOperator.GREATER_THAN_OR_EQUAL.value: operator.ge,
    _JoinOperator.NOT_EQUAL.value: operator.ne,
}


less_than_join_types = {
    _JoinOperator.LESS_THAN.value,
    _JoinOperator.LESS_THAN_OR_EQUAL.value,
}
greater_than_join_types = {
    _JoinOperator.GREATER_THAN.value,
    _JoinOperator.GREATER_THAN_OR_EQUAL.value,
}


def _check_operator(op: str):
    """
    Check that operator is one of
    `>`, `>=`, `==`, `!=`, `<`, `<=`.

    Used in `conditional_join`.
    """
    sequence_of_operators = {op.value for op in _JoinOperator}
    if op not in sequence_of_operators:
        raise ValueError(
            "The conditional join operator "
            f"should be one of {sequence_of_operators}"
        )


def _conditional_join_preliminary_checks(
    df: pd.DataFrame,
    right: Union[pd.DataFrame, pd.Series],
    conditions: tuple,
    keep: str,
    how: str,
    sort_by_appearance: bool,
) -> tuple:
    """
    Preliminary checks for conditional_join are conducted here.

    This function checks for conditions such as
    MultiIndexed dataframe columns,
    as well as unnamed Series.

    A tuple of
    (`df`, `right`, `left_on`, `right_on`, `operator`)
    is returned.
    """

    if isinstance(df.columns, pd.MultiIndex):
        raise ValueError(
            "MultiIndex columns are not supported for conditional_join."
        )

    check("right", right, [pd.DataFrame, pd.Series])

    df = df.copy()
    right = right.copy()

    if isinstance(right, pd.Series):
        if not right.name:
            raise ValueError(
                "Unnamed Series are not supported for conditional_join."
            )
        right = right.to_frame()

    if isinstance(right.columns, pd.MultiIndex):
        raise ValueError(
            "MultiIndex columns are not supported for conditional joins."
        )

    if not conditions:
        raise ValueError("Kindly provide at least one join condition.")

    for condition in conditions:
        check("condition", condition, [tuple])
        len_condition = len(condition)
        if len_condition != 3:
            raise ValueError(
                "condition should have only three elements; "
                f"{condition} however is of length {len_condition}."
            )

    for left_on, right_on, op in conditions:
        check("left_on", left_on, [str])
        check("right_on", right_on, [str])
        check("operator", op, [str])
        check_column(df, left_on)
        check_column(right, right_on)
        _check_operator(op)

    if all(
        (op == _JoinOperator.STRICTLY_EQUAL.value for *_, op in conditions)
    ):
        raise ValueError("Equality only joins are not supported.")

    check("keep", keep, [str])
    checker = {keep_type.value for keep_type in _keepTypes}
    if keep not in checker:
        raise ValueError(f"'keep' should either be {checker}.")

    check("how", how, [str])

    checker = {jointype.value for jointype in _JoinTypes}
    if how not in checker:
        raise ValueError(f"'how' should be one of {checker}.")

    check("sort_by_appearance", sort_by_appearance, [bool])

    return df, right, conditions, keep, how, sort_by_appearance


def _conditional_join_type_check(
    left_column: pd.Series, right_column: pd.Series, op: str
) -> None:
    """
    Raise error if column type is not any of numeric or datetime or string.
    """

    permitted_types = {
        is_datetime64_dtype,
        is_numeric_dtype,
        is_string_dtype,
        is_categorical_dtype,
    }
    for func in permitted_types:
        if func(left_column):
            break
    else:
        raise ValueError(
            "conditional_join only supports "
            "string, category, numeric, or date dtypes."
        )

    lk_is_cat = is_categorical_dtype(left_column)
    rk_is_cat = is_categorical_dtype(right_column)
    if lk_is_cat & rk_is_cat:
        if (left_column.cat.ordered | right_column.cat.ordered) & (
            left_column.dtype != right_column.dtype
        ):
            raise ValueError("Both columns should have the same categories.")
    elif not is_dtype_equal(left_column, right_column):
        raise ValueError(
            f"Both columns should have the same type - "
            f"'{left_column.name}' has {left_column.dtype} type;"
            f"'{right_column.name}' has {right_column.dtype} type."
        )

    if (
        is_string_dtype(left_column)
        and op != _JoinOperator.STRICTLY_EQUAL.value
    ):
        raise ValueError(
            "For string columns, only the `==` operator is supported."
        )

    if (
        is_categorical_dtype(left_column)
        and op != _JoinOperator.STRICTLY_EQUAL.value
    ):
        raise ValueError(
            "For categorical columns, only the `==` operator is supported."
        )

    return None


def _conditional_join_compute(
    df: pd.DataFrame,
    right: pd.DataFrame,
    conditions: list,
    keep: str,
    how: str,
    sort_by_appearance: bool,
) -> pd.DataFrame:
    """
    This is where the actual computation
    for the conditional join takes place.
    A pandas DataFrame is returned.
    """

    (
        df,
        right,
        conditions,
        keep,
        how,
        sort_by_appearance,
    ) = _conditional_join_preliminary_checks(
        df, right, conditions, keep, how, sort_by_appearance
    )

    eq_check = False
    le_lt_check = False
    for condition in conditions:
        left_on, right_on, op = condition
        _conditional_join_type_check(df[left_on], right[right_on], op)
        if op == _JoinOperator.STRICTLY_EQUAL.value:
            eq_check = True
        elif op in less_than_join_types.union(greater_than_join_types):
            le_lt_check = True

    df.index = range(len(df))
    right.index = range(len(right))

    multiple_conditions = len(conditions) > 1

    if not multiple_conditions:
        left_on, right_on, op = conditions[0]

        result = _generic_func_cond_join(
            df[left_on], right[right_on], op, multiple_conditions, keep
        )

        # return result

        if result is None:
            return _create_conditional_join_empty_frame(df, right, how)

        return _create_conditional_join_frame(
            df, right, *result, how, sort_by_appearance, keep
        )

    # multiple conditions
    if eq_check:
        result = _multiple_conditional_join_eq(df, right, conditions, keep)
    elif le_lt_check:
        result = _multiple_conditional_join_le_lt(df, right, conditions, keep)
    else:
        result = _multiple_conditional_join_ne(df, right, conditions, keep)

    if result is None:
        return _create_conditional_join_empty_frame(df, right, how)

    return _create_conditional_join_frame(
        df, right, *result, how, sort_by_appearance, keep
    )


def _less_than_indices(
    left_c: pd.Series, right_c: pd.Series, strict: bool, keep: str
) -> tuple:
    """
    Use binary search to get indices where left_c
    is less than or equal to right_c.

    If strict is True, then only indices
    where `left_c` is less than
    (but not equal to) `right_c` are returned.

    A tuple of integer indexes for left_c and right_c is returned.
    """

    # TODO
    # reintroduce `multiple_conditions` argument
    # when numba is introduced in a future PR?

    # no point going through all the hassle
    if left_c.min() > right_c.max():
        return None

    any_nulls = pd.isna(right_c)
    if any_nulls.any():
        right_c = right_c[~any_nulls]
<<<<<<< HEAD
        if right_c.empty:
            return None
    any_nulls = pd.isna(left_c)
    if any_nulls.any():
        left_c = left_c[~any_nulls]
        if left_c.empty:
            return None
=======
    if right_c.empty:
        return None
    any_nulls = pd.isna(left_c)
    if any_nulls.any():
        left_c = left_c[~any_nulls]
    if left_c.empty:
        return None
>>>>>>> e1d35e88
    any_nulls = None

    if not right_c.is_monotonic_increasing:
        right_c = right_c.sort_values(kind="stable")

    left_index = left_c.index.to_numpy(dtype=int, copy=False)
    left_c = extract_array(left_c, extract_numpy=True)
    right_index = right_c.index.to_numpy(dtype=int, copy=False)
    right_c = extract_array(right_c, extract_numpy=True)

    search_indices = right_c.searchsorted(left_c, side="left")
    # if any of the positions in `search_indices`
    # is equal to the length of `right_keys`
    # that means the respective position in `left_c`
    # has no values from `right_c` that are less than
    # or equal, and should therefore be discarded
    len_right = right_c.size
    rows_equal = search_indices == len_right

    if rows_equal.any():
        left_c = left_c[~rows_equal]
        left_index = left_index[~rows_equal]
        search_indices = search_indices[~rows_equal]

    # the idea here is that if there are any equal values
    # shift to the right to the immediate next position
    # that is not equal
    if strict:
        rows_equal = right_c[search_indices]
        rows_equal = left_c == rows_equal
        # replace positions where rows are equal
        # with positions from searchsorted('right')
        # positions from searchsorted('right') will never
        # be equal and will be the furthermost in terms of position
        # example : right_c -> [2, 2, 2, 3], and we need
        # positions where values are not equal for 2;
        # the furthermost will be 3, and searchsorted('right')
        # will return position 3.
        if rows_equal.any():
            replacements = right_c.searchsorted(left_c, side="right")
            # now we can safely replace values
            # with strictly less than positions
            search_indices = np.where(rows_equal, replacements, search_indices)
        # check again if any of the values
        # have become equal to length of right_c
        # and get rid of them
        rows_equal = search_indices == len_right

        if rows_equal.any():
            left_c = left_c[~rows_equal]
            left_index = left_index[~rows_equal]
            search_indices = search_indices[~rows_equal]

        if not search_indices.size:
            return None

    if keep == _keepTypes.FIRST.value:
        return left_index, right_index[search_indices]
    if keep == _keepTypes.LAST.value:
        indexer = np.repeat(len_right - 1, search_indices.size)
        return left_index, right_index[indexer]
    right_c = [right_index[ind:len_right] for ind in search_indices]
    right_c = np.concatenate(right_c)
    left_c = np.repeat(left_index, len_right - search_indices)
    return left_c, right_c


def _greater_than_indices(
    left_c: pd.Series,
    right_c: pd.Series,
    strict: bool,
    multiple_conditions: bool,
    keep: str,
) -> tuple:
    """
    Use binary search to get indices where left_c
    is greater than or equal to right_c.

    If strict is True, then only indices
    where `left_c` is greater than
    (but not equal to) `right_c` are returned.

    if multiple_conditions is False, a tuple of integer indexes
    for left_c and right_c is returned;
    else a tuple of the index for left_c, right_c, as well
    as the positions of left_c in right_c is returned."""

    # quick break, avoiding the hassle
    if left_c.max() < right_c.min():
        return None

    any_nulls = pd.isna(right_c)
    if any_nulls.any():
        right_c = right_c[~any_nulls]
<<<<<<< HEAD
        if right_c.empty:
            return None
    any_nulls = pd.isna(left_c)
    if any_nulls.any():
        left_c = left_c[~any_nulls]
        if left_c.empty:
            return None
=======
    if right_c.empty:
        return None
    any_nulls = pd.isna(left_c)
    if any_nulls.any():
        left_c = left_c[~any_nulls]
    if left_c.empty:
        return None
>>>>>>> e1d35e88
    any_nulls = None

    if not right_c.is_monotonic_increasing:
        right_c = right_c.sort_values(kind="stable")

    left_index = left_c.index.to_numpy(dtype=int, copy=False)
    left_c = extract_array(left_c, extract_numpy=True)
    right_index = right_c.index.to_numpy(dtype=int, copy=False)
    right_c = extract_array(right_c, extract_numpy=True)

    search_indices = right_c.searchsorted(left_c, side="right")
    # if any of the positions in `search_indices`
    # is equal to 0 (less than 1), it implies that
    # left_c[position] is not greater than any value
    # in right_c
    rows_equal = search_indices < 1
    if rows_equal.any():
        left_c = left_c[~rows_equal]
        left_index = left_index[~rows_equal]
        search_indices = search_indices[~rows_equal]

    # the idea here is that if there are any equal values
    # shift downwards to the immediate next position
    # that is not equal
    if strict:
        rows_equal = right_c[search_indices - 1]
        rows_equal = left_c == rows_equal
        # replace positions where rows are equal with
        # searchsorted('left');
        # however there can be scenarios where positions
        # from searchsorted('left') would still be equal;
        # in that case, we shift down by 1
        if rows_equal.any():
            replacements = right_c.searchsorted(left_c, side="left")
            # return replacements
            # `left` might result in values equal to len right_c
            replacements = np.where(
                replacements == right_c.size, replacements - 1, replacements
            )
            # now we can safely replace values
            # with strictly greater than positions
            search_indices = np.where(rows_equal, replacements, search_indices)
        # any value less than 1 should be discarded
        # since the lowest value for binary search
        # with side='right' should be 1
        rows_equal = search_indices < 1
        if rows_equal.any():
            left_c = left_c[~rows_equal]
            left_index = left_index[~rows_equal]
            search_indices = search_indices[~rows_equal]

        if not search_indices.size:
            return None

    if multiple_conditions:
        return left_index, right_index, search_indices
    if keep == _keepTypes.FIRST.value:
        return left_index, right_index[search_indices - 1]
    if keep == _keepTypes.LAST.value:
        indexer = np.zeros(shape=search_indices.size, dtype=np.int8)
        return left_index, right_index[indexer]
    right_c = [right_index[:ind] for ind in search_indices]
    right_c = np.concatenate(right_c)
    left_c = np.repeat(left_index, search_indices)

    return left_c, right_c


def _not_equal_indices(
    left_c: pd.Series, right_c: pd.Series, keep: str
) -> tuple:
    """
    Use binary search to get indices where
    `left_c` is exactly  not equal to `right_c`.

    It is a combination of strictly less than
    and strictly greater than indices.

    A tuple of integer indexes for left_c and right_c
    is returned.
    """

    dummy = np.array([], dtype=int)

    # deal with nulls
    l1_nulls = dummy
    r1_nulls = dummy
    l2_nulls = dummy
    r2_nulls = dummy
    any_left_nulls = left_c.isna()
    any_right_nulls = right_c.isna()
    if any_left_nulls.any():
        l1_nulls = left_c.index[any_left_nulls.array]
        l1_nulls = l1_nulls.to_numpy(copy=False)
        r1_nulls = right_c.index
        # avoid NAN duplicates
        if any_right_nulls.any():
            r1_nulls = r1_nulls[~any_right_nulls.array]
        r1_nulls = r1_nulls.to_numpy(copy=False)
        nulls_count = l1_nulls.size
        # blow up nulls to match length of right
        l1_nulls = np.tile(l1_nulls, r1_nulls.size)
        # ensure length of right matches left
        if nulls_count > 1:
            r1_nulls = np.repeat(r1_nulls, nulls_count)
    if any_right_nulls.any():
        r2_nulls = right_c.index[any_right_nulls.array]
        r2_nulls = r2_nulls.to_numpy(copy=False)
        l2_nulls = left_c.index
        nulls_count = r2_nulls.size
        # blow up nulls to match length of left
        r2_nulls = np.tile(r2_nulls, l2_nulls.size)
        # ensure length of left matches right
        if nulls_count > 1:
            l2_nulls = np.repeat(l2_nulls, nulls_count)

    l1_nulls = np.concatenate([l1_nulls, l2_nulls])
    r1_nulls = np.concatenate([r1_nulls, r2_nulls])

    outcome = _less_than_indices(left_c, right_c, strict=True, keep=keep)

    if outcome is None:
        lt_left = dummy
        lt_right = dummy
    else:
        lt_left, lt_right = outcome

    outcome = _greater_than_indices(
        left_c, right_c, strict=True, multiple_conditions=False, keep=keep
    )

    if outcome is None:
        gt_left = dummy
        gt_right = dummy
    else:
        gt_left, gt_right = outcome

    left_c = np.concatenate([lt_left, gt_left, l1_nulls])
    right_c = np.concatenate([lt_right, gt_right, r1_nulls])

    if (not left_c.size) & (not right_c.size):
        return None

    # keep first and last is controlled by less than before greater than;
    # if there are duplicates, keep only the first match
    if (keep != _keepTypes.ALL.value) and (np.bincount(left_c) > 1).any():
        left_c, indexer = np.unique(left_c, return_index=True)
        right_c = right_c[indexer]

    return left_c, right_c


def _generic_func_cond_join(
    left_c: pd.Series,
    right_c: pd.Series,
    op: str,
    multiple_conditions: bool,
    keep: str,
) -> tuple:
    """
    Generic function to call any of the individual functions
    (_less_than_indices, _greater_than_indices,
    or _not_equal_indices).
    """
    strict = False

    if op in {
        _JoinOperator.GREATER_THAN.value,
        _JoinOperator.LESS_THAN.value,
        _JoinOperator.NOT_EQUAL.value,
    }:
        strict = True

    if op in less_than_join_types:
        return _less_than_indices(left_c, right_c, strict, keep)
    elif op in greater_than_join_types:
        return _greater_than_indices(
            left_c, right_c, strict, multiple_conditions, keep
        )
    elif op == _JoinOperator.NOT_EQUAL.value:
        return _not_equal_indices(left_c, right_c, keep)


def _generate_indices(
    left_index: np.ndarray, right_index: np.ndarray, conditions: list
) -> tuple:
    """
    Run a for loop to get the final indices.
    This iteratively goes through each condition,
    builds a boolean array,
    and gets indices for rows that meet the condition requirements.
    `conditions` is a list of tuples, where a tuple is of the form:
    `(Series from df, Series from right, operator)`.
    """

    for condition in conditions:
        left_c, right_c, op = condition
        left_c = extract_array(left_c, extract_numpy=True)[left_index]
        right_c = extract_array(right_c, extract_numpy=True)[right_index]
        op = operator_map[op]
        mask = op(left_c, right_c)
        if not mask.any():
            return None
        if is_extension_array_dtype(mask):
            mask = mask.to_numpy(dtype=bool, na_value=False)
        if not mask.all():
            left_index = left_index[mask]
            right_index = right_index[mask]

    return left_index, right_index


def _multiple_conditional_join_ne(
    df: pd.DataFrame, right: pd.DataFrame, conditions: list, keep: str
) -> tuple:
    """
    Get indices for multiple conditions,
    where all the operators are `!=`.

    Returns a tuple of (left_index, right_index)
    """

    # there is no optimization option here
    # not equal typically combines less than
    # and greater than, so a lot more rows are returned
    # than just less than or greater than

    # here we get indices for the first condition in conditions
    # then use those indices to get the final indices,
    # using _generate_indices
    first, *rest = conditions
    left_on, right_on, op = first

    # get indices from the first condition
    result = _generic_func_cond_join(
        df[left_on], right[right_on], op, multiple_conditions=False, keep="all"
    )

    if result is None:
        return None

    rest = (
        (df[left_on], right[right_on], op) for left_on, right_on, op in rest
    )

    return _generate_indices(*result, rest)


def _multiple_conditional_join_eq(
    df: pd.DataFrame, right: pd.DataFrame, conditions: list, keep: str
) -> tuple:
    """
    Get indices for multiple conditions,
    if any of the conditions has an `==` operator.

    Returns a tuple of (df_index, right_index)
    """

    # TODO
    # this could be better optimized/less wasteful
    # At the moment, it gets the indices, all the indices
    # indexes the main df and right, to get all the rows
    # before pruning down
    # a more efficient way would be to get the pruned rows
    # before hitting df and right
    # something similar to  the `_range_indices` function
    # for less than and greater than

    eqs = [
        (left_on, right_on)
        for left_on, right_on, op in conditions
        if op == _JoinOperator.STRICTLY_EQUAL.value
    ]

    left_on, right_on = zip(*eqs)

    left_on = [*left_on]
    right_on = [*right_on]

    # get merge indices
    left_index, right_index = _MergeOperation(
        df, right, left_on=left_on, right_on=right_on, sort=False, copy=False
    )._get_join_indexers()

    if not left_index.size:
        return None

    rest = (
        (df[left_on], right[right_on], op)
        for left_on, right_on, op in conditions
        if op != _JoinOperator.STRICTLY_EQUAL.value
    )

    return _generate_indices(left_index, right_index, rest)


def _multiple_conditional_join_le_lt(
    df: pd.DataFrame, right: pd.DataFrame, conditions: list, keep: str
) -> tuple:
    """
    Get indices for multiple conditions,
    where `>/>=` or `</<=` is present,
    and there is no `==` operator.

    Returns a tuple of (df_index, right_index)
    """

    # there is an opportunity for optimization for range joins
    # which is usually `lower_value < value < upper_value`
    # or `lower_value < a` and `b < upper_value`
    # intervalindex is not used here, as there are scenarios
    # where there will be overlapping intervals;
    # intervalindex does not offer an efficient way to get
    # the indices for overlaps
    # also, intervalindex covers only the first option
    # i.e => `lower_value < value < upper_value`
    # it does not extend to range joins for different columns
    # i.e => `lower_value < a` and `b < upper_value`
    # the option used for range joins is a simple form
    # dependent on sorting and extensible to overlaps
    # as well as the second option:
    # i.e =>`lower_value < a` and `b < upper_value`
    # range joins are also the more common types of non-equi joins
    # the other joins do not have an optimisation opportunity
    # as far as I know, so a blowup of all the rows
    # is unavoidable.
    # future PR could use numba to improve performance, although it
    # still doesn't help that an optimisation path is not available
    # that I am aware of

    # first step is to get two conditions, if possible
    # where one has a less than operator
    # and the other has a greater than operator
    # get the indices from that
    # and then build the remaining indices,
    # using _generate_indices function
    # the aim of this for loop is to see if there is
    # the possiblity of a range join, and if there is
    # use the optimised path
    le_lt = None
    ge_gt = None
    for condition in conditions:
        *_, op = condition
        if op in less_than_join_types:
            le_lt = condition
        elif op in greater_than_join_types:
            ge_gt = condition
        # we've gotten our two conditions
        # so end the for loop
        if le_lt and ge_gt:
            break

    # optimised path
    if le_lt and ge_gt:
        # capture the remaining conditions here
        rest = [
            condition
            for condition in conditions
            if condition not in (ge_gt, le_lt)
        ]

        if rest:
            rest = (
                (df[left_on], right[right_on], op)
                for left_on, right_on, op in rest
            )
        else:
            rest = None

        return _range_indices(df, right, ge_gt, le_lt, rest)

    # no optimised path
    # blow up the rows and prune
    if le_lt:
        conditions = (
            condition for condition in conditions if condition != le_lt
        )

        conditions = (
            (df[left_on], right[right_on], op)
            for left_on, right_on, op in conditions
        )

        left_on, right_on, op = le_lt
        outcome = _generic_func_cond_join(
            df[left_on],
            right[right_on],
            op,
            multiple_conditions=False,
            keep="all",
        )
        if outcome is None:
            return None

        return _generate_indices(*outcome, conditions)

    # no optimised path
    # blow up the rows and prune
    if ge_gt:
        conditions = (
            condition for condition in conditions if condition != ge_gt
        )

        conditions = (
            (df[left_on], right[right_on], op)
            for left_on, right_on, op in conditions
        )

        left_on, right_on, op = ge_gt
        outcome = _generic_func_cond_join(
            df[left_on],
            right[right_on],
            op,
            multiple_conditions=False,
            keep="all",
        )
        if outcome is None:
            return None

        return _generate_indices(*outcome, conditions)


def _range_indices(
    df: pd.DataFrame,
    right: pd.DataFrame,
    first: tuple,
    second: tuple,
    rest: tuple = None,
):
    """
    Retrieve index positions for range/interval joins.

    Idea inspired by article:
    https://www.vertica.com/blog/what-is-a-range-join-and-why-is-it-so-fastba-p223413/

    Returns a tuple of (left_index, right_index)
    """

    # summary of code for range join:
    # get the positions where start_left is >/>= start_right
    # then within the positions,
    # get the positions where end_left is </<= end_right
    # this should reduce the search space
    left_on, right_on, op = first

    strict = False
    if op == _JoinOperator.GREATER_THAN.value:
        strict = True

    outcome = _greater_than_indices(
        df[left_on],
        right[right_on],
        strict,
        multiple_conditions=True,
        keep="all",
    )

    if outcome is None:
        return None

    left_index, right_index, search_indices = outcome
    left_on, right_on, op = second
    right_c = right.loc[right_index, right_on]
    left_c = df.loc[left_index, left_on]
    left_c = extract_array(left_c, extract_numpy=True)
    op = operator_map[op]
    pos = np.copy(search_indices)
    counter = np.arange(left_index.size)
    ext_arr = is_extension_array_dtype(left_c)

    dupes = right_c.duplicated(keep="first")
    right_c = extract_array(right_c, extract_numpy=True)
    # use position, not label
    uniqs_index = np.arange(right_c.size)
    if dupes.any():
        uniqs_index = uniqs_index[~dupes]
        right_c = right_c[~dupes]

    for ind in range(uniqs_index.size):
        if not counter.size:
            break
        keep_rows = op(left_c, right_c[ind])
        if ext_arr:
            keep_rows = keep_rows.to_numpy(
                dtype=bool, na_value=False, copy=False
            )
        if not keep_rows.any():
            continue
        # get the index positions where left_c is </<= right_c
        # that minimum position combined with the equivalent position
        # from search_indices becomes our search space
        # for the equivalent left_c index
        pos[counter[keep_rows]] = uniqs_index[ind]
        counter = counter[~keep_rows]
        left_c = left_c[~keep_rows]

    dupes = None
    uniqs_index = None
    # no point searching within (a, b)
    # if a == b
    # since range(a, b) yields none
    keep_rows = pos < search_indices

    if not keep_rows.any():
        return None

    if not keep_rows.all():
        left_index = left_index[keep_rows]
        pos = pos[keep_rows]
        search_indices = search_indices[keep_rows]

    repeater = search_indices - pos
    right_index = [
        right_index[start:end] for start, end in zip(pos, search_indices)
    ]

    # get indices and filter to get exact indices
    # that meet the condition
    right_index = np.concatenate(right_index)
    left_index = np.repeat(left_index, repeater)

    # here we search for actual positions
    # where left_c is </<= right_c
    # safe to index the arrays, since we are picking the positions
    # which are all in the original `df` and `right`
    # doing this allows some speed gains
    # while still ensuring correctness
    left_c = extract_array(df[left_on], extract_numpy=True)[left_index]
    right_c = extract_array(right[right_on], extract_numpy=True)[right_index]

    mask = op(left_c, right_c)

    if ext_arr:
        mask = mask.to_numpy(dtype=bool, na_value=False)

    if not mask.all():
        left_index = left_index[mask]
        right_index = right_index[mask]
    if not rest:
        return left_index, right_index

    return _generate_indices(left_index, right_index, rest)


def _create_conditional_join_empty_frame(
    df: pd.DataFrame, right: pd.DataFrame, how: str
):
    """
    Create final dataframe for conditional join,
    if there are no matches.
    """

    if set(df.columns).intersection(right.columns):
        df.columns = pd.MultiIndex.from_product([["left"], df.columns])
        right.columns = pd.MultiIndex.from_product([["right"], right.columns])

    if how == _JoinTypes.INNER.value:
        df = df.dtypes.to_dict()
        right = right.dtypes.to_dict()
        df = {**df, **right}
        df = {key: pd.Series([], dtype=value) for key, value in df.items()}
        return pd.DataFrame(df, copy=False)

    if how == _JoinTypes.LEFT.value:
        right = right.dtypes.to_dict()
        right = {
            key: float if dtype.kind == "i" else dtype
            for key, dtype in right.items()
        }
        right = {
            key: pd.Series([], dtype=value) for key, value in right.items()
        }
        right = pd.DataFrame(right, copy=False)
<<<<<<< HEAD
        return df.join(right, how=how, sort=False)
=======
>>>>>>> e1d35e88

    else:  # how == 'right'
        df = df.dtypes.to_dict()
        df = {
            key: float if dtype.kind == "i" else dtype
            for key, dtype in df.items()
        }
        df = {key: pd.Series([], dtype=value) for key, value in df.items()}
        df = pd.DataFrame(df, copy=False)
<<<<<<< HEAD
        return df.join(right, how=how, sort=False)
=======
    df = pd.merge(
        df,
        right,
        left_index=True,
        right_index=True,
        how=how,
        copy=False,
        sort=False,
    )
    df.index = range(len(df))
    return df
>>>>>>> e1d35e88


def _create_conditional_join_frame(
    df: pd.DataFrame,
    right: pd.DataFrame,
    left_index: np.ndarray,
    right_index: np.ndarray,
    how: str,
    sort_by_appearance: bool,
    keep: str,
):
    """
    Create final dataframe for conditional join,
    if there are matches.
    """
<<<<<<< HEAD
    if sort_by_appearance and (keep == _keepTypes.ALL.value):
=======
    if sort_by_appearance:  # useful for strictly non-equi joins
>>>>>>> e1d35e88
        sorter = np.lexsort((right_index, left_index))
        right_index = right_index[sorter]
        left_index = left_index[sorter]
        sorter = None

    if set(df.columns).intersection(right.columns):
        df.columns = pd.MultiIndex.from_product([["left"], df.columns])
        right.columns = pd.MultiIndex.from_product([["right"], right.columns])

    if how == _JoinTypes.INNER.value:
        df = {
            key: extract_array(value, extract_numpy=True)[left_index]
            for key, value in df.items()
        }
        right = {
            key: extract_array(value, extract_numpy=True)[right_index]
            for key, value in right.items()
        }
        return pd.DataFrame({**df, **right}, copy=False)

    # dirty tests show slight speed gain when copy=False
    # which is achievable only within pd.merge
    if how == _JoinTypes.LEFT.value:
        right = right.loc[right_index]
        right.index = left_index
<<<<<<< HEAD
        df = pd.merge(
            df,
            right,
            left_index=True,
            right_index=True,
            how=how,
            copy=False,
            sort=False,
        )
        df.index = range(len(df))
        return df

    if how == _JoinTypes.RIGHT.value:
        df = df.loc[left_index]
        df.index = right_index
        df = pd.merge(
            df,
            right,
            left_index=True,
            right_index=True,
            how=how,
            copy=False,
            sort=False,
        )
        df.index = range(len(df))
        return df
=======
    else:  # how == 'right'
        df = df.loc[left_index]
        df.index = right_index
    df = pd.merge(
        df,
        right,
        left_index=True,
        right_index=True,
        how=how,
        copy=False,
        sort=False,
    )
    df.index = range(len(df))
    return df
>>>>>>> e1d35e88
<|MERGE_RESOLUTION|>--- conflicted
+++ resolved
@@ -449,15 +449,6 @@
     any_nulls = pd.isna(right_c)
     if any_nulls.any():
         right_c = right_c[~any_nulls]
-<<<<<<< HEAD
-        if right_c.empty:
-            return None
-    any_nulls = pd.isna(left_c)
-    if any_nulls.any():
-        left_c = left_c[~any_nulls]
-        if left_c.empty:
-            return None
-=======
     if right_c.empty:
         return None
     any_nulls = pd.isna(left_c)
@@ -465,7 +456,6 @@
         left_c = left_c[~any_nulls]
     if left_c.empty:
         return None
->>>>>>> e1d35e88
     any_nulls = None
 
     if not right_c.is_monotonic_increasing:
@@ -560,15 +550,6 @@
     any_nulls = pd.isna(right_c)
     if any_nulls.any():
         right_c = right_c[~any_nulls]
-<<<<<<< HEAD
-        if right_c.empty:
-            return None
-    any_nulls = pd.isna(left_c)
-    if any_nulls.any():
-        left_c = left_c[~any_nulls]
-        if left_c.empty:
-            return None
-=======
     if right_c.empty:
         return None
     any_nulls = pd.isna(left_c)
@@ -576,7 +557,6 @@
         left_c = left_c[~any_nulls]
     if left_c.empty:
         return None
->>>>>>> e1d35e88
     any_nulls = None
 
     if not right_c.is_monotonic_increasing:
@@ -1150,10 +1130,6 @@
             key: pd.Series([], dtype=value) for key, value in right.items()
         }
         right = pd.DataFrame(right, copy=False)
-<<<<<<< HEAD
-        return df.join(right, how=how, sort=False)
-=======
->>>>>>> e1d35e88
 
     else:  # how == 'right'
         df = df.dtypes.to_dict()
@@ -1163,9 +1139,6 @@
         }
         df = {key: pd.Series([], dtype=value) for key, value in df.items()}
         df = pd.DataFrame(df, copy=False)
-<<<<<<< HEAD
-        return df.join(right, how=how, sort=False)
-=======
     df = pd.merge(
         df,
         right,
@@ -1177,7 +1150,6 @@
     )
     df.index = range(len(df))
     return df
->>>>>>> e1d35e88
 
 
 def _create_conditional_join_frame(
@@ -1193,11 +1165,7 @@
     Create final dataframe for conditional join,
     if there are matches.
     """
-<<<<<<< HEAD
-    if sort_by_appearance and (keep == _keepTypes.ALL.value):
-=======
     if sort_by_appearance:  # useful for strictly non-equi joins
->>>>>>> e1d35e88
         sorter = np.lexsort((right_index, left_index))
         right_index = right_index[sorter]
         left_index = left_index[sorter]
@@ -1223,34 +1191,6 @@
     if how == _JoinTypes.LEFT.value:
         right = right.loc[right_index]
         right.index = left_index
-<<<<<<< HEAD
-        df = pd.merge(
-            df,
-            right,
-            left_index=True,
-            right_index=True,
-            how=how,
-            copy=False,
-            sort=False,
-        )
-        df.index = range(len(df))
-        return df
-
-    if how == _JoinTypes.RIGHT.value:
-        df = df.loc[left_index]
-        df.index = right_index
-        df = pd.merge(
-            df,
-            right,
-            left_index=True,
-            right_index=True,
-            how=how,
-            copy=False,
-            sort=False,
-        )
-        df.index = range(len(df))
-        return df
-=======
     else:  # how == 'right'
         df = df.loc[left_index]
         df.index = right_index
@@ -1264,5 +1204,4 @@
         sort=False,
     )
     df.index = range(len(df))
-    return df
->>>>>>> e1d35e88
+    return df