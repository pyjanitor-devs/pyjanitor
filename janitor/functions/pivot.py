--- conflicted
+++ resolved
@@ -269,11 +269,7 @@
         ...             "Watermelon": [40, 99, 43],
         ...             "Gin": [16, 200, 34],
         ...             "Vodka": [20, 33, 18],
-<<<<<<< HEAD
-        ...         }
-=======
         ...         },
->>>>>>> 0b50bc59
         ...     )
         >>> df
               City    State      Name  Mango  Orange  Watermelon  Gin  Vodka
