"""Utility functions for all of the functions submodule."""

from __future__ import annotations
import fnmatch
import warnings
from collections.abc import Callable as dispatch_callable
from collections import Counter
import re
from typing import (
    Hashable,
    Iterable,
    List,
    Optional,
    Pattern,
    Union,
    Callable,
    Any,
    NamedTuple,
)
from pandas.core.dtypes.generic import ABCPandasArray, ABCExtensionArray
from pandas.core.common import is_bool_indexer
from dataclasses import dataclass

import pandas as pd
from janitor.utils import check, _expand_grid
from pandas.api.types import (
    union_categoricals,
    is_scalar,
    is_list_like,
    is_datetime64_dtype,
    is_string_dtype,
    is_categorical_dtype,
    is_extension_array_dtype,
    is_bool_dtype,
)
import numpy as np
import inspect
from multipledispatch import dispatch
from janitor.utils import check_column
from functools import singledispatch
from itertools import product

warnings.simplefilter("always", DeprecationWarning)


def unionize_dataframe_categories(
    *dataframes, column_names: Optional[Iterable[pd.CategoricalDtype]] = None
) -> List[pd.DataFrame]:
    """
    Given a group of dataframes which contain some categorical columns, for
    each categorical column present, find all the possible categories across
    all the dataframes which have that column.
    Update each dataframes' corresponding column with a new categorical object
    that contains the original data
    but has labels for all the possible categories from all dataframes.
    This is useful when concatenating a list of dataframes which all have the
    same categorical columns into one dataframe.

    If, for a given categorical column, all input dataframes do not have at
    least one instance of all the possible categories,
    Pandas will change the output dtype of that column from `category` to
    `object`, losing out on dramatic speed gains you get from the former
    format.

    Usage example for concatenation of categorical column-containing
    dataframes:

    Instead of:

    ```python
    concatenated_df = pd.concat([df1, df2, df3], ignore_index=True)
    ```

    which in your case has resulted in `category` -> `object` conversion,
    use:

    ```python
    unionized_dataframes = unionize_dataframe_categories(df1, df2, df2)
    concatenated_df = pd.concat(unionized_dataframes, ignore_index=True)
    ```

    :param dataframes: The dataframes you wish to unionize the categorical
        objects for.
    :param column_names: If supplied, only unionize this subset of columns.
    :returns: A list of the category-unioned dataframes in the same order they
        were provided.
    :raises TypeError: If any of the inputs are not pandas DataFrames.
    """

    if any(not isinstance(df, pd.DataFrame) for df in dataframes):
        raise TypeError("Inputs must all be dataframes.")

    if column_names is None:
        # Find all columns across all dataframes that are categorical

        column_names = set()

        for dataframe in dataframes:
            column_names = column_names.union(
                [
                    column_name
                    for column_name in dataframe.columns
                    if isinstance(
                        dataframe[column_name].dtype, pd.CategoricalDtype
                    )
                ]
            )

    else:
        column_names = [column_names]
    # For each categorical column, find all possible values across the DFs

    category_unions = {
        column_name: union_categoricals(
            [df[column_name] for df in dataframes if column_name in df.columns]
        )
        for column_name in column_names
    }

    # Make a shallow copy of all DFs and modify the categorical columns
    # such that they can encode the union of all possible categories for each.

    refactored_dfs = []

    for df in dataframes:
        df = df.copy(deep=False)

        for column_name, categorical in category_unions.items():
            if column_name in df.columns:
                df[column_name] = pd.Categorical(
                    df[column_name], categories=categorical.categories
                )

        refactored_dfs.append(df)

    return refactored_dfs


def patterns(regex_pattern: Union[str, Pattern]) -> Pattern:
    """
    This function converts a string into a compiled regular expression;
    it can be used to select columns in the index or columns_names
    arguments of `pivot_longer` function.

    !!!warning

        This function is deprecated. Kindly use `re.compile` instead.

    :param regex_pattern: string to be converted to compiled regular
        expression.
    :returns: A compile regular expression from provided
        `regex_pattern`.
    """
    warnings.warn(
        "This function is deprecated. Kindly use `re.compile` instead.",
        DeprecationWarning,
        stacklevel=2,
    )
    check("regular expression", regex_pattern, [str, Pattern])

    return re.compile(regex_pattern)


def _computations_expand_grid(others: dict) -> pd.DataFrame:
    """
    Creates a cartesian product of all the inputs in `others`.
    Uses numpy's `mgrid` to generate indices, which is used to
    `explode` all the inputs in `others`.

    There is a performance penalty for small entries
    in using this method, instead of `itertools.product`;
    however, there are significant performance benefits
    as the size of the data increases.

    Another benefit of this approach, in addition to the significant
    performance gains, is the preservation of data types.
    This is particularly relevant for pandas' extension arrays `dtypes`
    (categoricals, nullable integers, ...).

    A DataFrame of all possible combinations is returned.
    """

    for key in others:
        check("key", key, [Hashable])

    grid = {}

    for key, value in others.items():
        if is_scalar(value):
            value = np.asarray([value])
        elif is_list_like(value) and (not hasattr(value, "shape")):
            value = np.asarray([*value])
        if not value.size:
            raise ValueError(f"Kindly provide a non-empty array for {key}.")

        grid[key] = value

    others = None

    # slice obtained here is used in `np.mgrid`
    # to generate cartesian indices
    # which is then paired with grid.items()
    # to blow up each individual value
    # before creating the final DataFrame.
    grid = grid.items()
    grid_index = [slice(len(value)) for _, value in grid]
    grid_index = map(np.ravel, np.mgrid[grid_index])
    grid = zip(grid, grid_index)
    grid = ((*left, right) for left, right in grid)
    contents = {}
    for key, value, grid_index in grid:
        contents.update(_expand_grid(value, grid_index, key))
    return pd.DataFrame(contents, copy=False)


@dispatch(pd.DataFrame, (list, tuple), str)
def _factorize(df, column_names, suffix, **kwargs):
    check_column(df, column_names=column_names, present=True)
    for col in column_names:
        df[f"{col}{suffix}"] = pd.factorize(df[col], **kwargs)[0]
    return df


@dispatch(pd.DataFrame, str, str)
def _factorize(df, column_name, suffix, **kwargs):  # noqa: F811
    check_column(df, column_names=column_name, present=True)
    df[f"{column_name}{suffix}"] = pd.factorize(df[column_name], **kwargs)[0]
    return df


def _is_str_or_cat(index):
    """
    Check if the column/index is a string,
    or categorical with strings.
    """
    if is_categorical_dtype(index):
        return is_string_dtype(index.categories)
    return is_string_dtype(index)


def _select_regex(index, arg, source="regex"):
    "Process regex on a Pandas Index"
    assert source in ("fnmatch", "regex"), source
    try:
        if source == "fnmatch":
            arg, regex = arg
            bools = index.str.match(regex, na=False)
        else:
            bools = index.str.contains(arg, na=False, regex=True)
        if not bools.any():
            raise KeyError(f"No match was returned for '{arg}'")
        return bools
    except Exception as exc:
        raise KeyError(f"No match was returned for '{arg}'") from exc


def _select_callable(arg, func: Callable, axis=None):
    """
    Process a callable on a Pandas DataFrame/Index.
    """
    bools = func(arg)
    bools = np.asanyarray(bools)
    if not is_bool_dtype(bools):
        raise ValueError(
            "The output of the applied callable "
            "should be a 1-D boolean array."
        )
    if axis:
        arg = getattr(arg, axis)
    if len(bools) != len(arg):
        raise IndexError(
            f"The boolean array output from the callable {arg} "
            f"has wrong length: "
            f"{len(bools)} instead of {len(arg)}"
        )
    return bools


@dataclass
class DropLabel:
    """
    Helper class for removing labels within the `select` syntax.
    `label` can be any of the types supported in the `select`,
    `select_rows` and `select_columns` functions.
    An array of integers not matching the labels is returned.

    !!! info "New in version 0.24.0"

    :param label: Label(s) to be dropped from the index.
    :returns: A dataclass.
    """

    label: Any


@singledispatch
def _select_index(arg, df, axis):
    """
    Base function for selection on a Pandas Index object.

    Returns either an integer, a slice,
    a sequence of booleans, or an array of integers,
    that match the exact location of the target.
    """
    try:
        return getattr(df, axis).get_loc(arg)
    except Exception as exc:
        raise KeyError(f"No match was returned for {arg}") from exc


@_select_index.register(str)  # noqa: F811
def _index_dispatch(arg, df, axis):  # noqa: F811
    """
    Base function for selection on a Pandas Index object.
    Applies only to strings.
    It is also applicable to shell-like glob strings,
    which are supported by `fnmatch`.

    Returns either a sequence of booleans, an integer,
    or a slice.
    """
    index = getattr(df, axis)
    if _is_str_or_cat(index) or is_datetime64_dtype(index):
        try:
            return index.get_loc(arg)
        except KeyError as exc:
            if _is_str_or_cat(index):
                if arg == "*":
                    return slice(None)
                if isinstance(index, pd.MultiIndex):
                    index = index.get_level_values(0)
                # label selection should be case sensitive
                # fix for Github Issue 1160
                # translating to regex solves the case sensitivity
                # and also avoids the list comprehension
                # not that list comprehension is bad - i'd say it is efficient
                # however, the Pandas str.match method used in _select_regex
                # could offer more performance, especially if the
                # underlying array of the index is a PyArrow string array
                return _select_regex(
                    index, (arg, fnmatch.translate(arg)), source="fnmatch"
                )
            raise KeyError(f"No match was returned for '{arg}'") from exc
    raise KeyError(f"No match was returned for '{arg}'")


@_select_index.register(re.Pattern)  # noqa: F811
def _index_dispatch(arg, df, axis):  # noqa: F811
    """
    Base function for selection on a Pandas Index object.
    Applies only to regular expressions.
    `re.compile` is required for the regular expression.

    Returns an array of booleans.
    """
    index = getattr(df, axis)
    if isinstance(index, pd.MultiIndex):
        index = index.get_level_values(0)
    return _select_regex(index, arg)


@_select_index.register(range)  # noqa: F811
@_select_index.register(slice)  # noqa: F811
def _index_dispatch(arg, df, axis):  # noqa: F811
    """
    Base function for selection on a Pandas Index object.
    Applies only to slices.

    Returns a slice object.
    """
    index = getattr(df, axis)
    if not index.is_monotonic_increasing:
        if not index.is_unique:
            raise ValueError(
                "Non-unique Index labels should be monotonic increasing."
                "Kindly sort the index."
            )
        if is_datetime64_dtype(index):
            raise ValueError(
                "The DatetimeIndex should be monotonic increasing."
                "Kindly sort the index"
            )

    return index._convert_slice_indexer(arg, kind="loc")


@_select_index.register(dispatch_callable)  # noqa: F811
def _index_dispatch(arg, df, axis):  # noqa: F811
    """
    Base function for selection on a Pandas Index object.
    Applies only to callables.

    The callable is applied to the entire DataFrame.

    Returns an array of booleans.
    """
    # special case for selecting dtypes columnwise
    dtypes = (
        arg.__name__
        for _, arg in inspect.getmembers(pd.api.types, inspect.isfunction)
        if arg.__name__.startswith("is") and arg.__name__.endswith("type")
    )
    if (arg.__name__ in dtypes) and (axis == "columns"):
        bools = df.dtypes.map(arg)
        if not bools.any():
            raise KeyError(f"No match was returned for {arg}")
        return np.asanyarray(bools)

    return _select_callable(df, arg, axis)


@_select_index.register(dict)  # noqa: F811
def _index_dispatch(arg, df, axis):  # noqa: F811
    """
    Base function for selection on a Pandas Index object.
    Applies only to a dictionary.

    Returns an array of integers.
    """
    level_label = {}
    index = getattr(df, axis)
    if not isinstance(index, pd.MultiIndex):
        return _select_index(list(arg), df, axis)
    all_str = (isinstance(entry, str) for entry in arg)
    all_str = all(all_str)
    all_int = (isinstance(entry, int) for entry in arg)
    all_int = all(all_int)
    if not all_str | all_int:
        raise TypeError(
            "The keys in the dictionary represent the levels "
            "in the MultiIndex, and should either be all "
            "strings or integers."
        )
    for key, value in arg.items():
        if isinstance(value, dispatch_callable):
            indexer = index.get_level_values(key)
            value = _select_callable(indexer, value)
        elif isinstance(value, re.Pattern):
            indexer = index.get_level_values(key)
            value = _select_regex(indexer, value)
        level_label[key] = value

    level_label = {
        index._get_level_number(level): label
        for level, label in level_label.items()
    }
    level_label = [
        level_label.get(num, slice(None)) for num in range(index.nlevels)
    ]
    return index.get_locs(level_label)


@_select_index.register(np.ndarray)  # noqa: F811
@_select_index.register(ABCPandasArray)  # noqa: F811
@_select_index.register(ABCExtensionArray)  # noqa: F811
@_select_index.register(pd.Index)  # noqa: F811
@_select_index.register(pd.MultiIndex)  # noqa: F811
@_select_index.register(pd.Series)  # noqa: F811
def _index_dispatch(arg, df, axis):  # noqa: F811
    """
    Base function for selection on a Pandas Index object.
    Applies to pd.Series/pd.Index/pd.array/np.ndarray.

    Returns an array of integers.
    """
    index = getattr(df, axis)

    if is_bool_dtype(arg):
        if len(arg) != len(index):
            raise IndexError(
                f"{arg} is a boolean dtype and has wrong length: "
                f"{len(arg)} instead of {len(index)}"
            )
        return np.asanyarray(arg)
    try:

        if isinstance(arg, pd.Series):
            arr = arg.array
        else:
            arr = arg
        if isinstance(index, pd.MultiIndex) and not isinstance(
            arg, pd.MultiIndex
        ):
            return index.get_locs([arg])
        arr = index.get_indexer_for(arr)
        not_found = arr == -1
        if not_found.all():
            raise KeyError(
                f"No match was returned for any of the labels in {arg}"
            )
        elif not_found.any():
            not_found = set(arg).difference(index)
            raise KeyError(
                f"No match was returned for these labels in {arg} - "
                f"{*not_found,}"
            )
        return arr
    except Exception as exc:
        raise KeyError(f"No match was returned for {arg}") from exc


@_select_index.register(DropLabel)  # noqa: F811
def _column_sel_dispatch(cols, df, axis):  # noqa: F811
    """
    Base function for selection on a Pandas Index object.
    Returns the inverse of the passed label(s).

    Returns an array of integers.
    """
    arr = _select_index(cols.label, df, axis)
    index = np.arange(getattr(df, axis).size)
    arr = _index_converter(arr, index)
    return np.delete(index, arr)


@_select_index.register(set)
@_select_index.register(list)  # noqa: F811
def _index_dispatch(arg, df, axis):  # noqa: F811
    """
    Base function for selection on a Pandas Index object.
    Applies only to list type.
    It can take any of slice, str, callable, re.Pattern types, ...,
    or a combination of these types.

    Returns an array of integers.
    """
    index = getattr(df, axis)
    if is_bool_indexer(arg):
        if len(arg) != len(index):
            raise ValueError(
                "The length of the list of booleans "
                f"({len(arg)}) does not match "
                f"the length of the DataFrame's {axis}({index.size})."
            )

        return arg

    # shortcut for single unique dtype of scalars
    checks = (is_scalar(entry) for entry in arg)
    if all(checks):
        dtypes = {type(entry) for entry in arg}
        if len(dtypes) == 1:
            indices = index.get_indexer_for(list(arg))
            if (indices != -1).all():
                return indices
    # treat multiple DropLabel instances as a single unit
    checks = (isinstance(entry, DropLabel) for entry in arg)
    if sum(checks) > 1:
        drop_labels = (entry for entry in arg if isinstance(entry, DropLabel))
        drop_labels = [entry.label for entry in drop_labels]
        drop_labels = DropLabel(drop_labels)
        arg = [entry for entry in arg if not isinstance(entry, DropLabel)]
        arg.append(drop_labels)
    indices = [_select_index(entry, df, axis) for entry in arg]

    # single entry does not need to be combined
    # or materialized if possible;
    # this offers more performance
    if len(indices) == 1:
        if is_scalar(indices[0]):
            return indices
        indices = indices[0]
        if is_list_like(indices):
            indices = np.asanyarray(indices)
        return indices
    indices = [_index_converter(arr, index) for arr in indices]
    return np.concatenate(indices)


def _index_converter(arr, index):
    """Converts output from _select_index to an array_like"""
    if is_list_like(arr):
        arr = np.asanyarray(arr)
    if is_bool_dtype(arr):
        arr = arr.nonzero()[0]
    elif isinstance(arr, slice):
        arr = range(index.size)[arr]
    elif isinstance(arr, int):
        arr = [arr]
    return arr


def get_index_labels(arg, df, axis):
    """
    Convenience function to get actual labels from column/index

    !!! info "New in version 0.25.0"

    :param arg: Valid inputs include: an exact column name to look for,
        a shell-style glob string (e.g. `*_thing_*`),
        a regular expression,
        a callable,
        or variable arguments of all the aforementioned.
        A sequence of booleans is also acceptable.
        A dictionary can be used for selection
        on a MultiIndex on different levels.
    :param df: The pandas DataFrame object.
    :param axis: Should be either `index` or `columns`.
    :returns: A pandas Index.

    """
    assert axis in {"index", "columns"}
    index = getattr(df, axis)
    return index[_select_index(arg, df, axis)]


def _select(
    df: pd.DataFrame,
    args: tuple,
    invert: bool = False,
    axis: str = "index",
    rows=None,
    columns=None,
) -> pd.DataFrame:
    """
    Index DataFrame on the index or columns.

    Returns a DataFrame.
    """
    assert axis in {"both", "index", "columns"}
    if axis == "both":
        if rows is None:
            rows = slice(None)
        else:
            if not is_list_like(rows):
                rows = [rows]
            rows = _select_index(rows, df, axis="index")
        if columns is None:
            columns = slice(None)
        else:
            if not is_list_like(columns):
                columns = [columns]
            columns = _select_index(columns, df, axis="columns")
        return df.iloc[rows, columns]
    indices = _select_index(list(args), df, axis)
    if invert:
        rev = np.ones(getattr(df, axis).size, dtype=np.bool_)
        rev[indices] = False
        return df.iloc(axis=axis)[rev]
    return df.iloc(axis=axis)[indices]


def _convert_to_numpy_array(
    left: np.ndarray, right: np.ndarray
) -> tuple[np.ndarray, np.ndarray]:
    """
    Convert array to numpy array for use in numba
    """
    if is_extension_array_dtype(left):
        numpy_dtype = left.dtype.numpy_dtype
        left = left.to_numpy(dtype=numpy_dtype, copy=False)
        right = right.to_numpy(dtype=numpy_dtype, copy=False)
    elif isinstance(left, (ABCPandasArray, ABCExtensionArray)):
        left = left.to_numpy(copy=False)
        right = right.to_numpy(copy=False)
    return left, right


<<<<<<< HEAD
class SD(NamedTuple):
    """
    Subset of Data.
    Used in `mutate` and `summarize`
    for computation on multiple columns
    """

    columns: Any
    func: Optional[Union[str, Callable, list, tuple]]
    names_glue: Optional[str] = None
=======
def _process_function(df, arg):
    """
    process function(s) assigned to `janitor.Column`.
    """
    columns = arg.cols
    func = arg.func[0]
    names = arg.names
    columns = get_index_labels([*columns], df, axis="columns")
    if arg.remove_cols:
        exclude = get_index_labels([*arg.remove_cols], df, axis="columns")
        columns = columns.difference(exclude, sort=False)
    func_names = [
        funcn.__name__ if callable(funcn) else funcn for funcn in func
    ]
    counts = None
    dupes = set()
    if len(func) > 1:
        counts = Counter(func_names)
        counts = {key: 0 for key, value in counts.items() if value > 1}
    # deal with duplicate function names
    if counts:
        func_list = []
        for funcn in func_names:
            if funcn in counts:
                if names:
                    name = f"{funcn}{counts[funcn]}"
                else:
                    name = f"{counts[funcn]}"
                    dupes.add(name)
                func_list.append(name)
                counts[funcn] += 1
            else:
                func_list.append(funcn)
        func_names = func_list
    counts = None
    func = product(func, [arg.func[-1]])

    return columns, names, zip(func_names, func), dupes


class col:
    """
    Used to build an expression,
    where the value is not computed,
    until called within a relevant
    `janitor` function.

    !!! info "New in version 0.25.0"
    """

    def __init__(self, *cols):
        self.cols = cols
        self.remove_cols = None
        self.func = None
        self.names = None

    def exclude(self, *args):
        """
        args: A tuple of labels to exclude.
        """
        if self.func:
            raise ValueError(
                "exclude should be applied before a function is assigned."
            )
        self.remove_cols = args
        return self

    def compute(self, *args, **kwargs):
        """
        :param args: A tuple of functions,
              which can be either a string,
             or a callable. If it is a string, it
             should be one of the accepted function
             strings in Pandas.
        :param kwargs: parameters to pass to the function
        :raises ValueError: If function is already assigned.
        :returns: A col class.
        """
        if self.func:
            raise ValueError("A function has already been assigned")
        for func in args:
            check("Function", func, [str, callable])
        self.func = args, kwargs
        return self

    def rename(self, names):
        """
        Used to assign new names to columns
        after applying a function.

        :param names: new name to assign to columns created from compute
        :raises ValueError: if there is no assigned function.
        :returns: A col class
        """
        if not self.func:
            raise ValueError(
                "rename is only applicable if "
                "there is a function to be applied."
            )
        if self.names:
            raise ValueError("A name has already been assigned")
        check("names", names, [str])
        self.names = names
        return self
>>>>>>> c4c65707
<|MERGE_RESOLUTION|>--- conflicted
+++ resolved
@@ -15,7 +15,6 @@
     Union,
     Callable,
     Any,
-    NamedTuple,
 )
 from pandas.core.dtypes.generic import ABCPandasArray, ABCExtensionArray
 from pandas.core.common import is_bool_indexer
@@ -656,18 +655,6 @@
     return left, right
 
 
-<<<<<<< HEAD
-class SD(NamedTuple):
-    """
-    Subset of Data.
-    Used in `mutate` and `summarize`
-    for computation on multiple columns
-    """
-
-    columns: Any
-    func: Optional[Union[str, Callable, list, tuple]]
-    names_glue: Optional[str] = None
-=======
 def _process_function(df, arg):
     """
     process function(s) assigned to `janitor.Column`.
@@ -771,5 +758,4 @@
             raise ValueError("A name has already been assigned")
         check("names", names, [str])
         self.names = names
-        return self
->>>>>>> c4c65707
+        return self