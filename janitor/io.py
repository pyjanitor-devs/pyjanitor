--- conflicted
+++ resolved
@@ -99,26 +99,11 @@
 
     :param cmd: Shell command to preprocess a file on disk.
     :param kwargs: Keyword arguments that are passed through to pd.read_csv().
-    :raises JanitorError: If commandline command is malformed or invalid.
     :returns: A pandas DataFrame parsed from the stdout of the underlying
         shell.
     """
 
-<<<<<<< HEAD
-    check('cmd', cmd, [str])
-    outcome = subprocess.run(
-        cmd, shell=True, capture_output=True, text=True
-    )
-    outcome = subprocess.run(cmd, shell=True, capture_output=True, text=True)
-    if outcome.returncode != 0:
-        raise JanitorError(outcome.stderr)
-    else:
-        outcome = outcome.stdout
-    df = pd.read_csv(StringIO(outcome), **kwargs)
-    return df
-=======
     check("cmd", cmd, [str])
     outcome = subprocess.run(cmd, shell=True, capture_output=True, text=True)
     outcome = outcome.stdout
-    return pd.read_csv(StringIO(outcome), **kwargs)
->>>>>>> 124fa872
+    return pd.read_csv(StringIO(outcome), **kwargs)