--- conflicted
+++ resolved
@@ -1,12 +1,10 @@
+from __future__ import annotations
 import os
 import subprocess
 from glob import glob
 from io import StringIO
-from typing import Iterable, Union, NamedTuple
-<<<<<<< HEAD
-=======
-from openpyxl import Workbook
->>>>>>> 7a1bb806
+from typing import Iterable, Union, TYPE_CHECKING, NamedTuple
+
 
 import pandas as pd
 import inspect
@@ -119,6 +117,10 @@
     return pd.read_csv(StringIO(outcome.stdout), **kwargs)
 
 
+if TYPE_CHECKING:
+    from openpyxl import Workbook
+
+
 def xlsx_table(
     path: Union[str, Workbook],
     sheetname: str,
@@ -138,37 +140,6 @@
 
     Example:
 
-<<<<<<< HEAD
-    ```python
-    >>> import pandas as pd
-    >>> from janitor import xlsx_table
-    >>> filename = "../pyjanitor/tests/test_data/016-MSPTDA-Excel.xlsx"
-
-    # single table
-    >>> xlsx_table(filename, sheetname='Tables', table = 'dCategory')
-       CategoryID       Category
-    0           1       Beginner
-    1           2       Advanced
-    2           3      Freestyle
-    3           4    Competition
-    4           5  Long Distance
-
-    # multiple tables:
-    >>> out = xlsx_table(filename, sheetname = 'Tables', table = ['dCategory', 'dSalesReps'])
-    >>> out['dCategory']
-       CategoryID       Category
-    0           1       Beginner
-    1           2       Advanced
-    2           3      Freestyle
-    3           4    Competition
-    4           5  Long Distance
-    >>> out['dSalesReps'].head(3)
-       SalesRepID             SalesRep Region
-    0           1  Sioux Radcoolinator     NW
-    1           2        Tyrone Smithe     NE
-    2           3         Chantel Zoya     SW
-
-=======
         >>> import pandas as pd
         >>> from janitor import xlsx_table
         >>> filename="../pyjanitor/tests/test_data/016-MSPTDA-Excel.xlsx"
@@ -196,7 +167,6 @@
         0           1  Sioux Radcoolinator     NW
         1           2        Tyrone Smithe     NE
         2           3         Chantel Zoya     SW
->>>>>>> 7a1bb806
 
     :param path: Path to the Excel File. It can also be an openpyxl Workbook.
     :param sheetname: Name of the sheet from which the tables
@@ -223,21 +193,6 @@
             pip_install=True,
         )
     if isinstance(path, Workbook):
-<<<<<<< HEAD
-        if path.read_only:
-            raise ValueError(
-                "Accessing the tables require 'read_only' to be False."
-            )
-        ws = path[sheetname]
-    else:
-        wb = load_workbook(
-            filename=path, read_only=False, keep_links=False, data_only=True
-        )
-        ws = wb[sheetname]
-
-    contents = ws.tables
-
-=======
         ws = path[sheetname]
     else:
         ws = load_workbook(
@@ -252,7 +207,6 @@
             "Accessing the tables is not supported for ReadOnlyWorksheet"
         ) from error
 
->>>>>>> 7a1bb806
     if not contents:
         raise ValueError(f"There is no table in '{sheetname}' sheet.")
 
@@ -305,11 +259,7 @@
 
 
 def xlsx_cells(
-<<<<<<< HEAD
-    path: str,
-=======
     path: Union[str, Workbook],
->>>>>>> 7a1bb806
     sheetnames: Union[str, list, tuple] = None,
     start_point: Union[str, int] = None,
     end_point: Union[str, int] = None,
@@ -324,11 +274,7 @@
     **kwargs,
 ) -> Union[dict, pd.DataFrame]:
     """
-<<<<<<< HEAD
-    Imports data from spreadsheets without coercing it into a rectangle.
-=======
     Imports data from spreadsheet without coercing it into a rectangle.
->>>>>>> 7a1bb806
     Each cell is represented by a row in a dataframe, and includes the
     cell's coordinates, the value, row and column position.
     The cell formatting (fill, font, border, etc) can also be accessed;
@@ -337,56 +283,6 @@
 
     Example:
 
-<<<<<<< HEAD
-    ```python
-
-    >>> import pandas as pd
-    >>> from janitor import xlsx_cells
-    >>> pd.set_option('display.max_columns', None)
-    >>> pd.set_option('display.expand_frame_repr', False)
-    >>> pd.set_option('max_colwidth', None)
-    >>> filename = "../pyjanitor/tests/test_data/worked-examples.xlsx"
-
-    # Each cell is returned as a row:
-    >>> xlsx_cells(filename, sheetnames = 'highlights')
-        value internal_value coordinate  row  column data_type  is_date number_format
-    0     Age            Age         A1    1       1         s    False       General
-    1  Height         Height         B1    1       2         s    False       General
-    2       1              1         A2    2       1         n    False       General
-    3       2              2         B2    2       2         n    False       General
-    4       3              3         A3    3       1         n    False       General
-    5       4              4         B3    3       2         n    False       General
-    6       5              5         A4    4       1         n    False       General
-    7       6              6         B4    4       2         n    False       General
-
-    # Access cell formatting such as fill :
-
-    >>> out = xlsx_cells(filename, sheetnames = 'highlights', fill=True).select_columns('value', 'fill')
-    >>> out
-        value                                                                                                                                              fill
-    0     Age     {'patternType': None, 'fgColor': {'rgb': '00000000', 'type': 'rgb', 'tint': 0.0}, 'bgColor': {'rgb': '00000000', 'type': 'rgb', 'tint': 0.0}}
-    1  Height     {'patternType': None, 'fgColor': {'rgb': '00000000', 'type': 'rgb', 'tint': 0.0}, 'bgColor': {'rgb': '00000000', 'type': 'rgb', 'tint': 0.0}}
-    2       1     {'patternType': None, 'fgColor': {'rgb': '00000000', 'type': 'rgb', 'tint': 0.0}, 'bgColor': {'rgb': '00000000', 'type': 'rgb', 'tint': 0.0}}
-    3       2     {'patternType': None, 'fgColor': {'rgb': '00000000', 'type': 'rgb', 'tint': 0.0}, 'bgColor': {'rgb': '00000000', 'type': 'rgb', 'tint': 0.0}}
-    4       3  {'patternType': 'solid', 'fgColor': {'rgb': 'FFFFFF00', 'type': 'rgb', 'tint': 0.0}, 'bgColor': {'rgb': 'FFFFFF00', 'type': 'rgb', 'tint': 0.0}}
-    5       4  {'patternType': 'solid', 'fgColor': {'rgb': 'FFFFFF00', 'type': 'rgb', 'tint': 0.0}, 'bgColor': {'rgb': 'FFFFFF00', 'type': 'rgb', 'tint': 0.0}}
-    6       5     {'patternType': None, 'fgColor': {'rgb': '00000000', 'type': 'rgb', 'tint': 0.0}, 'bgColor': {'rgb': '00000000', 'type': 'rgb', 'tint': 0.0}}
-    7       6     {'patternType': None, 'fgColor': {'rgb': '00000000', 'type': 'rgb', 'tint': 0.0}, 'bgColor': {'rgb': '00000000', 'type': 'rgb', 'tint': 0.0}}
-
-    # specific cell attributes can be accessed by using Pandas' series.str.get :
-
-    >>> out.fill.str.get('fgColor').str.get('rgb')
-    0    00000000
-    1    00000000
-    2    00000000
-    3    00000000
-    4    FFFFFF00
-    5    FFFFFF00
-    6    00000000
-    7    00000000
-    Name: fill, dtype: object
-
-=======
         >>> import pandas as pd
         >>> from janitor import xlsx_cells
         >>> pd.set_option("display.max_columns", None)
@@ -430,7 +326,6 @@
         6    00000000
         7    00000000
         Name: fill, dtype: object
->>>>>>> 7a1bb806
 
     :param path: Path to the Excel File. It can also be an openpyxl Workbook.
     :param sheetnames: Names of the sheets from which the cells are to be extracted.
@@ -438,15 +333,10 @@
         if it is a string, or list or tuple, only the specified sheets are extracted.
     :param start_point: start coordinates of the Excel sheet. This is useful
         if the user is only interested in a subsection of the sheet.
-<<<<<<< HEAD
-    :param end_point: end coordinates of the Excel sheet. This is useful
-        if the user is only interested in a subsection of the sheet.
-=======
         If start_point is provided, end_point must be provided as well.
     :param end_point: end coordinates of the Excel sheet. This is useful
         if the user is only interested in a subsection of the sheet.
         If end_point is provided, start_point must be provided as well.
->>>>>>> 7a1bb806
     :param read_only: Determines if the entire file is loaded in memory,
         or streamed. For memory efficiency, read_only should be set to `True`.
         Some cell properties like `comment`, can only be accessed by
@@ -485,13 +375,7 @@
         )
 
     path_is_workbook = isinstance(path, Workbook)
-<<<<<<< HEAD
-    if path_is_workbook:
-        wb = path
-    else:
-=======
     if not path_is_workbook:
->>>>>>> 7a1bb806
         # for memory efficiency, read_only is set to True
         # if comments is True, read_only has to be False,
         # as lazy loading is not enabled for comments
@@ -499,11 +383,7 @@
             raise ValueError(
                 "To access comments, kindly set 'read_only' to False."
             )
-<<<<<<< HEAD
-        wb = load_workbook(
-=======
         path = load_workbook(
->>>>>>> 7a1bb806
             filename=path, read_only=read_only, keep_links=False
         )
     # start_point and end_point applies if the user is interested in
@@ -562,49 +442,6 @@
                 )
         parameters.update(kwargs)
 
-<<<<<<< HEAD
-    if sheetnames is not None:
-        check("sheetnames", sheetnames, [str, list, tuple])
-        if isinstance(sheetnames, str):
-            out = _xlsx_cells(
-                wb,
-                sheetnames,
-                defaults,
-                parameters,
-                start_point,
-                end_point,
-                include_blank_cells,
-            )
-        else:
-            out = {
-                sheetname: _xlsx_cells(
-                    wb,
-                    sheetname,
-                    defaults,
-                    parameters,
-                    start_point,
-                    end_point,
-                    include_blank_cells,
-                )
-                for sheetname in sheetnames
-            }
-    else:
-        out = {
-            sheetname: _xlsx_cells(
-                wb,
-                sheetname,
-                defaults,
-                parameters,
-                start_point,
-                end_point,
-                include_blank_cells,
-            )
-            for sheetname in wb.sheetnames
-        }
-
-    if (not path_is_workbook) and wb.read_only:
-        wb.close()
-=======
     if not sheetnames:
         sheetnames = path.sheetnames
     elif isinstance(sheetnames, str):
@@ -629,21 +466,11 @@
 
     if (not path_is_workbook) and path.read_only:
         path.close()
->>>>>>> 7a1bb806
 
     return out
 
 
 def _xlsx_cells(
-<<<<<<< HEAD
-    wb,
-    sheetname,
-    defaults,
-    parameters,
-    start_point,
-    end_point,
-    include_blank_cells,
-=======
     wb: Workbook,
     sheetname: str,
     defaults: tuple,
@@ -651,7 +478,6 @@
     start_point: Union[str, int],
     end_point: Union[str, int],
     include_blank_cells: bool,
->>>>>>> 7a1bb806
 ):
     """
     Function to process a single sheet.
@@ -660,13 +486,8 @@
     :param wb: Openpyxl Workbook.
     :param sheetname: Name of the sheet
         from which the cells are to be extracted.
-<<<<<<< HEAD
-    :param parameters: Dictionary of cell attributes to be retrieved.
-    :param defaults: List of default cell attributes
-=======
     :param defaults: Sequence of default cell attributes.
     :param parameters: Dictionary of cell attributes to be retrieved.
->>>>>>> 7a1bb806
         that will always be returned as columns.
     :param start_point: start coordinates of the Excel sheet.
     :param end_point: end coordinates of the Excel sheet.
@@ -690,27 +511,16 @@
             check(f"The value for {parent}", boolean_value, [bool])
             if not boolean_value:
                 continue
-<<<<<<< HEAD
-            boolean_value = object_to_dict(getattr(cell, parent, None))
-=======
             boolean_value = _object_to_dict(getattr(cell, parent, None))
->>>>>>> 7a1bb806
             frame[parent].append(boolean_value)
 
     return pd.DataFrame(frame, copy=False)
 
 
-<<<<<<< HEAD
-def object_to_dict(obj):
-    """
-    Recursively get the attributes
-    of a class as a dictionary.
-=======
 def _object_to_dict(obj):
     """
     Recursively get the attributes
     of an object as a dictionary.
->>>>>>> 7a1bb806
 
     :param obj: Object whose attributes are to be extracted.
     :returns: A dictionary or the object.
@@ -719,10 +529,6 @@
     data = {}
     if getattr(obj, "__dict__", None):
         for key, value in obj.__dict__.items():
-<<<<<<< HEAD
-            data[key] = object_to_dict(value)
-=======
             data[key] = _object_to_dict(value)
->>>>>>> 7a1bb806
         return data
     return obj