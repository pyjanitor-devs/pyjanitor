--- conflicted
+++ resolved
@@ -2,27 +2,17 @@
 import os
 import subprocess
 import pandas as pd
+from .utils import deprecated_alias, check, import_message
 from .errors import JanitorError
-from .utils import deprecated_alias, check, import_message
+from collections import defaultdict
+from itertools import chain
 from glob import glob
 from io import StringIO
-<<<<<<< HEAD
-from typing import Iterable, Union
+from typing import Iterable, Union, TYPE_CHECKING, NamedTuple
+import inspect
 import warnings
 
 warnings.filterwarnings("ignore")
-=======
-from typing import Iterable, Union, TYPE_CHECKING, NamedTuple
-
-
-import pandas as pd
-import inspect
-
-from .errors import JanitorError
-from .utils import deprecated_alias, check, import_message
-from collections import defaultdict
-from itertools import chain
->>>>>>> 948dd8bf
 
 
 @deprecated_alias(seperate_df="separate_df", filespath="files_path")
