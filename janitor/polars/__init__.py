<<<<<<< HEAD
from __future__ import annotations

from janitor.utils import import_message

from .clean_names import _clean_column_names, _clean_expr_names

try:
    import polars as pl
except ImportError:
    import_message(
        submodule="polars",
        package="polars",
        conda_channel="conda-forge",
        pip_install=True,
    )


@pl.api.register_dataframe_namespace("janitor")
class PolarsFrame:
    def __init__(self, df: pl.DataFrame) -> pl.DataFrame:
        self._df = df

    def clean_names(
        self,
        strip_underscores: str | bool = None,
        case_type: str = "lower",
        remove_special: bool = False,
        strip_accents: bool = False,
        truncate_limit: int = None,
    ) -> pl.DataFrame:
        """
        Clean the column names in a polars DataFrame.

        Examples:
            >>> import polars as pl
            >>> import janitor.polars
            >>> df = pl.DataFrame(
            ...     {
            ...         "Aloha": range(3),
            ...         "Bell Chart": range(3),
            ...         "Animals@#$%^": range(3)
            ...     }
            ... )
            >>> df
            shape: (3, 3)
            ┌───────┬────────────┬──────────────┐
            │ Aloha ┆ Bell Chart ┆ Animals@#$%^ │
            │ ---   ┆ ---        ┆ ---          │
            │ i64   ┆ i64        ┆ i64          │
            ╞═══════╪════════════╪══════════════╡
            │ 0     ┆ 0          ┆ 0            │
            │ 1     ┆ 1          ┆ 1            │
            │ 2     ┆ 2          ┆ 2            │
            └───────┴────────────┴──────────────┘
            >>> df.janitor.clean_names(remove_special=True)
            shape: (3, 3)
            ┌───────┬────────────┬─────────┐
            │ aloha ┆ bell_chart ┆ animals │
            │ ---   ┆ ---        ┆ ---     │
            │ i64   ┆ i64        ┆ i64     │
            ╞═══════╪════════════╪═════════╡
            │ 0     ┆ 0          ┆ 0       │
            │ 1     ┆ 1          ┆ 1       │
            │ 2     ┆ 2          ┆ 2       │
            └───────┴────────────┴─────────┘

        !!! info "New in version 0.28.0"

        Args:
            strip_underscores: Removes the outer underscores from all
                column names. Default None keeps outer underscores. Values can be
                either 'left', 'right' or 'both' or the respective shorthand 'l',
                'r' and True.
            case_type: Whether to make the column names lower or uppercase.
                Current case may be preserved with 'preserve',
                while snake case conversion (from CamelCase or camelCase only)
                can be turned on using "snake".
                Default 'lower' makes all characters lowercase.
            remove_special: Remove special characters from the column names.
                Only letters, numbers and underscores are preserved.
            strip_accents: Whether or not to remove accents from
                the labels.
            truncate_limit: Truncates formatted column names to
                the specified length. Default None does not truncate.

        Returns:
            A polars DataFrame.
        """  # noqa: E501
        return self._df.rename(
            lambda col: _clean_column_names(
                obj=col,
                strip_accents=strip_accents,
                strip_underscores=strip_underscores,
                case_type=case_type,
                remove_special=remove_special,
                truncate_limit=truncate_limit,
            )
        )


@pl.api.register_lazyframe_namespace("janitor")
class PolarsLazyFrame:
    def __init__(self, df: pl.LazyFrame) -> pl.LazyFrame:
        self._df = df

    def clean_names(
        self,
        strip_underscores: str | bool = None,
        case_type: str = "lower",
        remove_special: bool = False,
        strip_accents: bool = False,
        truncate_limit: int = None,
    ) -> pl.LazyFrame:
        """
        Clean the column names in a polars LazyFrame.

        Examples:
            >>> import polars as pl
            >>> import janitor.polars
            >>> df = pl.LazyFrame(
            ...     {
            ...         "Aloha": range(3),
            ...         "Bell Chart": range(3),
            ...         "Animals@#$%^": range(3)
            ...     }
            ... )
            >>> df.collect()
            shape: (3, 3)
            ┌───────┬────────────┬──────────────┐
            │ Aloha ┆ Bell Chart ┆ Animals@#$%^ │
            │ ---   ┆ ---        ┆ ---          │
            │ i64   ┆ i64        ┆ i64          │
            ╞═══════╪════════════╪══════════════╡
            │ 0     ┆ 0          ┆ 0            │
            │ 1     ┆ 1          ┆ 1            │
            │ 2     ┆ 2          ┆ 2            │
            └───────┴────────────┴──────────────┘
            >>> df.janitor.clean_names(remove_special=True).collect()
            shape: (3, 3)
            ┌───────┬────────────┬─────────┐
            │ aloha ┆ bell_chart ┆ animals │
            │ ---   ┆ ---        ┆ ---     │
            │ i64   ┆ i64        ┆ i64     │
            ╞═══════╪════════════╪═════════╡
            │ 0     ┆ 0          ┆ 0       │
            │ 1     ┆ 1          ┆ 1       │
            │ 2     ┆ 2          ┆ 2       │
            └───────┴────────────┴─────────┘

        !!! info "New in version 0.28.0"

        Args:
            strip_underscores: Removes the outer underscores from all
                column names. Default None keeps outer underscores. Values can be
                either 'left', 'right' or 'both' or the respective shorthand 'l',
                'r' and True.
            case_type: Whether to make the column names lower or uppercase.
                Current case may be preserved with 'preserve',
                while snake case conversion (from CamelCase or camelCase only)
                can be turned on using "snake".
                Default 'lower' makes all characters lowercase.
            remove_special: Remove special characters from the column names.
                Only letters, numbers and underscores are preserved.
            strip_accents: Whether or not to remove accents from
                the labels.
            truncate_limit: Truncates formatted column names to
                the specified length. Default None does not truncate.

        Returns:
            A polars LazyFrame.
        """  # noqa: E501
        return self._df.rename(
            lambda col: _clean_column_names(
                obj=col,
                strip_accents=strip_accents,
                strip_underscores=strip_underscores,
                case_type=case_type,
                remove_special=remove_special,
                truncate_limit=truncate_limit,
            )
        )


@pl.api.register_expr_namespace("janitor")
class PolarsExpr:
    def __init__(self, expr: pl.Expr) -> pl.Expr:
        self._expr = expr

    def clean_names(
        self,
        strip_underscores: str | bool = None,
        case_type: str = "lower",
        remove_special: bool = False,
        strip_accents: bool = False,
        enforce_string: bool = False,
        truncate_limit: int = None,
    ) -> pl.Expr:
        """
        Clean the labels in a polars Expression.

        Examples:
            >>> import polars as pl
            >>> import janitor.polars
            >>> df = pl.DataFrame({"raw": ["Abçdê fgí j"]})
            >>> df
            shape: (1, 1)
            ┌─────────────┐
            │ raw         │
            │ ---         │
            │ str         │
            ╞═════════════╡
            │ Abçdê fgí j │
            └─────────────┘

            Clean the column values:
            >>> df.with_columns(pl.col("raw").janitor.clean_names(strip_accents=True))
            shape: (1, 1)
            ┌─────────────┐
            │ raw         │
            │ ---         │
            │ str         │
            ╞═════════════╡
            │ abcde_fgi_j │
            └─────────────┘

        !!! info "New in version 0.28.0"

        Args:
            strip_underscores: Removes the outer underscores
                from all labels in the expression.
                Default None keeps outer underscores.
                Values can be either 'left', 'right'
                or 'both' or the respective shorthand 'l',
                'r' and True.
            case_type: Whether to make the labels in the expression lower or uppercase.
                Current case may be preserved with 'preserve',
                while snake case conversion (from CamelCase or camelCase only)
                can be turned on using "snake".
                Default 'lower' makes all characters lowercase.
            remove_special: Remove special characters from the values in the expression.
                Only letters, numbers and underscores are preserved.
            strip_accents: Whether or not to remove accents from
                the expression.
            enforce_string: Whether or not to cast the expression to a string type.
            truncate_limit: Truncates formatted labels in the expression to
                the specified length. Default None does not truncate.

        Returns:
            A polars Expression.
        """
        return _clean_expr_names(
            obj=self._expr,
            strip_accents=strip_accents,
            strip_underscores=strip_underscores,
            case_type=case_type,
            remove_special=remove_special,
            enforce_string=enforce_string,
            truncate_limit=truncate_limit,
        )

    def convert_excel_date(self) -> pl.Expr:
        """
        Convert Excel's serial date format into Python datetime format.

        Inspiration is from
        [Stack Overflow](https://stackoverflow.com/questions/38454403/convert-excel-style-date-with-pandas).

        Examples:
            >>> import polars as pl
            >>> import janitor.polars
            >>> df = pl.DataFrame({"date": [39690, 39690, 37118]})
            >>> df
            shape: (3, 1)
            ┌───────┐
            │ date  │
            │ ---   │
            │ i64   │
            ╞═══════╡
            │ 39690 │
            │ 39690 │
            │ 37118 │
            └───────┘
            >>> expression = pl.col('date').janitor.convert_excel_date().alias('date_')
            >>> df.with_columns(expression)
            shape: (3, 2)
            ┌───────┬────────────┐
            │ date  ┆ date_      │
            │ ---   ┆ ---        │
            │ i64   ┆ date       │
            ╞═══════╪════════════╡
            │ 39690 ┆ 2008-08-30 │
            │ 39690 ┆ 2008-08-30 │
            │ 37118 ┆ 2001-08-15 │
            └───────┴────────────┘

        !!! info "New in version 0.28.0"

        Returns:
            A polars Expression.
        """  # noqa: E501
        expression = pl.duration(days=self._expr)
        expression += pl.date(year=1899, month=12, day=30)
        return expression

    def convert_matlab_date(self) -> pl.Expr:
        """
        Convert Matlab's serial date number into Python datetime format.

        Implementation is from
        [Stack Overflow](https://stackoverflow.com/questions/13965740/converting-matlabs-datenum-format-to-python).


        Examples:
            >>> import polars as pl
            >>> import janitor.polars
            >>> df = pl.DataFrame({"date": [737125.0, 737124.815863, 737124.4985, 737124]})
            >>> df
            shape: (4, 1)
            ┌───────────────┐
            │ date          │
            │ ---           │
            │ f64           │
            ╞═══════════════╡
            │ 737125.0      │
            │ 737124.815863 │
            │ 737124.4985   │
            │ 737124.0      │
            └───────────────┘
            >>> expression = pl.col('date').janitor.convert_matlab_date().alias('date_')
            >>> df.with_columns(expression)
            shape: (4, 2)
            ┌───────────────┬─────────────────────────┐
            │ date          ┆ date_                   │
            │ ---           ┆ ---                     │
            │ f64           ┆ datetime[μs]            │
            ╞═══════════════╪═════════════════════════╡
            │ 737125.0      ┆ 2018-03-06 00:00:00     │
            │ 737124.815863 ┆ 2018-03-05 19:34:50.563 │
            │ 737124.4985   ┆ 2018-03-05 11:57:50.399 │
            │ 737124.0      ┆ 2018-03-05 00:00:00     │
            └───────────────┴─────────────────────────┘

        !!! info "New in version 0.28.0"

        Returns:
            A polars Expression.
        """  # noqa: E501
        # https://stackoverflow.com/questions/13965740/converting-matlabs-datenum-format-to-python
        expression = self._expr.sub(719529).mul(86_400_000)
        expression = pl.duration(milliseconds=expression)
        expression += pl.datetime(year=1970, month=1, day=1)
        return expression
=======
from .dataframe import PolarsDataFrame
from .expressions import PolarsExpr
from .lazyframe import PolarsLazyFrame
from .pivot_longer import pivot_longer_spec

__all__ = [
    "pivot_longer_spec",
    "clean_names",
    "PolarsDataFrame",
    "PolarsLazyFrame",
    "PolarsExpr",
]
>>>>>>> 5c281b25
<|MERGE_RESOLUTION|>--- conflicted
+++ resolved
@@ -1,4 +1,3 @@
-<<<<<<< HEAD
 from __future__ import annotations
 
 from janitor.utils import import_message
@@ -351,7 +350,8 @@
         expression = pl.duration(milliseconds=expression)
         expression += pl.datetime(year=1970, month=1, day=1)
         return expression
-=======
+
+      
 from .dataframe import PolarsDataFrame
 from .expressions import PolarsExpr
 from .lazyframe import PolarsLazyFrame
@@ -363,5 +363,4 @@
     "PolarsDataFrame",
     "PolarsLazyFrame",
     "PolarsExpr",
-]
->>>>>>> 5c281b25
+]