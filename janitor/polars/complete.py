"""complete implementation for polars."""

from __future__ import annotations

from typing import Any

from janitor.utils import check, import_message

from .polars_flavor import register_dataframe_method, register_lazyframe_method

try:
    import polars as pl
    import polars.selectors as cs
    from polars._typing import ColumnNameOrSelector
except ImportError:
    import_message(
        submodule="polars",
        package="polars",
        conda_channel="conda-forge",
        pip_install=True,
    )


@register_lazyframe_method
@register_dataframe_method
def expand(
    df: pl.DataFrame | pl.LazyFrame,
    *columns: ColumnNameOrSelector,
    sort: bool = False,
    by: ColumnNameOrSelector = None,
) -> pl.DataFrame | pl.LazyFrame:
    """
    Creates a DataFrame from a cartesian combination of all inputs.

    Inspiration is from tidyr's expand() function.

    expand() is often useful with
    [pl.DataFrame.join](https://docs.pola.rs/api/python/stable/reference/dataframe/api/polars.DataFrame.join.html)
    to convert implicit
    missing values to explicit missing values - similar to
    [`complete`][janitor.polars.complete.complete].

    It can also be used to figure out which combinations are missing
    (e.g identify gaps in your DataFrame).

    The variable `columns` parameter can be a string,
    a ColumnSelector, a polars expression, or a polars Series.

    `expand` can also be applied to a LazyFrame.

    Examples:
        >>> import polars as pl
        >>> import janitor.polars
        >>> data = [{'type': 'apple', 'year': 2010, 'size': 'XS'},
        ...         {'type': 'orange', 'year': 2010, 'size': 'S'},
        ...         {'type': 'apple', 'year': 2012, 'size': 'M'},
        ...         {'type': 'orange', 'year': 2010, 'size': 'S'},
        ...         {'type': 'orange', 'year': 2011, 'size': 'S'},
        ...         {'type': 'orange', 'year': 2012, 'size': 'M'}]
        >>> df = pl.DataFrame(data)
        >>> df
        shape: (6, 3)
        ┌────────┬──────┬──────┐
        │ type   ┆ year ┆ size │
        │ ---    ┆ ---  ┆ ---  │
        │ str    ┆ i64  ┆ str  │
        ╞════════╪══════╪══════╡
        │ apple  ┆ 2010 ┆ XS   │
        │ orange ┆ 2010 ┆ S    │
        │ apple  ┆ 2012 ┆ M    │
        │ orange ┆ 2010 ┆ S    │
        │ orange ┆ 2011 ┆ S    │
        │ orange ┆ 2012 ┆ M    │
        └────────┴──────┴──────┘

        Get unique observations:
        >>> df.expand('type',sort=True)
        shape: (2, 1)
        ┌────────┐
        │ type   │
        │ ---    │
        │ str    │
        ╞════════╡
        │ apple  │
        │ orange │
        └────────┘
        >>> df.expand('size',sort=True)
        shape: (3, 1)
        ┌──────┐
        │ size │
        │ ---  │
        │ str  │
        ╞══════╡
        │ M    │
        │ S    │
        │ XS   │
        └──────┘
        >>> df.expand('type', 'size',sort=True)
        shape: (6, 2)
        ┌────────┬──────┐
        │ type   ┆ size │
        │ ---    ┆ ---  │
        │ str    ┆ str  │
        ╞════════╪══════╡
        │ apple  ┆ M    │
        │ apple  ┆ S    │
        │ apple  ┆ XS   │
        │ orange ┆ M    │
        │ orange ┆ S    │
        │ orange ┆ XS   │
        └────────┴──────┘
        >>> with pl.Config(tbl_rows=-1):
        ...     df.expand('type','size','year',sort=True)
        shape: (18, 3)
        ┌────────┬──────┬──────┐
        │ type   ┆ size ┆ year │
        │ ---    ┆ ---  ┆ ---  │
        │ str    ┆ str  ┆ i64  │
        ╞════════╪══════╪══════╡
        │ apple  ┆ M    ┆ 2010 │
        │ apple  ┆ M    ┆ 2011 │
        │ apple  ┆ M    ┆ 2012 │
        │ apple  ┆ S    ┆ 2010 │
        │ apple  ┆ S    ┆ 2011 │
        │ apple  ┆ S    ┆ 2012 │
        │ apple  ┆ XS   ┆ 2010 │
        │ apple  ┆ XS   ┆ 2011 │
        │ apple  ┆ XS   ┆ 2012 │
        │ orange ┆ M    ┆ 2010 │
        │ orange ┆ M    ┆ 2011 │
        │ orange ┆ M    ┆ 2012 │
        │ orange ┆ S    ┆ 2010 │
        │ orange ┆ S    ┆ 2011 │
        │ orange ┆ S    ┆ 2012 │
        │ orange ┆ XS   ┆ 2010 │
        │ orange ┆ XS   ┆ 2011 │
        │ orange ┆ XS   ┆ 2012 │
        └────────┴──────┴──────┘

        Get observations that only occur in the data:
        >>> df.expand(pl.struct('type','size'),sort=True).unnest('type')
        shape: (4, 2)
        ┌────────┬──────┐
        │ type   ┆ size │
        │ ---    ┆ ---  │
        │ str    ┆ str  │
        ╞════════╪══════╡
        │ apple  ┆ M    │
        │ apple  ┆ XS   │
        │ orange ┆ M    │
        │ orange ┆ S    │
        └────────┴──────┘
        >>> df.expand(pl.struct('type','size','year'),sort=True).unnest('type')
        shape: (5, 3)
        ┌────────┬──────┬──────┐
        │ type   ┆ size ┆ year │
        │ ---    ┆ ---  ┆ ---  │
        │ str    ┆ str  ┆ i64  │
        ╞════════╪══════╪══════╡
        │ apple  ┆ M    ┆ 2012 │
        │ apple  ┆ XS   ┆ 2010 │
        │ orange ┆ M    ┆ 2012 │
        │ orange ┆ S    ┆ 2010 │
        │ orange ┆ S    ┆ 2011 │
        └────────┴──────┴──────┘

        Expand the DataFrame to include new observations:
        >>> with pl.Config(tbl_rows=-1):
        ...     df.expand('type','size',pl.int_range(2010,2014).alias('new_year'),sort=True)
        shape: (24, 3)
        ┌────────┬──────┬──────────┐
        │ type   ┆ size ┆ new_year │
        │ ---    ┆ ---  ┆ ---      │
        │ str    ┆ str  ┆ i64      │
        ╞════════╪══════╪══════════╡
        │ apple  ┆ M    ┆ 2010     │
        │ apple  ┆ M    ┆ 2011     │
        │ apple  ┆ M    ┆ 2012     │
        │ apple  ┆ M    ┆ 2013     │
        │ apple  ┆ S    ┆ 2010     │
        │ apple  ┆ S    ┆ 2011     │
        │ apple  ┆ S    ┆ 2012     │
        │ apple  ┆ S    ┆ 2013     │
        │ apple  ┆ XS   ┆ 2010     │
        │ apple  ┆ XS   ┆ 2011     │
        │ apple  ┆ XS   ┆ 2012     │
        │ apple  ┆ XS   ┆ 2013     │
        │ orange ┆ M    ┆ 2010     │
        │ orange ┆ M    ┆ 2011     │
        │ orange ┆ M    ┆ 2012     │
        │ orange ┆ M    ┆ 2013     │
        │ orange ┆ S    ┆ 2010     │
        │ orange ┆ S    ┆ 2011     │
        │ orange ┆ S    ┆ 2012     │
        │ orange ┆ S    ┆ 2013     │
        │ orange ┆ XS   ┆ 2010     │
        │ orange ┆ XS   ┆ 2011     │
        │ orange ┆ XS   ┆ 2012     │
        │ orange ┆ XS   ┆ 2013     │
        └────────┴──────┴──────────┘

        Filter for missing observations:
        >>> columns = ('type','size','year')
        >>> with pl.Config(tbl_rows=-1):
        ...     df.expand(*columns).join(df, how='anti', on=columns).sort(by=pl.all())
        shape: (13, 3)
        ┌────────┬──────┬──────┐
        │ type   ┆ size ┆ year │
        │ ---    ┆ ---  ┆ ---  │
        │ str    ┆ str  ┆ i64  │
        ╞════════╪══════╪══════╡
        │ apple  ┆ M    ┆ 2010 │
        │ apple  ┆ M    ┆ 2011 │
        │ apple  ┆ S    ┆ 2010 │
        │ apple  ┆ S    ┆ 2011 │
        │ apple  ┆ S    ┆ 2012 │
        │ apple  ┆ XS   ┆ 2011 │
        │ apple  ┆ XS   ┆ 2012 │
        │ orange ┆ M    ┆ 2010 │
        │ orange ┆ M    ┆ 2011 │
        │ orange ┆ S    ┆ 2012 │
        │ orange ┆ XS   ┆ 2010 │
        │ orange ┆ XS   ┆ 2011 │
        │ orange ┆ XS   ┆ 2012 │
        └────────┴──────┴──────┘

        Expand within each group, using `by`:
        >>> with pl.Config(tbl_rows=-1):
        ...     df.expand('year','size',by='type',sort=True)
        shape: (10, 3)
        ┌────────┬──────┬──────┐
        │ type   ┆ year ┆ size │
        │ ---    ┆ ---  ┆ ---  │
        │ str    ┆ i64  ┆ str  │
        ╞════════╪══════╪══════╡
        │ apple  ┆ 2010 ┆ M    │
        │ apple  ┆ 2010 ┆ XS   │
        │ apple  ┆ 2012 ┆ M    │
        │ apple  ┆ 2012 ┆ XS   │
        │ orange ┆ 2010 ┆ M    │
        │ orange ┆ 2010 ┆ S    │
        │ orange ┆ 2011 ┆ M    │
        │ orange ┆ 2011 ┆ S    │
        │ orange ┆ 2012 ┆ M    │
        │ orange ┆ 2012 ┆ S    │
        └────────┴──────┴──────┘

    !!! info "New in version 0.28.0"

    Args:
        *columns: This refers to the columns to be completed.
            It can be a string or a column selector or a polars expression.
            A polars expression can be used to introduced new values,
            as long as the polars expression has a name that already exists
            in the DataFrame.
        sort: Sort the DataFrame based on *columns.
        by: Column(s) to group by.

    Returns:
        A polars DataFrame/LazyFrame.
    """  # noqa: E501
    if not columns:
        return df
    uniques, _ = _expand(df=df, columns=columns, by=by, sort=sort)
    return uniques


@register_lazyframe_method
@register_dataframe_method
def complete(
    df: pl.DataFrame | pl.LazyFrame,
    *columns: ColumnNameOrSelector,
    fill_value: dict | Any | pl.Expr = None,
    explicit: bool = True,
    sort: bool = False,
    by: ColumnNameOrSelector = None,
) -> pl.DataFrame | pl.LazyFrame:
    """
    Turns implicit missing values into explicit missing values

    It is modeled after tidyr's `complete` function.
    In a way, it is the inverse of `pl.drop_nulls`,
    as it exposes implicitly missing rows.

    If new values need to be introduced, a polars Expression
    or a polars Series with the new values can be passed,
    as long as the polars Expression/Series
    has a name that already exists in the DataFrame.

    `complete` can also be applied to a LazyFrame.

    Examples:
        >>> import polars as pl
        >>> import janitor.polars
        >>> df = pl.DataFrame(
        ...     dict(
        ...         group=(1, 2, 1, 2),
        ...         item_id=(1, 2, 2, 3),
        ...         item_name=("a", "a", "b", "b"),
        ...         value1=(1, None, 3, 4),
        ...         value2=range(4, 8),
        ...     )
        ... )
        >>> df
        shape: (4, 5)
        ┌───────┬─────────┬───────────┬────────┬────────┐
        │ group ┆ item_id ┆ item_name ┆ value1 ┆ value2 │
        │ ---   ┆ ---     ┆ ---       ┆ ---    ┆ ---    │
        │ i64   ┆ i64     ┆ str       ┆ i64    ┆ i64    │
        ╞═══════╪═════════╪═══════════╪════════╪════════╡
        │ 1     ┆ 1       ┆ a         ┆ 1      ┆ 4      │
        │ 2     ┆ 2       ┆ a         ┆ null   ┆ 5      │
        │ 1     ┆ 2       ┆ b         ┆ 3      ┆ 6      │
        │ 2     ┆ 3       ┆ b         ┆ 4      ┆ 7      │
        └───────┴─────────┴───────────┴────────┴────────┘

        Generate all possible combinations of
        `group`, `item_id`, and `item_name`
        (whether or not they appear in the data)
        >>> with pl.Config(tbl_rows=-1):
        ...     df.complete("group", "item_id", "item_name", sort=True)
        shape: (12, 5)
        ┌───────┬─────────┬───────────┬────────┬────────┐
        │ group ┆ item_id ┆ item_name ┆ value1 ┆ value2 │
        │ ---   ┆ ---     ┆ ---       ┆ ---    ┆ ---    │
        │ i64   ┆ i64     ┆ str       ┆ i64    ┆ i64    │
        ╞═══════╪═════════╪═══════════╪════════╪════════╡
        │ 1     ┆ 1       ┆ a         ┆ 1      ┆ 4      │
        │ 1     ┆ 1       ┆ b         ┆ null   ┆ null   │
        │ 1     ┆ 2       ┆ a         ┆ null   ┆ null   │
        │ 1     ┆ 2       ┆ b         ┆ 3      ┆ 6      │
        │ 1     ┆ 3       ┆ a         ┆ null   ┆ null   │
        │ 1     ┆ 3       ┆ b         ┆ null   ┆ null   │
        │ 2     ┆ 1       ┆ a         ┆ null   ┆ null   │
        │ 2     ┆ 1       ┆ b         ┆ null   ┆ null   │
        │ 2     ┆ 2       ┆ a         ┆ null   ┆ 5      │
        │ 2     ┆ 2       ┆ b         ┆ null   ┆ null   │
        │ 2     ┆ 3       ┆ a         ┆ null   ┆ null   │
        │ 2     ┆ 3       ┆ b         ┆ 4      ┆ 7      │
        └───────┴─────────┴───────────┴────────┴────────┘

        Cross all possible `group` values with the unique pairs of
        `(item_id, item_name)` that already exist in the data.
        >>> with pl.Config(tbl_rows=-1):
        ...     df.select(
        ...         "group", pl.struct("item_id", "item_name"), "value1", "value2"
        ...     ).complete("group", "item_id", sort=True).unnest("item_id")
        shape: (8, 5)
        ┌───────┬─────────┬───────────┬────────┬────────┐
        │ group ┆ item_id ┆ item_name ┆ value1 ┆ value2 │
        │ ---   ┆ ---     ┆ ---       ┆ ---    ┆ ---    │
        │ i64   ┆ i64     ┆ str       ┆ i64    ┆ i64    │
        ╞═══════╪═════════╪═══════════╪════════╪════════╡
        │ 1     ┆ 1       ┆ a         ┆ 1      ┆ 4      │
        │ 1     ┆ 2       ┆ a         ┆ null   ┆ null   │
        │ 1     ┆ 2       ┆ b         ┆ 3      ┆ 6      │
        │ 1     ┆ 3       ┆ b         ┆ null   ┆ null   │
        │ 2     ┆ 1       ┆ a         ┆ null   ┆ null   │
        │ 2     ┆ 2       ┆ a         ┆ null   ┆ 5      │
        │ 2     ┆ 2       ┆ b         ┆ null   ┆ null   │
        │ 2     ┆ 3       ┆ b         ┆ 4      ┆ 7      │
        └───────┴─────────┴───────────┴────────┴────────┘

        Fill in nulls:
        >>> with pl.Config(tbl_rows=-1):
        ...     df.select(
        ...         "group", pl.struct("item_id", "item_name"), "value1", "value2"
        ...     ).complete(
        ...         "group",
        ...         "item_id",
        ...         fill_value={"value1": 0, "value2": 99},
        ...         explicit=True,
        ...         sort=True,
        ...     ).unnest("item_id")
        shape: (8, 5)
        ┌───────┬─────────┬───────────┬────────┬────────┐
        │ group ┆ item_id ┆ item_name ┆ value1 ┆ value2 │
        │ ---   ┆ ---     ┆ ---       ┆ ---    ┆ ---    │
        │ i64   ┆ i64     ┆ str       ┆ i64    ┆ i64    │
        ╞═══════╪═════════╪═══════════╪════════╪════════╡
        │ 1     ┆ 1       ┆ a         ┆ 1      ┆ 4      │
        │ 1     ┆ 2       ┆ a         ┆ 0      ┆ 99     │
        │ 1     ┆ 2       ┆ b         ┆ 3      ┆ 6      │
        │ 1     ┆ 3       ┆ b         ┆ 0      ┆ 99     │
        │ 2     ┆ 1       ┆ a         ┆ 0      ┆ 99     │
        │ 2     ┆ 2       ┆ a         ┆ 0      ┆ 5      │
        │ 2     ┆ 2       ┆ b         ┆ 0      ┆ 99     │
        │ 2     ┆ 3       ┆ b         ┆ 4      ┆ 7      │
        └───────┴─────────┴───────────┴────────┴────────┘

        Limit the fill to only the newly created
        missing values with `explicit = FALSE`:
        >>> with pl.Config(tbl_rows=-1):
        ...     df.select(
        ...         "group", pl.struct("item_id", "item_name"), "value1", "value2"
        ...     ).complete(
        ...         "group",
        ...         "item_id",
        ...         fill_value={"value1": 0, "value2": 99},
        ...         explicit=False,
        ...         sort=True,
        ...     ).unnest("item_id").sort(pl.all())
        shape: (8, 5)
        ┌───────┬─────────┬───────────┬────────┬────────┐
        │ group ┆ item_id ┆ item_name ┆ value1 ┆ value2 │
        │ ---   ┆ ---     ┆ ---       ┆ ---    ┆ ---    │
        │ i64   ┆ i64     ┆ str       ┆ i64    ┆ i64    │
        ╞═══════╪═════════╪═══════════╪════════╪════════╡
        │ 1     ┆ 1       ┆ a         ┆ 1      ┆ 4      │
        │ 1     ┆ 2       ┆ a         ┆ 0      ┆ 99     │
        │ 1     ┆ 2       ┆ b         ┆ 3      ┆ 6      │
        │ 1     ┆ 3       ┆ b         ┆ 0      ┆ 99     │
        │ 2     ┆ 1       ┆ a         ┆ 0      ┆ 99     │
        │ 2     ┆ 2       ┆ a         ┆ null   ┆ 5      │
        │ 2     ┆ 2       ┆ b         ┆ 0      ┆ 99     │
        │ 2     ┆ 3       ┆ b         ┆ 4      ┆ 7      │
        └───────┴─────────┴───────────┴────────┴────────┘

        >>> df = pl.DataFrame(
        ...     {
        ...         "Year": [1999, 2000, 2004, 1999, 2004],
        ...         "Taxon": [
        ...             "Saccharina",
        ...             "Saccharina",
        ...             "Saccharina",
        ...             "Agarum",
        ...             "Agarum",
        ...         ],
        ...         "Abundance": [4, 5, 2, 1, 8],
        ...     }
        ... )
        >>> df
        shape: (5, 3)
        ┌──────┬────────────┬───────────┐
        │ Year ┆ Taxon      ┆ Abundance │
        │ ---  ┆ ---        ┆ ---       │
        │ i64  ┆ str        ┆ i64       │
        ╞══════╪════════════╪═══════════╡
        │ 1999 ┆ Saccharina ┆ 4         │
        │ 2000 ┆ Saccharina ┆ 5         │
        │ 2004 ┆ Saccharina ┆ 2         │
        │ 1999 ┆ Agarum     ┆ 1         │
        │ 2004 ┆ Agarum     ┆ 8         │
        └──────┴────────────┴───────────┘

        Expose missing years from 1999 to 2004 -
        pass a polars expression with the new dates,
        and ensure the expression's name already exists
        in the DataFrame:
        >>> expression = pl.int_range(1999,2005).alias('Year')
        >>> with pl.Config(tbl_rows=-1):
        ...     df.complete(expression,'Taxon',sort=True)
        shape: (12, 3)
        ┌──────┬────────────┬───────────┐
        │ Year ┆ Taxon      ┆ Abundance │
        │ ---  ┆ ---        ┆ ---       │
        │ i64  ┆ str        ┆ i64       │
        ╞══════╪════════════╪═══════════╡
        │ 1999 ┆ Agarum     ┆ 1         │
        │ 1999 ┆ Saccharina ┆ 4         │
        │ 2000 ┆ Agarum     ┆ null      │
        │ 2000 ┆ Saccharina ┆ 5         │
        │ 2001 ┆ Agarum     ┆ null      │
        │ 2001 ┆ Saccharina ┆ null      │
        │ 2002 ┆ Agarum     ┆ null      │
        │ 2002 ┆ Saccharina ┆ null      │
        │ 2003 ┆ Agarum     ┆ null      │
        │ 2003 ┆ Saccharina ┆ null      │
        │ 2004 ┆ Agarum     ┆ 8         │
        │ 2004 ┆ Saccharina ┆ 2         │
        └──────┴────────────┴───────────┘

        Expose missing rows per group:
        >>> df = pl.DataFrame(
        ...     {
        ...         "state": ["CA", "CA", "HI", "HI", "HI", "NY", "NY"],
        ...         "year": [2010, 2013, 2010, 2012, 2016, 2009, 2013],
        ...         "value": [1, 3, 1, 2, 3, 2, 5],
        ...     }
        ... )
        >>> df
        shape: (7, 3)
        ┌───────┬──────┬───────┐
        │ state ┆ year ┆ value │
        │ ---   ┆ ---  ┆ ---   │
        │ str   ┆ i64  ┆ i64   │
        ╞═══════╪══════╪═══════╡
        │ CA    ┆ 2010 ┆ 1     │
        │ CA    ┆ 2013 ┆ 3     │
        │ HI    ┆ 2010 ┆ 1     │
        │ HI    ┆ 2012 ┆ 2     │
        │ HI    ┆ 2016 ┆ 3     │
        │ NY    ┆ 2009 ┆ 2     │
        │ NY    ┆ 2013 ┆ 5     │
        └───────┴──────┴───────┘
        >>> low = pl.col('year').min()
        >>> high = pl.col('year').max().add(1)
        >>> new_year_values=pl.int_range(low,high).alias('year')
        >>> with pl.Config(tbl_rows=-1):
        ...     df.complete(new_year_values,by='state',sort=True)
        shape: (16, 3)
        ┌───────┬──────┬───────┐
        │ state ┆ year ┆ value │
        │ ---   ┆ ---  ┆ ---   │
        │ str   ┆ i64  ┆ i64   │
        ╞═══════╪══════╪═══════╡
        │ CA    ┆ 2010 ┆ 1     │
        │ CA    ┆ 2011 ┆ null  │
        │ CA    ┆ 2012 ┆ null  │
        │ CA    ┆ 2013 ┆ 3     │
        │ HI    ┆ 2010 ┆ 1     │
        │ HI    ┆ 2011 ┆ null  │
        │ HI    ┆ 2012 ┆ 2     │
        │ HI    ┆ 2013 ┆ null  │
        │ HI    ┆ 2014 ┆ null  │
        │ HI    ┆ 2015 ┆ null  │
        │ HI    ┆ 2016 ┆ 3     │
        │ NY    ┆ 2009 ┆ 2     │
        │ NY    ┆ 2010 ┆ null  │
        │ NY    ┆ 2011 ┆ null  │
        │ NY    ┆ 2012 ┆ null  │
        │ NY    ┆ 2013 ┆ 5     │
        └───────┴──────┴───────┘


    !!! info "New in version 0.28.0"

    Args:
        *columns: This refers to the columns to be completed.
            It can be a string or a column selector or a polars expression.
            A polars expression can be used to introduced new values,
            as long as the polars expression has a name that already exists
            in the DataFrame.
        fill_value: Scalar value or polars expression to use instead of nulls
            for missing combinations. A dictionary, mapping columns names
            to a scalar value is also accepted.
        explicit: Determines if only implicitly missing values
            should be filled (`False`), or all nulls existing in the LazyFrame
            (`True`). `explicit` is applicable only
            if `fill_value` is not `None`.
        sort: Sort the DataFrame based on *columns.
        by: Column(s) to group by.
            The explicit missing rows are returned per group.

    Returns:
        A polars DataFrame/LazyFrame.
    """  # noqa: E501
    if not columns:
        return df
    return _complete(
        df=df,
        columns=columns,
        fill_value=fill_value,
        explicit=explicit,
        sort=sort,
        by=by,
    )


def _expand(
    df: pl.DataFrame | pl.LazyFrame,
    columns: tuple[ColumnNameOrSelector],
    sort: bool,
    by: ColumnNameOrSelector,
) -> pl.DataFrame | pl.LazyFrame:
    """
    This function computes the final output for the `complete` function.

    A DataFrame, with rows of missing values, if any, is returned.
    """

    check("sort", sort, [bool])
    _columns = []
    for column in columns:
        if isinstance(column, str):
            col = pl.col(column).unique()
        elif cs.is_selector(column):
            col = column.as_expr().unique()
        elif isinstance(column, pl.Expr):
            col = column.unique()
        elif isinstance(column, pl.Series):
            col = column.unique()
        else:
            raise TypeError(
                f"The argument passed to the columns parameter "
                "should either be a string, a column selector, "
                "a polars expression, or a polars Series; "
                f"instead got - {type(column)}."
            )
        if sort:
            col = col.sort()
        _columns.append(col)
    by_does_not_exist = by is None
    if by_does_not_exist:
        _columns = [column.implode() for column in _columns]
        uniques = df.select(_columns)
<<<<<<< HEAD
        _columns = uniques.collect_schema().names()
    else:
        uniques = df.group_by(by, maintain_order=sort).agg(_columns)
        _by = uniques.select(by).collect_schema().names()
        _columns = uniques.select(pl.exclude(_by)).collect_schema().names()
    for column in _columns:
        uniques = uniques.explode(column)

    _columns = [
        column
        for column, dtype in zip(
            _columns, uniques.select(_columns).collect_schema().dtypes()
        )
        # this way we ensure there is no tampering with existing struct columns
        if (dtype == pl.Struct) and (column not in df.collect_schema().names())
    ]
=======
        uniques_schema = uniques.collect_schema()
        _columns = uniques_schema.names()
    else:
        uniques = df.group_by(by, maintain_order=sort).agg(_columns)
        uniques_schema = uniques.collect_schema()
        _columns = cs.expand_selector(
            uniques_schema, cs.exclude(by), strict=False
        )
    for column in _columns:
        uniques = uniques.explode(column)

    return uniques, uniques_schema
>>>>>>> 4bc035e4


<<<<<<< HEAD
    no_columns_to_fill = set(df.collect_schema().names()) == set(
        uniques.collect_schema().names()
    )
    if fill_value is None or no_columns_to_fill:
        return uniques.join(
            df, on=uniques.collect_schema().names(), how="left", coalesce=True
=======
def _complete(
    df: pl.DataFrame | pl.LazyFrame,
    columns: tuple[ColumnNameOrSelector],
    fill_value: dict | Any | pl.Expr,
    explicit: bool,
    sort: bool,
    by: ColumnNameOrSelector,
) -> pl.DataFrame | pl.LazyFrame:
    """
    This function computes the final output for the `complete` function.

    A DataFrame, with rows of missing values, if any, is returned.
    """
    check("explicit", explicit, [bool])
    uniques, uniques_schema = _expand(df=df, columns=columns, sort=sort, by=by)

    df_columns = df.collect_schema()
    columns_to_fill = df_columns.keys() ^ uniques_schema.keys()
    if (fill_value is None) or not columns_to_fill:
        return uniques.join(
            df, on=uniques_schema.names(), how="left", coalesce=True
>>>>>>> 4bc035e4
        )
    idx = None
    columns_to_select = df_columns.names()
    if not explicit:
        idx = "".join(columns_to_select)
        idx = f"{idx}_"
        df = df.with_row_index(name=idx)
    df = uniques.join(df, on=uniques_schema.names(), how="left", coalesce=True)
    # exclude columns that were not used
    # to generate the combinations
    exclude_columns = uniques_schema.names()
    if idx:
        exclude_columns.append(idx)
    _columns = set(columns_to_select).difference(exclude_columns)

    if isinstance(fill_value, dict):
        _columns = _columns.intersection(fill_value)
        fill_value = [
            pl.col(column_name).fill_null(value=fill_value[column_name])
            for column_name in _columns
        ]
    else:
        fill_value = [
            pl.col(column).fill_null(value=fill_value) for column in _columns
        ]
    if not explicit:
        condition = pl.col(idx).is_null()
        fill_value = [
            pl.when(condition).then(_fill_value).otherwise(pl.col(column_name))
            for column_name, _fill_value in zip(_columns, fill_value)
        ]
    df = df.with_columns(fill_value)

    return df.select(columns_to_select)<|MERGE_RESOLUTION|>--- conflicted
+++ resolved
@@ -594,24 +594,6 @@
     if by_does_not_exist:
         _columns = [column.implode() for column in _columns]
         uniques = df.select(_columns)
-<<<<<<< HEAD
-        _columns = uniques.collect_schema().names()
-    else:
-        uniques = df.group_by(by, maintain_order=sort).agg(_columns)
-        _by = uniques.select(by).collect_schema().names()
-        _columns = uniques.select(pl.exclude(_by)).collect_schema().names()
-    for column in _columns:
-        uniques = uniques.explode(column)
-
-    _columns = [
-        column
-        for column, dtype in zip(
-            _columns, uniques.select(_columns).collect_schema().dtypes()
-        )
-        # this way we ensure there is no tampering with existing struct columns
-        if (dtype == pl.Struct) and (column not in df.collect_schema().names())
-    ]
-=======
         uniques_schema = uniques.collect_schema()
         _columns = uniques_schema.names()
     else:
@@ -624,17 +606,8 @@
         uniques = uniques.explode(column)
 
     return uniques, uniques_schema
->>>>>>> 4bc035e4
-
-
-<<<<<<< HEAD
-    no_columns_to_fill = set(df.collect_schema().names()) == set(
-        uniques.collect_schema().names()
-    )
-    if fill_value is None or no_columns_to_fill:
-        return uniques.join(
-            df, on=uniques.collect_schema().names(), how="left", coalesce=True
-=======
+
+
 def _complete(
     df: pl.DataFrame | pl.LazyFrame,
     columns: tuple[ColumnNameOrSelector],
@@ -656,7 +629,6 @@
     if (fill_value is None) or not columns_to_fill:
         return uniques.join(
             df, on=uniques_schema.names(), how="left", coalesce=True
->>>>>>> 4bc035e4
         )
     idx = None
     columns_to_select = df_columns.names()
