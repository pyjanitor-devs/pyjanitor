--- conflicted
+++ resolved
@@ -1497,7 +1497,6 @@
     if not flatten_levels:
         return df
 
-<<<<<<< HEAD
     extra_levels = df.columns.nlevels - len(names_from)
     if extra_levels == 1:
         if len(df.columns.get_level_values(0).unique()) == 1:
@@ -1540,7 +1539,7 @@
 
     if df.columns.names:
         df = df.rename_axis(columns=None)
-=======
+
     return df
 
 
@@ -1673,6 +1672,5 @@
                 )
 
     df = df.astype(categories_dtypes)
->>>>>>> ce668dd8
 
     return df