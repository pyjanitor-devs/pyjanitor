"""Miscellaneous internal PyJanitor helper functions."""

import functools
import os
import sys
import warnings
from typing import Callable, Dict, List, Union

import numpy as np
import pandas as pd
from numpy.lib import recfunctions as rfn

from .errors import JanitorError


def check(varname: str, value, expected_types: list):
    """
    One-liner syntactic sugar for checking types.

    Should be used like this::

        check('x', x, [int, float])

    :param varname: The name of the variable.
    :param value: The value of the varname.
    :param expected_types: The types we expect the item to be.
    :returns: TypeError if data is not the expected type.
    """
    is_expected_type = False
    for t in expected_types:
        if isinstance(value, t):
            is_expected_type = True
            break

    if not is_expected_type:
        raise TypeError(
            "{varname} should be one of {expected_types}".format(
                varname=varname, expected_types=expected_types
            )
        )


def _clean_accounting_column(x: str) -> float:
    """
    Perform the logic for the `cleaning_style == "accounting"` attribute.

    This is a private function, not intended to be used outside of
    ``currency_column_to_numeric``.

    It is intended to be used in a pandas `apply` method.

    :returns: An object with a cleaned column.
    """
    y = x.strip()
    y = y.replace(",", "")
    y = y.replace(")", "")
    y = y.replace("(", "-")
    if y == "-":
        return 0.00
    return float(y)


def _currency_column_to_numeric(x, cast_non_numeric=None) -> str:
    """
    Perform logic for changing cell values.

    This is a private function intended to be used only in
    ``currency_column_to_numeric``.

    It is intended to be used in a pandas `apply` method, after being passed
    through `partial`.
    """
    acceptable_currency_characters = {
        "-",
        ".",
        "1",
        "2",
        "3",
        "4",
        "5",
        "6",
        "7",
        "8",
        "9",
        "0",
    }
    if len(x) == 0:
        return "ORIGINAL_NA"

    if cast_non_numeric:
        if x in cast_non_numeric.keys():
            check(
                "{%r: %r}" % (x, str(cast_non_numeric[x])),
                cast_non_numeric[x],
                [int, float],
            )
            return cast_non_numeric[x]
        else:
            return "".join(i for i in x if i in acceptable_currency_characters)
    else:
        return "".join(i for i in x if i in acceptable_currency_characters)


def _replace_empty_string_with_none(column_series):
    column_series.loc[column_series == ""] = None
    return column_series


def _replace_original_empty_string_with_none(column_series):
    column_series.loc[column_series == "ORIGINAL_NA"] = None
    return column_series


def _strip_underscores(
    df: pd.DataFrame, strip_underscores: Union[str, bool] = None
) -> pd.DataFrame:
    """
    Strip underscores from DataFrames column names.

    Underscores can be stripped from the beginning, end or both.

    .. code-block:: python

        df = _strip_underscores(df, strip_underscores='left')

    :param df: The pandas DataFrame object.
    :param strip_underscores: (optional) Removes the outer underscores from all
        column names. Default None keeps outer underscores. Values can be
        either 'left', 'right' or 'both' or the respective shorthand 'l', 'r'
        and True.
    :returns: A pandas DataFrame with underscores removed.
    """
    df = df.rename(
        columns=lambda x: _strip_underscores_func(x, strip_underscores)
    )
    return df


def _strip_underscores_func(
    col: str, strip_underscores: Union[str, bool] = None
) -> pd.DataFrame:
    """Strip underscores from a string."""
    underscore_options = [None, "left", "right", "both", "l", "r", True]
    if strip_underscores not in underscore_options:
        raise JanitorError(
            f"strip_underscores must be one of: {underscore_options}"
        )

    if strip_underscores in ["left", "l"]:
        col = col.lstrip("_")
    elif strip_underscores in ["right", "r"]:
        col = col.rstrip("_")
    elif strip_underscores == "both" or strip_underscores is True:
        col = col.strip("_")
    return col


def import_message(
    submodule: str,
    package: str,
    conda_channel: str = None,
    pip_install: bool = False,
):
    """
    Return warning if package is not found.

    Generic message for indicating to the user when a function relies on an
    optional module / package that is not currently installed. Includes
    installation instructions. Used in `chemistry.py` and `biology.py`.

    :param submodule: pyjanitor submodule that needs an external dependency.
    :param package: External package this submodule relies on.
    :param conda_channel: Conda channel package can be installed from,
        if at all.
    :param pip_install: Whether package can be installed via pip.
    """
    is_conda = os.path.exists(os.path.join(sys.prefix, "conda-meta"))
    installable = True
    if is_conda:
        if conda_channel is None:
            installable = False
            installation = f"{package} cannot be installed via conda"
        else:
            installation = f"conda install -c {conda_channel} {package}"
    else:
        if pip_install:
            installation = f"pip install {package}"
        else:
            installable = False
            installation = f"{package} cannot be installed via pip"

    print(
        f"To use the janitor submodule {submodule}, you need to install "
        f"{package}."
    )
    print()
    if installable:
        print("To do so, use the following command:")
        print()
        print(f"    {installation}")
    else:
        print(f"{installation}")


def idempotent(func: Callable, df: pd.DataFrame, *args, **kwargs):
    """
    Raises error if a function operating on a `DataFrame` is not idempotent,
    that is, `func(func(df)) = func(df)` is not true for all `df`.

    :param func: A python method.
    :param df: A pandas `DataFrame`.
    :param args: Positional arguments supplied to the method.
    :param kwargs: Keyword arguments supplied to the method.
    :raises ValueError: If `func` is found to not be idempotent for the given
        `DataFrame` `df`.
    """
    if not func(df, *args, **kwargs) == func(
        func(df, *args, **kwargs), *args, **kwargs
    ):
        raise ValueError(
            "Supplied function is not idempotent for the given " "DataFrame."
        )


def deprecated_alias(**aliases) -> Callable:
    """
    Used as a decorator when deprecating old function argument names, while
    keeping backwards compatibility.

    Implementation is inspired from `StackOverflow`_.

    .. _StackOverflow: https://stackoverflow.com/questions/49802412/how-to-implement-deprecation-in-python-with-argument-alias

    Functional usage example:

    .. code-block:: python

        @deprecated_alias(a='alpha', b='beta')
        def simple_sum(alpha, beta):
            return alpha + beta

    :param aliases: Dictionary of aliases for a function's arguments.
    :return: Your original function wrapped with the kwarg redirection
        function.
    """  # noqa: E501

    def decorator(func):
        @functools.wraps(func)
        def wrapper(*args, **kwargs):
            rename_kwargs(func.__name__, kwargs, aliases)
            return func(*args, **kwargs)

        return wrapper

    return decorator


def refactored_function(message: str) -> Callable:
    """Used as a decorator when refactoring functions

    Implementation is inspired from `Hacker Noon`_.

    .. Hacker Noon: https://hackernoon.com/why-refactoring-how-to-restructure-python-package-51b89aa91987

    Functional usage example:

    .. code-block:: python

        @refactored_function(
            message="simple_sum() has been refactored. Use hard_sum() instead."
        )
        def simple_sum(alpha, beta):
            return alpha + beta

    :param message: Message to use in warning user about refactoring.
    :return: Your original function wrapped with the kwarg redirection
        function.
    """  # noqa: E501

    def decorator(func):
        def emit_warning(*args, **kwargs):
            warnings.warn(message, FutureWarning)
            return func(*args, **kwargs)

        return emit_warning

    return decorator


def rename_kwargs(func_name: str, kwargs: Dict, aliases: Dict):
    """
    Used to update deprecated argument names with new names. Throws a
    TypeError if both arguments are provided, and warns if old alias is used.

    Implementation is inspired from `StackOverflow`_.

    .. _StackOverflow: https://stackoverflow.com/questions/49802412/how-to-implement-deprecation-in-python-with-argument-alias

    :param func_name: name of decorated function.
    :param kwargs: Arguments supplied to the method.
    :param aliases: Dictionary of aliases for a function's arguments.
    :return: Nothing; the passed `kwargs` are modified directly.
    """  # noqa: E501
    for old_alias, new_alias in aliases.items():
        if old_alias in kwargs:
            if new_alias in kwargs:
                raise TypeError(
                    f"{func_name} received both {old_alias} and {new_alias}"
                )
            warnings.warn(
                f"{old_alias} is deprecated; use {new_alias}",
                DeprecationWarning,
            )
            kwargs[new_alias] = kwargs.pop(old_alias)


def check_column(
    df: pd.DataFrame, old_column_names: List, present: bool = True
):
    """
    One-liner syntactic sugar for checking the presence or absence of a column.

    Should be used like this::

        check(df, ['a', 'b'], present=True)

    :param df: The name of the variable.
    :param old_column_names: A list of column names we want to check to see if
        present (or absent) in df.
    :param present: If True (default), checks to see if all of old_column_names
        are in df.columns. If False, checks that none of old_column_names are
        in df.columns.
    :returns: ValueError if data is not the expected type.
    """
    for column_name in old_column_names:
        if present:
            if column_name not in df.columns:
                raise ValueError(
                    f"{column_name} not present in dataframe columns!"
                )
        else:  # Tests for exclusion
            if column_name in df.columns:
                raise ValueError(
                    f"{column_name} already present in dataframe columns!"
                )


def skipna(f: Callable) -> Callable:
    """
    Decorator for escaping np.nan and None in a function

    Should be used like this::

        df[column].apply(skipna(transform))

    or::

        @skipna
        def transform(x):
            pass

    :param f: the function to be wrapped
    :returns: _wrapped, the wrapped function
    """

    def _wrapped(x, *args, **kwargs):
        if (type(x) is float and np.isnan(x)) or x is None:
            return np.nan
        else:
            return f(x, *args, **kwargs)

    return _wrapped


def skiperror(
    f: Callable, return_x: bool = False, return_val=np.nan
) -> Callable:
    """
    Decorator for escaping errors in a function

    Should be used like this::

        df[column].apply(
            skiperror(transform, return_val=3, return_x=False))

    or::

        @skiperror(return_val=3, return_x=False)
        def transform(x):
            pass

    :param f: the function to be wrapped
    :param return_x: whether or not the original value that caused error
        should be returned
    :param return_val: the value to be returned when an error hits.
        Ignored if return_x is True
    :returns: _wrapped, the wrapped function
    """

    def _wrapped(x, *args, **kwargs):
        try:
            return f(x, *args, **kwargs)
        except Exception:
            if return_x:
                return x
            return return_val

    return _wrapped


def _check_instance(entry: Dict):
    """
    Function to check instances in the expand_grid function.

    This checks if entry is a dictionary,
    checks the instance of value in key:value pairs in entry,
    and makes changes to other types as deemed necessary.

    Additionally, type-specific errors are raised
    if unsupported data types are passed in as values
    in the entry dictionary.

    How each type is handled, and their associated exceptions,
    are pretty clear from the code.
    """
    # dictionary should not be empty
    if not entry:
        raise ValueError("passed dictionary cannot be empty")
    # If it is a NoneType, number, Boolean, or string,
    # then wrap in a list
    entry = {
        key: [value]
        if isinstance(value, (type(None), int, float, bool, str))
        else value
        for key, value in entry.items()
    }

    # Convert to list if value is a set|tuple|range
    entry = {
        key: list(value) if isinstance(value, (set, tuple, range)) else value
        for key, value in entry.items()
    }

    # collect dataframes here
    dfs = []

    # collect non dataframes here, proper dicts
    dicts = {}

    for key, value in entry.items():

        # exclude dicts:
        if isinstance(value, dict):
            raise TypeError("Nested dictionaries are not allowed")

        # process arrays
        if isinstance(value, np.ndarray):
            if value.size == 0:
                raise ValueError("array cannot be empty")
            if value.ndim == 1:
                dfs.append(pd.DataFrame(value, columns=[key]))
            elif value.ndim == 2:
                dfs.append(pd.DataFrame(value).add_prefix(f"{key}_"))
            else:
                raise TypeError(
                    "`expand_grid` works with only vector and matrix arrays"
                )
        # process series
        if isinstance(value, pd.Series):
            if value.empty:
                raise ValueError("passed Series cannot be empty")
            if not isinstance(value.index, pd.MultiIndex):
                # this section checks if the Series has a name or not
                # and uses that information to create a new column name
                # for the resulting Dataframe
                if value.name:
                    value = value.to_frame(name=f"{key}_{value.name}")
                    dfs.append(value)
                else:
                    value = value.to_frame(name=f"{key}")
                    dfs.append(value)
            else:
                raise TypeError(
                    "`expand_grid` does not work with pd.MultiIndex"
                )
        # process dataframe
        if isinstance(value, pd.DataFrame):
            if value.empty:
                raise ValueError("passed DataFrame cannot be empty")
            if not (
                isinstance(value.index, pd.MultiIndex)
                or isinstance(value.columns, pd.MultiIndex)
            ):
                # add key to dataframe columns
                value = value.add_prefix(f"{key}_")
                dfs.append(value)
            else:
                raise TypeError(
                    "`expand_grid` does not work with pd.MultiIndex"
                )
        # process lists
        if isinstance(value, list):
            if not value:
                raise ValueError("passed Sequence cannot be empty")
            if np.array(value).ndim == 1:
                checklist = (type(None), str, int, float, bool)
                instance_check_type = (
                    isinstance(internal, checklist) for internal in value
                )
                if all(instance_check_type):
                    dicts.update({key: value})
                else:
                    raise ValueError("values in iterable must be scalar")
            elif np.array(value).ndim == 2:
                value = pd.DataFrame(value).add_prefix(f"{key}_")
                dfs.append(value)
            else:
                raise ValueError("Sequence's dimension should be 1d or 2d")

    return dfs, dicts


def _grid_computation_dict(dicts: Dict) -> pd.DataFrame:
    """
    Function used within the expand_grid function,
    to compute dataframe from values that are not dataframes/arrays/series.
    These values are collected into a dictionary,
    and processed with numpy meshgrid.

<<<<<<< HEAD
    Numpy's meshgrid is faster than itertools' product -
    the speed difference shows up as the size of the input dictionary increases
=======
    Numpy's meshgrid is faster than itertools' product,
>>>>>>> 4e150f28
    and when converting to a dataframe, is fast as well.
    Structured arrays are used here, to ensure the datatypes are preserved.
    """
    # if there is only name value pair in the dictionary
    if len(dicts) == 1:
        final = pd.DataFrame(dicts)
    # if there are more than one name value pair
    else:
        # extract value from each key:value pair
        # in the dicts dictionary
        extracted_data = [value for key, value in dicts.items()]
        # create the cartesian product of the extracted data
        res = np.meshgrid(*extracted_data)
<<<<<<< HEAD

        # get sorter array from the first entry in the res list
        # this way, we can safely sort all
        # the arrays by the first array
        sorter = np.argsort(res[0].ravel())
        # flatten each array and sort with the sorter
        res = [entry.ravel()[sorter] for entry in res]
        # pair each array with the appropriate dictionary key
        res = dict(zip(dicts, res))

        # create dataframe
        final = pd.DataFrame(res)
    return final


def _grid_computation_list(frames: List) -> pd.DataFrame:
=======
        # create structured array
        # keeps data type of each value in the dict
        outcome = np.core.records.fromarrays(res, names=",".join(dicts))
        # reshape into a 1 column array
        # using the size of any of the arrays obtained
        # from the meshgrid computation
        outcome = np.reshape(outcome, (np.size(res[0]), 1))
        # flatten structured array into 1d array
        outcome = np.concatenate(outcome)
        # sort array
        outcome.sort(axis=0, order=list(dicts))
        # create dataframe
        # structed array already has names,
        # this gets transferred as column names
        final = pd.DataFrame.from_records(outcome)
    return final


def _compute_two_dfs(df1: pd.DataFrame, df2: pd.DataFrame) -> pd.DataFrame:
>>>>>>> 4e150f28
    """
    Compute the cartesian product of two Dataframes.

    Used by the expand_grid function.

    Numpy is employed here, to get faster computations,
    compared to running a many-to-many join with pandas merge.

<<<<<<< HEAD
    This process also ensures the data types are preserved.
    Initially used Structured arrays; however, I noticed slow speeds
    when transitioning into dataframes, especially for mixed data types
    """

    # get the product of all the lengths of the dataframes
    length = np.prod([ent.index.size for ent in frames])

    # unpack into first frame and others
    first_frame, *others = frames
    # at this point, we'll repeat the indices of the dataframes
    # but in different ways:
    # for the first frame there will be a repeat, so 0,0,0,1,1,1,2,2,...
    # while for the others it will be a block repeat
    # i.e 0,1,2,3,0,1,2,3,0,1,2,3,...
    # this ensures the cartesian mix

    # expand the index of the first dataframe
    ind_first = first_frame.index.repeat(length / first_frame.index.size)
    first_frame = first_frame.reindex(ind_first).reset_index(drop=True)

    # expand the indices of the other dataframes
    other_frames = [
        ent.reindex(np.resize(ent.index, length)).reset_index(drop=True)
        for ent in others
    ]

    # lump everything into one list
    # with the first dataframe at the start of the list
    other_frames.insert(0, first_frame)

    # create dataframe
    return pd.concat(other_frames, axis=1)
=======
    Structured arrays are employed, to preserve data type.
    """
    # get lengths of dataframes(number of rows) and swap
    # essentially we'll pair one dataframe with the other's length:
    lengths = reversed([ent.index.size for ent in (df1, df2)])

    # grab the maximum string length
    string_cols = [
        frame.select_dtypes(include="object").columns for frame in (df1, df2)
    ]

    # pair max string length with col
    # will be passed into frame.to_records,
    # to get dtype in numpy recarray
    string_cols = [
        {col: f"<U{frame[col].str.len().max()}" for col in ent}
        for ent, frame in zip(string_cols, (df1, df2))
    ]

    # pair length, column data type and dataframe
    (len_first, col_dtypes, first), (len_last, col_dtypes, last) = list(
        zip(lengths, string_cols, (df1, df2))
    )

    # export to numpy as recarray,
    # ensuring that the column data types are captured
    # this is particularly relevant to object data type
    first = first.to_records(column_dtypes=col_dtypes, index=False)

    # tile first with len_first
    # remember, len_first is the length of the other dataframe
    first = np.tile(first, (len_first, 1))

    # get a 1d array
    first = np.concatenate(first)

    # sorting here ensures we get each row of the first
    # with the entire rows of the other dataframe
    np.recarray.sort(first, order=first.dtype.names[0])

    # same process as first, except there'll be no sorting
    last = last.to_records(column_dtypes=col_dtypes, index=False)
    last = np.tile(last, (len_last, 1))
    last = np.concatenate(last)

    # merge first and last
    # and return a dataframe
    result = rfn.merge_arrays((first, last), flatten=True, asrecarray=True)
    return pd.DataFrame.from_records(result)


def _grid_computation_list(dfs: List):
    """
    Computes cartesian product of Dataframes in the expand_grid function.

    This builds on _compute_two_dfs function,
    by applying it to more two or more Dataframes.
    """
    return functools.reduce(_compute_two_dfs, dfs)
>>>>>>> 4e150f28


def _grid_computation(dfs: List, dicts: Dict) -> pd.DataFrame:
    """
    Return the final output of the expand_grid function.
    """
    if not dicts:
        result = _grid_computation_list(dfs)
    elif not dfs:
        result = _grid_computation_dict(dicts)
    else:
        dfs.append(_grid_computation_dict(dicts))
        result = _grid_computation_list(dfs)
    return result<|MERGE_RESOLUTION|>--- conflicted
+++ resolved
@@ -8,7 +8,6 @@
 
 import numpy as np
 import pandas as pd
-from numpy.lib import recfunctions as rfn
 
 from .errors import JanitorError
 
@@ -527,12 +526,8 @@
     These values are collected into a dictionary,
     and processed with numpy meshgrid.
 
-<<<<<<< HEAD
     Numpy's meshgrid is faster than itertools' product -
     the speed difference shows up as the size of the input dictionary increases
-=======
-    Numpy's meshgrid is faster than itertools' product,
->>>>>>> 4e150f28
     and when converting to a dataframe, is fast as well.
     Structured arrays are used here, to ensure the datatypes are preserved.
     """
@@ -546,7 +541,6 @@
         extracted_data = [value for key, value in dicts.items()]
         # create the cartesian product of the extracted data
         res = np.meshgrid(*extracted_data)
-<<<<<<< HEAD
 
         # get sorter array from the first entry in the res list
         # this way, we can safely sort all
@@ -563,27 +557,6 @@
 
 
 def _grid_computation_list(frames: List) -> pd.DataFrame:
-=======
-        # create structured array
-        # keeps data type of each value in the dict
-        outcome = np.core.records.fromarrays(res, names=",".join(dicts))
-        # reshape into a 1 column array
-        # using the size of any of the arrays obtained
-        # from the meshgrid computation
-        outcome = np.reshape(outcome, (np.size(res[0]), 1))
-        # flatten structured array into 1d array
-        outcome = np.concatenate(outcome)
-        # sort array
-        outcome.sort(axis=0, order=list(dicts))
-        # create dataframe
-        # structed array already has names,
-        # this gets transferred as column names
-        final = pd.DataFrame.from_records(outcome)
-    return final
-
-
-def _compute_two_dfs(df1: pd.DataFrame, df2: pd.DataFrame) -> pd.DataFrame:
->>>>>>> 4e150f28
     """
     Compute the cartesian product of two Dataframes.
 
@@ -592,7 +565,6 @@
     Numpy is employed here, to get faster computations,
     compared to running a many-to-many join with pandas merge.
 
-<<<<<<< HEAD
     This process also ensures the data types are preserved.
     Initially used Structured arrays; however, I noticed slow speeds
     when transitioning into dataframes, especially for mixed data types
@@ -611,7 +583,7 @@
     # this ensures the cartesian mix
 
     # expand the index of the first dataframe
-    ind_first = first_frame.index.repeat(length / first_frame.index.size)
+    ind_first = first_frame.index.repeat(length // first_frame.index.size)
     first_frame = first_frame.reindex(ind_first).reset_index(drop=True)
 
     # expand the indices of the other dataframes
@@ -626,67 +598,6 @@
 
     # create dataframe
     return pd.concat(other_frames, axis=1)
-=======
-    Structured arrays are employed, to preserve data type.
-    """
-    # get lengths of dataframes(number of rows) and swap
-    # essentially we'll pair one dataframe with the other's length:
-    lengths = reversed([ent.index.size for ent in (df1, df2)])
-
-    # grab the maximum string length
-    string_cols = [
-        frame.select_dtypes(include="object").columns for frame in (df1, df2)
-    ]
-
-    # pair max string length with col
-    # will be passed into frame.to_records,
-    # to get dtype in numpy recarray
-    string_cols = [
-        {col: f"<U{frame[col].str.len().max()}" for col in ent}
-        for ent, frame in zip(string_cols, (df1, df2))
-    ]
-
-    # pair length, column data type and dataframe
-    (len_first, col_dtypes, first), (len_last, col_dtypes, last) = list(
-        zip(lengths, string_cols, (df1, df2))
-    )
-
-    # export to numpy as recarray,
-    # ensuring that the column data types are captured
-    # this is particularly relevant to object data type
-    first = first.to_records(column_dtypes=col_dtypes, index=False)
-
-    # tile first with len_first
-    # remember, len_first is the length of the other dataframe
-    first = np.tile(first, (len_first, 1))
-
-    # get a 1d array
-    first = np.concatenate(first)
-
-    # sorting here ensures we get each row of the first
-    # with the entire rows of the other dataframe
-    np.recarray.sort(first, order=first.dtype.names[0])
-
-    # same process as first, except there'll be no sorting
-    last = last.to_records(column_dtypes=col_dtypes, index=False)
-    last = np.tile(last, (len_last, 1))
-    last = np.concatenate(last)
-
-    # merge first and last
-    # and return a dataframe
-    result = rfn.merge_arrays((first, last), flatten=True, asrecarray=True)
-    return pd.DataFrame.from_records(result)
-
-
-def _grid_computation_list(dfs: List):
-    """
-    Computes cartesian product of Dataframes in the expand_grid function.
-
-    This builds on _compute_two_dfs function,
-    by applying it to more two or more Dataframes.
-    """
-    return functools.reduce(_compute_two_dfs, dfs)
->>>>>>> 4e150f28
 
 
 def _grid_computation(dfs: List, dicts: Dict) -> pd.DataFrame:
