--- conflicted
+++ resolved
@@ -46,12 +46,8 @@
             show_submodules: true
             show_source: true
           # https://github.com/mkdocstrings/mkdocstrings/issues/278#issuecomment-831411193
-<<<<<<< HEAD
-            docstring_style: sphinx
-=======
           selection:
             docstring_style: restructured-text
->>>>>>> fa6c2848
       # custom_templates: templates
       watch:
         - janitor/
