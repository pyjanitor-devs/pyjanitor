"""Tests for convert_currency() in finance module."""
from datetime import date, datetime

import pytest
import requests

from janitor.finance import convert_currency  # noqa: F401


@pytest.mark.finance
@pytest.mark.xfail(reason="changes made to web API prevent this from running")
def test_make_currency_api_request():
    """
    Test for currency API request.

    This test exists because we rely solely on the service by
    exchangeratesapi. That said, we also mark it as expected to fail because
    it sometimes pings the exchange rates API a too frequently and causes
    tests to fail.

    For an example of how this test fails, see:
    https://github.com/ericmjl/pyjanitor/issues/147
    """
    r = requests.get("https://api.exchangeratesapi.io")
    assert r.status_code == 200


<<<<<<< HEAD
# TODO: UNCOMMENT BEFORE SUBMITTING
# @pytest.mark.finance
# def test_make_new_currency_col(dataframe):
#     """Test converting to same currency equals original currency column."""
#     df = dataframe.convert_currency("a", "USD", "USD", make_new_column=True)
#     assert all(df["a"] == df["a_USD"])
=======
@pytest.mark.xfail(reason="changes made to web API prevent this from running")
@pytest.mark.finance
def test_make_new_currency_col(dataframe):
    """Test converting to same currency equals original currency column."""
    df = dataframe.convert_currency("a", "USD", "USD", make_new_column=True)
    assert all(df["a"] == df["a_USD"])
>>>>>>> 93203b86


@pytest.mark.finance
@pytest.mark.xfail(reason="changes made to web API prevent this from running")
def test_historical_datetime(dataframe):
    """Test conversion raises exception for datetime outside API range."""
    with pytest.raises(ValueError):
        assert dataframe.convert_currency(
            "a",
            "USD",
            "AUD",
            make_new_column=True,
            historical_date=datetime(1982, 10, 27),
        )


@pytest.mark.finance
@pytest.mark.xfail(reason="changes made to web API prevent this from running")
def test_historical_date(dataframe):
    """Test conversion raises exception for date outside API range."""
    with pytest.raises(ValueError):
        assert dataframe.convert_currency(
            "a",
            "USD",
            "AUD",
            make_new_column=True,
            historical_date=date(1982, 10, 27),
        )


@pytest.mark.finance
@pytest.mark.xfail(reason="changes made to web API prevent this from running")
def test_currency_check(dataframe):
    """Test conversion raises exception for invalid currency."""
    with pytest.raises(ValueError):
        assert dataframe.convert_currency("a", "USD", "INVALID-CURRENCY")<|MERGE_RESOLUTION|>--- conflicted
+++ resolved
@@ -25,21 +25,12 @@
     assert r.status_code == 200
 
 
-<<<<<<< HEAD
-# TODO: UNCOMMENT BEFORE SUBMITTING
-# @pytest.mark.finance
-# def test_make_new_currency_col(dataframe):
-#     """Test converting to same currency equals original currency column."""
-#     df = dataframe.convert_currency("a", "USD", "USD", make_new_column=True)
-#     assert all(df["a"] == df["a_USD"])
-=======
 @pytest.mark.xfail(reason="changes made to web API prevent this from running")
 @pytest.mark.finance
 def test_make_new_currency_col(dataframe):
     """Test converting to same currency equals original currency column."""
     df = dataframe.convert_currency("a", "USD", "USD", make_new_column=True)
     assert all(df["a"] == df["a_USD"])
->>>>>>> 93203b86
 
 
 @pytest.mark.finance
