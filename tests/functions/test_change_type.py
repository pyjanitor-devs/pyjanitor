import numpy as np
import pandas as pd
import pytest
from pandas.testing import assert_frame_equal


@pytest.mark.functions
def test_change_type(dataframe):
    df = dataframe.change_type(column_name="a", dtype=float)
    assert df["a"].dtype == float


@pytest.mark.functions
def test_change_type_keep_values():
    df = pd.DataFrame(["a", 1, True], columns=["col1"])
    df = df.change_type(
        column_name="col1", dtype=float, ignore_exception="keep_values"
    )
    assert df.equals(pd.DataFrame(["a", 1, True], columns=["col1"]))


@pytest.mark.functions
def test_change_type_fillna():
    df = pd.DataFrame(["a", 1, True], columns=["col1"])
    df = df.change_type(
        column_name="col1", dtype=float, ignore_exception="fillna"
    )
    assert np.isnan(df.col1[0])


@pytest.mark.functions
def test_change_type_unknown_option():
    df = pd.DataFrame(["a", 1, True], columns=["col1"])
    with pytest.raises(Exception):
        df = df.change_type(
            column_name="col1", dtype=float, ignore_exception="blabla"
        )


@pytest.mark.functions
def test_change_type_raise_exception():
    df = pd.DataFrame(["a", 1, True], columns=["col1"])
    with pytest.raises(Exception):
        df = df.change_type(
            column_name="col1", dtype=float, ignore_exception=False
        )


@pytest.mark.functions
<<<<<<< HEAD
@pytest.mark.parametrize(
    "df, column_name, dtype, ignore_exception, expected",
    [
        (
            pd.DataFrame({"a": [1, 2], "b": [3, 4]}),
            ["a", "b"],
            str,
            False,
            pd.DataFrame({"a": ["1", "2"], "b": ["3", "4"]}),
        ),
        (
            pd.DataFrame({"a": [1, 2], "b": [3, 4]}),
            ["b", "a"],
            str,
            False,
            pd.DataFrame({"a": ["1", "2"], "b": ["3", "4"]}),
        ),
        (
            pd.DataFrame({"a": [1, 2], "b": [3, 4]}),
            ["a"],
            str,
            False,
            pd.DataFrame({"a": ["1", "2"], "b": [3, 4]}),
        ),
        (
            pd.DataFrame({"a": [1, 2], "b": [3, 4]}),
            pd.Index(["a", "b"]),
            str,
            False,
            pd.DataFrame({"a": ["1", "2"], "b": ["3", "4"]}),
        ),
        (
            pd.DataFrame({"a": [1, 2], "b": [3, 4]}),
            ["a", "b"],
            str,
            "keep_values",
            pd.DataFrame({"a": ["1", "2"], "b": ["3", "4"]}),
        ),
        (
            pd.DataFrame({"a": [1, 2], "b": [3, 4]}),
            ["a", "b"],
            str,
            "fillna",
            pd.DataFrame({"a": ["1", "2"], "b": ["3", "4"]}),
        ),
        (
            pd.DataFrame({"a": ["a", 1], "b": ["b", 2]}),
            ["a", "b"],
            int,
            "fillna",
            pd.DataFrame({"a": [None, 1], "b": [None, 2]}),
        ),
    ],
)
def test_multiple_columns(df, column_name, dtype, ignore_exception, expected):
    result = df.change_type(
        column_name,
        dtype=dtype,
        ignore_exception=ignore_exception,
    )

    assert_frame_equal(result, expected)
=======
def test_original_data_type(dataframe):
    df = pd.DataFrame(range(3), columns=["col1"])
    df_original = df.copy()

    df.change_type("col1", dtype=str)

    # 'cols' is still int type not str type
    assert_frame_equal(df, df_original)
>>>>>>> 1914eb58
<|MERGE_RESOLUTION|>--- conflicted
+++ resolved
@@ -47,7 +47,6 @@
 
 
 @pytest.mark.functions
-<<<<<<< HEAD
 @pytest.mark.parametrize(
     "df, column_name, dtype, ignore_exception, expected",
     [
@@ -110,7 +109,9 @@
     )
 
     assert_frame_equal(result, expected)
-=======
+
+
+@pytest.mark.functions
 def test_original_data_type(dataframe):
     df = pd.DataFrame(range(3), columns=["col1"])
     df_original = df.copy()
@@ -118,5 +119,4 @@
     df.change_type("col1", dtype=str)
 
     # 'cols' is still int type not str type
-    assert_frame_equal(df, df_original)
->>>>>>> 1914eb58
+    assert_frame_equal(df, df_original)