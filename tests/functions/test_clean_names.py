import pandas as pd
import pytest
from hypothesis import given

from janitor.errors import JanitorError
from janitor.testing_utils.strategies import df_strategy


@pytest.mark.functions
@given(df=df_strategy())
def test_clean_names_method_chain(df):
    df = df.clean_names()
    expected_columns = [
        "a",
        "bell_chart",
        "decorated_elephant",
        "animals@#$%^",
        "cities",
    ]
    assert set(df.columns) == set(expected_columns)


@pytest.mark.functions
@given(df=df_strategy())
def test_clean_names_special_characters(df):
    df = df.clean_names(remove_special=True)
    expected_columns = [
        "a",
        "bell_chart",
        "decorated_elephant",
        "animals",
        "cities",
    ]
    assert set(df.columns) == set(expected_columns)


@pytest.mark.functions
@given(df=df_strategy())
def test_clean_names_uppercase(df):
    df = df.clean_names(case_type="upper", remove_special=True)
    expected_columns = [
        "A",
        "BELL_CHART",
        "DECORATED_ELEPHANT",
        "ANIMALS",
        "CITIES",
    ]
    assert set(df.columns) == set(expected_columns)


@pytest.mark.functions
@given(df=df_strategy())
def test_clean_names_original_columns(df):
    df = df.clean_names(preserve_original_columns=True)
    expected_columns = [
        "a",
        "Bell__Chart",
        "decorated-elephant",
        "animals@#$%^",
        "cities",
    ]
    assert set(df.original_columns) == set(expected_columns)


@pytest.mark.functions
def test_multiindex_clean_names(multiindex_dataframe):
    df = multiindex_dataframe.clean_names()

    levels = [
        ["a", "bell_chart", "decorated_elephant"],
        ["b", "normal_distribution", "r_i_p_rhino"],
    ]

    codes = [[0, 1, 2], [0, 1, 2]]

    expected_columns = pd.MultiIndex(levels=levels, codes=codes)
    assert set(df.columns) == set(expected_columns)


@pytest.mark.functions
@pytest.mark.parametrize(
    "strip_underscores", ["both", True, "right", "r", "left", "l"]
)
def test_clean_names_strip_underscores(
    multiindex_dataframe, strip_underscores
):
    if strip_underscores in ["right", "r"]:
        df = multiindex_dataframe.rename(columns=lambda x: x + "_")
    elif strip_underscores in ["left", "l"]:
        df = multiindex_dataframe.rename(columns=lambda x: "_" + x)
    elif strip_underscores in ["both", None]:
        df = multiindex_dataframe.rename(columns=lambda x: "_" + x + "_")
    else:
        df = multiindex_dataframe
    df = df.clean_names(strip_underscores=strip_underscores)

    levels = [
        ["a", "bell_chart", "decorated_elephant"],
        ["b", "normal_distribution", "r_i_p_rhino"],
    ]

    codes = [[1, 0, 2], [1, 0, 2]]

    expected_columns = pd.MultiIndex(levels=levels, codes=codes)
    assert set(df.columns) == set(expected_columns)


@pytest.mark.functions
def test_clean_names_strip_accents():
    df = pd.DataFrame({"João": [1, 2], "Лука́ся": [1, 2], "Käfer": [1, 2]})
    df = df.clean_names(strip_accents=True)
    expected_columns = ["joao", "лукася", "kafer"]
    assert set(df.columns) == set(expected_columns)


@pytest.mark.functions
def test_incorrect_strip_underscores(multiindex_dataframe):
    with pytest.raises(JanitorError):
        multiindex_dataframe.clean_names(strip_underscores="hello")


@pytest.mark.functions
def test_clean_names_preserve_case_true(multiindex_dataframe):
    df = multiindex_dataframe.clean_names(case_type="preserve")

    levels = [
        ["a", "Bell_Chart", "decorated_elephant"],
        ["b", "Normal_Distribution", "r_i_p_rhino"],
    ]

    codes = [[1, 0, 2], [1, 0, 2]]

    expected_columns = pd.MultiIndex(levels=levels, codes=codes)
    assert set(df.columns) == set(expected_columns)


@pytest.mark.functions
@given(df=df_strategy())
def test_clean_names_camelcase_to_snake(df):
    df = (
        df.select_columns(["a"])
        .rename_column("a", "AColumnName")
        .clean_names(case_type="snake")
    )
    assert list(df.columns) == ["a_column_name"]


@pytest.mark.functions
def test_clean_names_camelcase_to_snake_multi(dataframe):
    df = (
        dataframe.select_columns(["a", "Bell__Chart", "decorated-elephant"])
        .rename_column("a", "snakesOnAPlane")
        .rename_column("Bell__Chart", "SnakesOnAPlane2")
        .rename_column("decorated-elephant", "snakes_on_a_plane3")
        .clean_names(
            case_type="snake", strip_underscores=True, remove_special=True
        )
    )
    assert list(df.columns) == [
        "snakes_on_a_plane",
        "snakes_on_a_plane2",
        "snakes_on_a_plane3",
    ]


@pytest.mark.functions
def test_clean_names_enforce_string(dataframe):
    df = dataframe.rename(columns={"a": 1}).clean_names(enforce_string=True)
    for c in df.columns:
        assert isinstance(c, str)


@pytest.mark.functions
def test_clean_names_truncate_limit(dataframe):
    df = dataframe.clean_names(truncate_limit=7)
    expected_columns = ["a", "bell_ch", "decorat", "animals", "cities"]
    assert set(df.columns) == set(expected_columns)


"""
The following tests ensure nonstandard characters
and spaces have been cleaned up.
"""


@pytest.mark.functions
def test_charac():
    table_GDP = pd.read_html(
        "https://en.wikipedia.org/wiki/Economy_of_the_United_States",
        match="Nominal GDP",
    )
    df = table_GDP[0]

    df = df.clean_names(strip_underscores=True, case_type="lower")

<<<<<<< HEAD
    assert "current_accountbalance_in_%_of_gdp" in df.columns.array
=======
    assert "current_accountbalance_in_%_of_gdp" in df.columns
>>>>>>> facb52ca


@pytest.mark.functions
def test_space():
    table_GDP = pd.read_html(
        "https://en.wikipedia.org/wiki/Economy_of_Russia", match="Year"
    )
    df = table_GDP[0]

    df = df.clean_names(strip_underscores=True, case_type="lower")

<<<<<<< HEAD
    assert ("in %" in df.columns.array) is False
=======
    assert ("in %" in df.columns) is False
>>>>>>> facb52ca
<|MERGE_RESOLUTION|>--- conflicted
+++ resolved
@@ -193,11 +193,7 @@
 
     df = df.clean_names(strip_underscores=True, case_type="lower")
 
-<<<<<<< HEAD
-    assert "current_accountbalance_in_%_of_gdp" in df.columns.array
-=======
     assert "current_accountbalance_in_%_of_gdp" in df.columns
->>>>>>> facb52ca
 
 
 @pytest.mark.functions
@@ -209,8 +205,4 @@
 
     df = df.clean_names(strip_underscores=True, case_type="lower")
 
-<<<<<<< HEAD
-    assert ("in %" in df.columns.array) is False
-=======
-    assert ("in %" in df.columns) is False
->>>>>>> facb52ca
+    assert ("in %" in df.columns) is False