--- conflicted
+++ resolved
@@ -101,14 +101,10 @@
 
 
 def test_names_glue_wrong_label1(df_checks_output):
-<<<<<<< HEAD
-    """Raise KeyError if the wrong column label is provided in `names_glue`."""
-=======
     """
     Raise KeyError if the wrong column label is provided in `names_glue`,
     And the columns is a single Index.
     """
->>>>>>> 7fd56f47
     with pytest.raises(
         KeyError, match="'variabl' is not a column label in names_from."
     ):
@@ -121,11 +117,7 @@
 
 
 def test_names_glue_wrong_label2(df_checks_output):
-<<<<<<< HEAD
-    """Raise KeyError if the wrong column label is provided in `names_glue`."""
-=======
     """Raise Warning if _value is in `names_glue`."""
->>>>>>> 7fd56f47
     with pytest.warns(UserWarning):
         df_checks_output.rename(columns={"variable": "_value"}).pivot_wider(
             index=["geoid", "name"],
