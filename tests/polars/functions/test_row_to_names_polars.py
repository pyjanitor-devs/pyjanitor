import polars as pl
import pytest

import janitor.polars  # noqa: F401

df = pl.DataFrame(
    {
        "Bell__Chart": [1.234_523_45, 2.456_234, 3.234_612_5] * 3,
        "decorated-elephant": [1, 2, 3] * 3,
        "animals@#$%^": ["rabbit", "leopard", "lion"] * 3,
        "cities": ["Cambridge", "Shanghai", "Basel"] * 3,
    }
)


@pytest.mark.parametrize("df", [df, df.lazy()])
def test_separator_type(df):
    """
    Raise if separator is not a string
    """
    with pytest.raises(TypeError, match="separator should be.+"):
        df.row_to_names([1, 2], separator=1)


@pytest.mark.parametrize("df", [df, df.lazy()])
def test_row_numbers_type(df):
    """
    Raise if row_numbers is not an int/slice/list
    """
    with pytest.raises(TypeError, match="row_numbers should be.+"):
        df.row_to_names({1, 2})


@pytest.mark.parametrize("df", [df, df.lazy()])
def test_row_numbers_slice_step(df):
    """
    Raise if row_numbers is a slice and step is passed.
    """
    with pytest.raises(ValueError, match="The step argument for slice.+"):
        df.janitor.row_to_names(slice(1, 3, 1))


@pytest.mark.parametrize("df", [df, df.lazy()])
def test_row_numbers_list_type(df):
    """
    Raise if row_numbers is a list
    and one of the entries is not an integer.
    """
    with pytest.raises(
        TypeError, match="entry in the row_numbers argument should be.+"
    ):
        df.row_to_names(["1", 2])


@pytest.mark.parametrize("df", [df, df.lazy()])
def test_row_to_names(df):
    df = df.row_to_names(2)
    assert df.columns[0] == "3.2346125"
    assert df.columns[1] == "3"
    assert df.columns[2] == "lion"
    assert df.columns[3] == "Basel"


@pytest.mark.parametrize("df", [df, df.lazy()])
def test_row_to_names_slice(df):
    df = df.janitor.row_to_names(slice(2, 3))
    assert df.columns[0] == "3.2346125"
    assert df.columns[1] == "3"
    assert df.columns[2] == "lion"
    assert df.columns[3] == "Basel"


@pytest.mark.parametrize("df", [df, df.lazy()])
def test_row_to_names_single_list(df):
    "Test output if row_numbers is a list, and contains a single item."
    df = df.row_to_names([2])
    assert df.columns[0] == "3.2346125"
    assert df.columns[1] == "3"
    assert df.columns[2] == "lion"
    assert df.columns[3] == "Basel"


@pytest.mark.parametrize("df", [df, df.lazy()])
def test_row_to_names_list(df):
    "Test output if row_numbers is a list."
    df = df.row_to_names([1, 2])
    assert df.columns[0] == "2.456234_3.2346125"
    assert df.columns[1] == "2_3"
    assert df.columns[2] == "leopard_lion"
    assert df.columns[3] == "Shanghai_Basel"


@pytest.mark.parametrize("df", [df, df.lazy()])
def test_row_to_names_delete_this_row(df):
    df = df.row_to_names(2, remove_rows=True)
    if isinstance(df, pl.LazyFrame):
        df = df.collect()
    assert df.to_series(0)[0] == 1.234_523_45
    assert df.to_series(1)[0] == 1
    assert df.to_series(2)[0] == "rabbit"
    assert df.to_series(3)[0] == "Cambridge"


@pytest.mark.parametrize("df", [df, df.lazy()])
def test_row_to_names_list_delete_this_row(df):
    df = df.row_to_names([2], remove_rows=True)
    if isinstance(df, pl.LazyFrame):
        df = df.collect()
    assert df.to_series(0)[0] == 1.234_523_45
    assert df.to_series(1)[0] == 1
    assert df.to_series(2)[0] == "rabbit"
    assert df.to_series(3)[0] == "Cambridge"


@pytest.mark.parametrize("df", [df, df.lazy()])
def test_row_to_names_delete_above(df):
    df = df.row_to_names(2, remove_rows_above=True)
    if isinstance(df, pl.LazyFrame):
        df = df.collect()
    assert df.to_series(0)[0] == 3.234_612_5
    assert df.to_series(1)[0] == 3
    assert df.to_series(2)[0] == "lion"
    assert df.to_series(3)[0] == "Basel"


@pytest.mark.parametrize("df", [df, df.lazy()])
def test_row_to_names_delete_above_list(df):
    "Test output if row_numbers is a list"
<<<<<<< HEAD
    df = df.janitor.row_to_names(slice(2, 4), remove_rows_above=True)
=======
    df = df.row_to_names([2, 3], remove_rows_above=True)
>>>>>>> 7e501bc9
    if isinstance(df, pl.LazyFrame):
        df = df.collect()
    assert df.to_series(0)[0] == 3.234_612_5
    assert df.to_series(1)[0] == 3
    assert df.to_series(2)[0] == "lion"
    assert df.to_series(3)[0] == "Basel"


@pytest.mark.parametrize("df", [df, df.lazy()])
def test_row_to_names_delete_above_delete_rows(df):
    """
    Test output for remove_rows=True
    and remove_rows_above=True
    """
<<<<<<< HEAD
    df = df.janitor.row_to_names(
        slice(2, 4), remove_rows=True, remove_rows_above=True
    )
=======
    df = df.row_to_names([2, 3], remove_rows=True, remove_rows_above=True)
>>>>>>> 7e501bc9
    if isinstance(df, pl.LazyFrame):
        df = df.collect()
    assert df.to_series(0)[0] == 2.456234
    assert df.to_series(1)[0] == 2
    assert df.to_series(2)[0] == "leopard"
    assert df.to_series(3)[0] == "Shanghai"


@pytest.mark.parametrize("df", [df, df.lazy()])
def test_row_to_names_delete_above_delete_rows_scalar(df):
    """
    Test output for remove_rows=True
    and remove_rows_above=True
    """
    df = df.row_to_names(2, remove_rows=True, remove_rows_above=True)
    if isinstance(df, pl.LazyFrame):
        df = df.collect()
    assert df.to_series(0)[0] == 1.23452345
    assert df.to_series(1)[0] == 1
    assert df.to_series(2)[0] == "rabbit"
    assert df.to_series(3)[0] == "Cambridge"


@pytest.mark.parametrize("df", [df, df.lazy()])
<<<<<<< HEAD
def test_row_to_names_not_a_slice_remove_rows_above(df):
    with pytest.raises(
        ValueError, match=r"The remove_rows_above argument is applicable.+"
    ):
        df.janitor.row_to_names([1, 3], remove_rows_above=True)
=======
def test_row_to_names_delete_above_list_non_consecutive(df):
    "Raise if row_numbers is a list, but non consecutive"
    msg = "The remove_rows_above argument is applicable "
    msg += "only if the row_numbers argument is an integer, "
    msg += "or the integers in a list are consecutive increasing, "
    msg += "with a difference of 1."
    with pytest.raises(ValueError, match=msg):
        df.row_to_names([1, 3], remove_rows_above=True)
>>>>>>> 7e501bc9
<|MERGE_RESOLUTION|>--- conflicted
+++ resolved
@@ -37,7 +37,7 @@
     Raise if row_numbers is a slice and step is passed.
     """
     with pytest.raises(ValueError, match="The step argument for slice.+"):
-        df.janitor.row_to_names(slice(1, 3, 1))
+        df.row_to_names(slice(1, 3, 1))
 
 
 @pytest.mark.parametrize("df", [df, df.lazy()])
@@ -63,7 +63,7 @@
 
 @pytest.mark.parametrize("df", [df, df.lazy()])
 def test_row_to_names_slice(df):
-    df = df.janitor.row_to_names(slice(2, 3))
+    df = df.row_to_names(slice(2, 3))
     assert df.columns[0] == "3.2346125"
     assert df.columns[1] == "3"
     assert df.columns[2] == "lion"
@@ -126,11 +126,7 @@
 @pytest.mark.parametrize("df", [df, df.lazy()])
 def test_row_to_names_delete_above_list(df):
     "Test output if row_numbers is a list"
-<<<<<<< HEAD
-    df = df.janitor.row_to_names(slice(2, 4), remove_rows_above=True)
-=======
-    df = df.row_to_names([2, 3], remove_rows_above=True)
->>>>>>> 7e501bc9
+    df = df.row_to_names(slice(2, 4), remove_rows_above=True)
     if isinstance(df, pl.LazyFrame):
         df = df.collect()
     assert df.to_series(0)[0] == 3.234_612_5
@@ -145,13 +141,7 @@
     Test output for remove_rows=True
     and remove_rows_above=True
     """
-<<<<<<< HEAD
-    df = df.janitor.row_to_names(
-        slice(2, 4), remove_rows=True, remove_rows_above=True
-    )
-=======
-    df = df.row_to_names([2, 3], remove_rows=True, remove_rows_above=True)
->>>>>>> 7e501bc9
+    df = df.row_to_names(slice(2, 4), remove_rows=True, remove_rows_above=True)
     if isinstance(df, pl.LazyFrame):
         df = df.collect()
     assert df.to_series(0)[0] == 2.456234
@@ -176,19 +166,8 @@
 
 
 @pytest.mark.parametrize("df", [df, df.lazy()])
-<<<<<<< HEAD
 def test_row_to_names_not_a_slice_remove_rows_above(df):
     with pytest.raises(
         ValueError, match=r"The remove_rows_above argument is applicable.+"
     ):
-        df.janitor.row_to_names([1, 3], remove_rows_above=True)
-=======
-def test_row_to_names_delete_above_list_non_consecutive(df):
-    "Raise if row_numbers is a list, but non consecutive"
-    msg = "The remove_rows_above argument is applicable "
-    msg += "only if the row_numbers argument is an integer, "
-    msg += "or the integers in a list are consecutive increasing, "
-    msg += "with a difference of 1."
-    with pytest.raises(ValueError, match=msg):
-        df.row_to_names([1, 3], remove_rows_above=True)
->>>>>>> 7e501bc9
+        df.row_to_names([1, 3], remove_rows_above=True)