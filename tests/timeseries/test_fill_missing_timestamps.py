--- conflicted
+++ resolved
@@ -29,11 +29,7 @@
     # fix for GH#1184 is to use the start and end from
     # timeseries_dataframe
     # imagine that the last row of df1 is removed, or the first entry
-<<<<<<< HEAD
-    # the length check in the next line will fail
-=======
     # the length check in the assert line will fail
->>>>>>> 6da22693
     result = fill_missing_timestamps(
         df1,
         frequency="1H",
